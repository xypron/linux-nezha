

	List of maintainers and how to submit kernel changes

Please try to follow the guidelines below.  This will make things
easier on the maintainers.  Not all of these guidelines matter for every
trivial patch so apply some common sense.

1.	Always _test_ your changes, however small, on at least 4 or
	5 people, preferably many more.

2.	Try to release a few ALPHA test versions to the net. Announce
	them onto the kernel channel and await results. This is especially
	important for device drivers, because often that's the only way
	you will find things like the fact version 3 firmware needs
	a magic fix you didn't know about, or some clown changed the
	chips on a board and not its name.  (Don't laugh!  Look at the
	SMC etherpower for that.)

3.	Make sure your changes compile correctly in multiple
	configurations. In particular check that changes work both as a
	module and built into the kernel.

4.	When you are happy with a change make it generally available for
	testing and await feedback.

5.	Make a patch available to the relevant maintainer in the list. Use
	'diff -u' to make the patch easy to merge. Be prepared to get your
	changes sent back with seemingly silly requests about formatting
	and variable names.  These aren't as silly as they seem. One
	job the maintainers (and especially Linus) do is to keep things
	looking the same. Sometimes this means that the clever hack in
	your driver to get around a problem actually needs to become a
	generalized kernel feature ready for next time.

	PLEASE check your patch with the automated style checker
	(scripts/checkpatch.pl) to catch trivial style violations.
	See Documentation/process/coding-style.rst for guidance here.

	PLEASE CC: the maintainers and mailing lists that are generated
	by scripts/get_maintainer.pl.  The results returned by the
	script will be best if you have git installed and are making
	your changes in a branch derived from Linus' latest git tree.
	See Documentation/process/submitting-patches.rst for details.

	PLEASE try to include any credit lines you want added with the
	patch. It avoids people being missed off by mistake and makes
	it easier to know who wants adding and who doesn't.

	PLEASE document known bugs. If it doesn't work for everything
	or does something very odd once a month document it.

	PLEASE remember that submissions must be made under the terms
	of the Linux Foundation certificate of contribution and should
	include a Signed-off-by: line.  The current version of this
	"Developer's Certificate of Origin" (DCO) is listed in the file
	Documentation/process/submitting-patches.rst.

6.	Make sure you have the right to send any changes you make. If you
	do changes at work you may find your employer owns the patch
	not you.

7.	When sending security related changes or reports to a maintainer
	please Cc: security@kernel.org, especially if the maintainer
	does not respond. Please keep in mind that the security team is
	a small set of people who can be efficient only when working on
	verified bugs. Please only Cc: this list when you have identified
	that the bug would present a short-term risk to other users if it
	were publicly disclosed. For example, reports of address leaks do
	not represent an immediate threat and are better handled publicly,
	and ideally, should come with a patch proposal. Please do not send
	automated reports to this list either. Such bugs will be handled
	better and faster in the usual public places.

8.	Happy hacking.

Descriptions of section entries:

	P: Person (obsolete)
	M: Mail patches to: FullName <address@domain>
	R: Designated reviewer: FullName <address@domain>
	   These reviewers should be CCed on patches.
	L: Mailing list that is relevant to this area
	W: Web-page with status/info
	B: URI for where to file bugs. A web-page with detailed bug
	   filing info, a direct bug tracker link, or a mailto: URI.
	C: URI for chat protocol, server and channel where developers
	   usually hang out, for example irc://server/channel.
	Q: Patchwork web based patch tracking system site
	T: SCM tree type and location.
	   Type is one of: git, hg, quilt, stgit, topgit
	S: Status, one of the following:
	   Supported:	Someone is actually paid to look after this.
	   Maintained:	Someone actually looks after it.
	   Odd Fixes:	It has a maintainer but they don't have time to do
			much other than throw the odd patch in. See below..
	   Orphan:	No current maintainer [but maybe you could take the
			role as you write your new code].
	   Obsolete:	Old code. Something tagged obsolete generally means
			it has been replaced by a better system and you
			should be using that.
	F: Files and directories with wildcard patterns.
	   A trailing slash includes all files and subdirectory files.
	   F:	drivers/net/	all files in and below drivers/net
	   F:	drivers/net/*	all files in drivers/net, but not below
	   F:	*/net/*		all files in "any top level directory"/net
	   One pattern per line.  Multiple F: lines acceptable.
	N: Files and directories with regex patterns.
	   N:	[^a-z]tegra	all files whose path contains the word tegra
	   One pattern per line.  Multiple N: lines acceptable.
	   scripts/get_maintainer.pl has different behavior for files that
	   match F: pattern and matches of N: patterns.  By default,
	   get_maintainer will not look at git log history when an F: pattern
	   match occurs.  When an N: match occurs, git log history is used
	   to also notify the people that have git commit signatures.
	X: Files and directories that are NOT maintained, same rules as F:
	   Files exclusions are tested before file matches.
	   Can be useful for excluding a specific subdirectory, for instance:
	   F:	net/
	   X:	net/ipv6/
	   matches all files in and below net excluding net/ipv6/
	K: Keyword perl extended regex pattern to match content in a
	   patch or file.  For instance:
	   K: of_get_profile
	      matches patches or files that contain "of_get_profile"
	   K: \b(printk|pr_(info|err))\b
	      matches patches or files that contain one or more of the words
	      printk, pr_info or pr_err
	   One regex pattern per line.  Multiple K: lines acceptable.

Note: For the hard of thinking, this list is meant to remain in alphabetical
order. If you could add yourselves to it in alphabetical order that would be
so much easier [Ed]

Maintainers List (try to look for most precise areas first)

		-----------------------------------

3C59X NETWORK DRIVER
M:	Steffen Klassert <klassert@mathematik.tu-chemnitz.de>
L:	netdev@vger.kernel.org
S:	Maintained
F:	Documentation/networking/vortex.txt
F:	drivers/net/ethernet/3com/3c59x.c

3CR990 NETWORK DRIVER
M:	David Dillow <dave@thedillows.org>
L:	netdev@vger.kernel.org
S:	Maintained
F:	drivers/net/ethernet/3com/typhoon*

3WARE SAS/SATA-RAID SCSI DRIVERS (3W-XXXX, 3W-9XXX, 3W-SAS)
M:	Adam Radford <aradford@gmail.com>
L:	linux-scsi@vger.kernel.org
W:	http://www.lsi.com
S:	Supported
F:	drivers/scsi/3w-*

53C700 AND 53C700-66 SCSI DRIVER
M:	"James E.J. Bottomley" <James.Bottomley@HansenPartnership.com>
L:	linux-scsi@vger.kernel.org
S:	Maintained
F:	drivers/scsi/53c700*

6LOWPAN GENERIC (BTLE/IEEE 802.15.4)
M:	Alexander Aring <alex.aring@gmail.com>
M:	Jukka Rissanen <jukka.rissanen@linux.intel.com>
L:	linux-bluetooth@vger.kernel.org
L:	linux-wpan@vger.kernel.org
S:	Maintained
F:	net/6lowpan/
F:	include/net/6lowpan.h
F:	Documentation/networking/6lowpan.txt

6PACK NETWORK DRIVER FOR AX.25
M:	Andreas Koensgen <ajk@comnets.uni-bremen.de>
L:	linux-hams@vger.kernel.org
S:	Maintained
F:	drivers/net/hamradio/6pack.c

8169 10/100/1000 GIGABIT ETHERNET DRIVER
M:	Realtek linux nic maintainers <nic_swsd@realtek.com>
L:	netdev@vger.kernel.org
S:	Maintained
F:	drivers/net/ethernet/realtek/r8169.c

8250/16?50 (AND CLONE UARTS) SERIAL DRIVER
M:	Greg Kroah-Hartman <gregkh@linuxfoundation.org>
L:	linux-serial@vger.kernel.org
S:	Maintained
T:	git git://git.kernel.org/pub/scm/linux/kernel/git/gregkh/tty.git
F:	drivers/tty/serial/8250*
F:	include/linux/serial_8250.h

8390 NETWORK DRIVERS [WD80x3/SMC-ELITE, SMC-ULTRA, NE2000, 3C503, etc.]
L:	netdev@vger.kernel.org
S:	Orphan / Obsolete
F:	drivers/net/ethernet/8390/

9P FILE SYSTEM
M:	Eric Van Hensbergen <ericvh@gmail.com>
M:	Ron Minnich <rminnich@sandia.gov>
M:	Latchesar Ionkov <lucho@ionkov.net>
L:	v9fs-developer@lists.sourceforge.net
W:	http://swik.net/v9fs
Q:	http://patchwork.kernel.org/project/v9fs-devel/list/
T:	git git://git.kernel.org/pub/scm/linux/kernel/git/ericvh/v9fs.git
S:	Maintained
F:	Documentation/filesystems/9p.txt
F:	fs/9p/
F:	net/9p/
F:	include/net/9p/
F:	include/uapi/linux/virtio_9p.h
F:	include/trace/events/9p.h

A8293 MEDIA DRIVER
M:	Antti Palosaari <crope@iki.fi>
L:	linux-media@vger.kernel.org
W:	https://linuxtv.org
W:	http://palosaari.fi/linux/
Q:	http://patchwork.linuxtv.org/project/linux-media/list/
T:	git git://linuxtv.org/anttip/media_tree.git
S:	Maintained
F:	drivers/media/dvb-frontends/a8293*

AACRAID SCSI RAID DRIVER
M:	Adaptec OEM Raid Solutions <aacraid@microsemi.com>
L:	linux-scsi@vger.kernel.org
W:	http://www.adaptec.com/
S:	Supported
F:	Documentation/scsi/aacraid.txt
F:	drivers/scsi/aacraid/

ABI/API
L:	linux-api@vger.kernel.org
F:	include/linux/syscalls.h
F:	kernel/sys_ni.c

ABIT UGURU 1,2 HARDWARE MONITOR DRIVER
M:	Hans de Goede <hdegoede@redhat.com>
L:	linux-hwmon@vger.kernel.org
S:	Maintained
F:	drivers/hwmon/abituguru.c

ABIT UGURU 3 HARDWARE MONITOR DRIVER
M:	Alistair John Strachan <alistair@devzero.co.uk>
L:	linux-hwmon@vger.kernel.org
S:	Maintained
F:	drivers/hwmon/abituguru3.c

ACCES 104-DIO-48E GPIO DRIVER
M:	William Breathitt Gray <vilhelm.gray@gmail.com>
L:	linux-gpio@vger.kernel.org
S:	Maintained
F:	drivers/gpio/gpio-104-dio-48e.c

ACCES 104-IDI-48 GPIO DRIVER
M:	"William Breathitt Gray" <vilhelm.gray@gmail.com>
L:	linux-gpio@vger.kernel.org
S:	Maintained
F:	drivers/gpio/gpio-104-idi-48.c

ACCES 104-IDIO-16 GPIO DRIVER
M:	"William Breathitt Gray" <vilhelm.gray@gmail.com>
L:	linux-gpio@vger.kernel.org
S:	Maintained
F:	drivers/gpio/gpio-104-idio-16.c

ACCES 104-QUAD-8 IIO DRIVER
M:	William Breathitt Gray <vilhelm.gray@gmail.com>
L:	linux-iio@vger.kernel.org
S:	Maintained
F:	Documentation/ABI/testing/sysfs-bus-iio-counter-104-quad-8
F:	drivers/iio/counter/104-quad-8.c

ACCES PCI-IDIO-16 GPIO DRIVER
M:	William Breathitt Gray <vilhelm.gray@gmail.com>
L:	linux-gpio@vger.kernel.org
S:	Maintained
F:	drivers/gpio/gpio-pci-idio-16.c

ACCES PCIe-IDIO-24 GPIO DRIVER
M:	William Breathitt Gray <vilhelm.gray@gmail.com>
L:	linux-gpio@vger.kernel.org
S:	Maintained
F:	drivers/gpio/gpio-pcie-idio-24.c

ACENIC DRIVER
M:	Jes Sorensen <jes@trained-monkey.org>
L:	linux-acenic@sunsite.dk
S:	Maintained
F:	drivers/net/ethernet/alteon/acenic*

ACER ASPIRE ONE TEMPERATURE AND FAN DRIVER
M:	Peter Feuerer <peter@piie.net>
L:	platform-driver-x86@vger.kernel.org
W:	http://piie.net/?section=acerhdf
S:	Maintained
F:	drivers/platform/x86/acerhdf.c

ACER WMI LAPTOP EXTRAS
M:	"Lee, Chun-Yi" <jlee@suse.com>
L:	platform-driver-x86@vger.kernel.org
S:	Maintained
F:	drivers/platform/x86/acer-wmi.c

ACPI
M:	"Rafael J. Wysocki" <rjw@rjwysocki.net>
M:	Len Brown <lenb@kernel.org>
L:	linux-acpi@vger.kernel.org
W:	https://01.org/linux-acpi
Q:	https://patchwork.kernel.org/project/linux-acpi/list/
T:	git git://git.kernel.org/pub/scm/linux/kernel/git/rafael/linux-pm
B:	https://bugzilla.kernel.org
S:	Supported
F:	drivers/acpi/
F:	drivers/pnp/pnpacpi/
F:	include/linux/acpi.h
F:	include/linux/fwnode.h
F:	include/acpi/
F:	Documentation/acpi/
F:	Documentation/ABI/testing/sysfs-bus-acpi
F:	Documentation/ABI/testing/configfs-acpi
F:	drivers/pci/*acpi*
F:	drivers/pci/*/*acpi*
F:	drivers/pci/*/*/*acpi*
F:	tools/power/acpi/

ACPI APEI
M:	"Rafael J. Wysocki" <rjw@rjwysocki.net>
M:	Len Brown <lenb@kernel.org>
L:	linux-acpi@vger.kernel.org
R:	Tony Luck <tony.luck@intel.com>
R:	Borislav Petkov <bp@alien8.de>
F:	drivers/acpi/apei/

ACPI COMPONENT ARCHITECTURE (ACPICA)
M:	Robert Moore <robert.moore@intel.com>
M:	Erik Schmauss <erik.schmauss@intel.com>
M:	"Rafael J. Wysocki" <rafael.j.wysocki@intel.com>
L:	linux-acpi@vger.kernel.org
L:	devel@acpica.org
W:	https://acpica.org/
W:	https://github.com/acpica/acpica/
Q:	https://patchwork.kernel.org/project/linux-acpi/list/
T:	git git://git.kernel.org/pub/scm/linux/kernel/git/rafael/linux-pm
B:	https://bugzilla.kernel.org
B:	https://bugs.acpica.org
S:	Supported
F:	drivers/acpi/acpica/
F:	include/acpi/
F:	tools/power/acpi/

ACPI FAN DRIVER
M:	Zhang Rui <rui.zhang@intel.com>
L:	linux-acpi@vger.kernel.org
W:	https://01.org/linux-acpi
B:	https://bugzilla.kernel.org
S:	Supported
F:	drivers/acpi/fan.c

ACPI FOR ARM64 (ACPI/arm64)
M:	Lorenzo Pieralisi <lorenzo.pieralisi@arm.com>
M:	Hanjun Guo <hanjun.guo@linaro.org>
M:	Sudeep Holla <sudeep.holla@arm.com>
L:	linux-acpi@vger.kernel.org
S:	Maintained
F:	drivers/acpi/arm64

ACPI PMIC DRIVERS
M:	"Rafael J. Wysocki" <rjw@rjwysocki.net>
M:	Len Brown <lenb@kernel.org>
R:	Andy Shevchenko <andy@infradead.org>
R:	Mika Westerberg <mika.westerberg@linux.intel.com>
L:	linux-acpi@vger.kernel.org
Q:	https://patchwork.kernel.org/project/linux-acpi/list/
T:	git git://git.kernel.org/pub/scm/linux/kernel/git/rafael/linux-pm
B:	https://bugzilla.kernel.org
S:	Supported
F:	drivers/acpi/pmic/

ACPI THERMAL DRIVER
M:	Zhang Rui <rui.zhang@intel.com>
L:	linux-acpi@vger.kernel.org
W:	https://01.org/linux-acpi
B:	https://bugzilla.kernel.org
S:	Supported
F:	drivers/acpi/*thermal*

ACPI VIDEO DRIVER
M:	Zhang Rui <rui.zhang@intel.com>
L:	linux-acpi@vger.kernel.org
W:	https://01.org/linux-acpi
B:	https://bugzilla.kernel.org
S:	Supported
F:	drivers/acpi/acpi_video.c

ACPI WMI DRIVER
L:	platform-driver-x86@vger.kernel.org
S:	Orphan
F:	drivers/platform/x86/wmi.c
F:	include/uapi/linux/wmi.h

AD1889 ALSA SOUND DRIVER
M:	Thibaut Varene <T-Bone@parisc-linux.org>
W:	http://wiki.parisc-linux.org/AD1889
L:	linux-parisc@vger.kernel.org
S:	Maintained
F:	sound/pci/ad1889.*

AD525X ANALOG DEVICES DIGITAL POTENTIOMETERS DRIVER
M:	Michael Hennerich <michael.hennerich@analog.com>
W:	http://wiki.analog.com/AD5254
W:	http://ez.analog.com/community/linux-device-drivers
S:	Supported
F:	drivers/misc/ad525x_dpot.c

AD5398 CURRENT REGULATOR DRIVER (AD5398/AD5821)
M:	Michael Hennerich <michael.hennerich@analog.com>
W:	http://wiki.analog.com/AD5398
W:	http://ez.analog.com/community/linux-device-drivers
S:	Supported
F:	drivers/regulator/ad5398.c

AD714X CAPACITANCE TOUCH SENSOR DRIVER (AD7142/3/7/8/7A)
M:	Michael Hennerich <michael.hennerich@analog.com>
W:	http://wiki.analog.com/AD7142
W:	http://ez.analog.com/community/linux-device-drivers
S:	Supported
F:	drivers/input/misc/ad714x.c

AD7877 TOUCHSCREEN DRIVER
M:	Michael Hennerich <michael.hennerich@analog.com>
W:	http://wiki.analog.com/AD7877
W:	http://ez.analog.com/community/linux-device-drivers
S:	Supported
F:	drivers/input/touchscreen/ad7877.c

AD7879 TOUCHSCREEN DRIVER (AD7879/AD7889)
M:	Michael Hennerich <michael.hennerich@analog.com>
W:	http://wiki.analog.com/AD7879
W:	http://ez.analog.com/community/linux-device-drivers
S:	Supported
F:	drivers/input/touchscreen/ad7879.c

ADDRESS SPACE LAYOUT RANDOMIZATION (ASLR)
M:	Jiri Kosina <jikos@kernel.org>
S:	Maintained

ADF7242 IEEE 802.15.4 RADIO DRIVER
M:	Michael Hennerich <michael.hennerich@analog.com>
W:	https://wiki.analog.com/ADF7242
W:	http://ez.analog.com/community/linux-device-drivers
L:	linux-wpan@vger.kernel.org
S:	Supported
F:	drivers/net/ieee802154/adf7242.c
F:	Documentation/devicetree/bindings/net/ieee802154/adf7242.txt

ADM1025 HARDWARE MONITOR DRIVER
M:	Jean Delvare <jdelvare@suse.com>
L:	linux-hwmon@vger.kernel.org
S:	Maintained
F:	Documentation/hwmon/adm1025
F:	drivers/hwmon/adm1025.c

ADM1029 HARDWARE MONITOR DRIVER
M:	Corentin Labbe <clabbe.montjoie@gmail.com>
L:	linux-hwmon@vger.kernel.org
S:	Maintained
F:	drivers/hwmon/adm1029.c

ADM8211 WIRELESS DRIVER
L:	linux-wireless@vger.kernel.org
W:	http://wireless.kernel.org/
S:	Orphan
F:	drivers/net/wireless/admtek/adm8211.*

ADP1653 FLASH CONTROLLER DRIVER
M:	Sakari Ailus <sakari.ailus@iki.fi>
L:	linux-media@vger.kernel.org
S:	Maintained
F:	drivers/media/i2c/adp1653.c
F:	include/media/i2c/adp1653.h

ADP5520 BACKLIGHT DRIVER WITH IO EXPANDER (ADP5520/ADP5501)
M:	Michael Hennerich <michael.hennerich@analog.com>
W:	http://wiki.analog.com/ADP5520
W:	http://ez.analog.com/community/linux-device-drivers
S:	Supported
F:	drivers/mfd/adp5520.c
F:	drivers/video/backlight/adp5520_bl.c
F:	drivers/leds/leds-adp5520.c
F:	drivers/gpio/gpio-adp5520.c
F:	drivers/input/keyboard/adp5520-keys.c

ADP5588 QWERTY KEYPAD AND IO EXPANDER DRIVER (ADP5588/ADP5587)
M:	Michael Hennerich <michael.hennerich@analog.com>
W:	http://wiki.analog.com/ADP5588
W:	http://ez.analog.com/community/linux-device-drivers
S:	Supported
F:	drivers/input/keyboard/adp5588-keys.c
F:	drivers/gpio/gpio-adp5588.c

ADP8860 BACKLIGHT DRIVER (ADP8860/ADP8861/ADP8863)
M:	Michael Hennerich <michael.hennerich@analog.com>
W:	http://wiki.analog.com/ADP8860
W:	http://ez.analog.com/community/linux-device-drivers
S:	Supported
F:	drivers/video/backlight/adp8860_bl.c

ADS1015 HARDWARE MONITOR DRIVER
M:	Dirk Eibach <eibach@gdsys.de>
L:	linux-hwmon@vger.kernel.org
S:	Maintained
F:	Documentation/hwmon/ads1015
F:	drivers/hwmon/ads1015.c
F:	include/linux/platform_data/ads1015.h

ADT746X FAN DRIVER
M:	Colin Leroy <colin@colino.net>
S:	Maintained
F:	drivers/macintosh/therm_adt746x.c

ADT7475 HARDWARE MONITOR DRIVER
M:	Jean Delvare <jdelvare@suse.com>
L:	linux-hwmon@vger.kernel.org
S:	Maintained
F:	Documentation/hwmon/adt7475
F:	drivers/hwmon/adt7475.c

ADVANSYS SCSI DRIVER
M:	Matthew Wilcox <matthew@wil.cx>
M:	Hannes Reinecke <hare@suse.com>
L:	linux-scsi@vger.kernel.org
S:	Maintained
F:	Documentation/scsi/advansys.txt
F:	drivers/scsi/advansys.c

ADXL34X THREE-AXIS DIGITAL ACCELEROMETER DRIVER (ADXL345/ADXL346)
M:	Michael Hennerich <michael.hennerich@analog.com>
W:	http://wiki.analog.com/ADXL345
W:	http://ez.analog.com/community/linux-device-drivers
S:	Supported
F:	drivers/input/misc/adxl34x.c

AF9013 MEDIA DRIVER
M:	Antti Palosaari <crope@iki.fi>
L:	linux-media@vger.kernel.org
W:	https://linuxtv.org
W:	http://palosaari.fi/linux/
Q:	http://patchwork.linuxtv.org/project/linux-media/list/
T:	git git://linuxtv.org/anttip/media_tree.git
S:	Maintained
F:	drivers/media/dvb-frontends/af9013*

AF9033 MEDIA DRIVER
M:	Antti Palosaari <crope@iki.fi>
L:	linux-media@vger.kernel.org
W:	https://linuxtv.org
W:	http://palosaari.fi/linux/
Q:	http://patchwork.linuxtv.org/project/linux-media/list/
T:	git git://linuxtv.org/anttip/media_tree.git
S:	Maintained
F:	drivers/media/dvb-frontends/af9033*

AFFS FILE SYSTEM
L:	linux-fsdevel@vger.kernel.org
S:	Orphan
F:	Documentation/filesystems/affs.txt
F:	fs/affs/

AFS FILESYSTEM
M:	David Howells <dhowells@redhat.com>
L:	linux-afs@lists.infradead.org
S:	Supported
F:	fs/afs/
F:	include/trace/events/afs.h
F:	Documentation/filesystems/afs.txt
W:	https://www.infradead.org/~dhowells/kafs/

AGPGART DRIVER
M:	David Airlie <airlied@linux.ie>
T:	git git://people.freedesktop.org/~airlied/linux (part of drm maint)
S:	Maintained
F:	drivers/char/agp/
F:	include/linux/agp*
F:	include/uapi/linux/agp*

AHA152X SCSI DRIVER
M:	"Juergen E. Fischer" <fischer@norbit.de>
L:	linux-scsi@vger.kernel.org
S:	Maintained
F:	drivers/scsi/aha152x*
F:	drivers/scsi/pcmcia/aha152x*

AIC7XXX / AIC79XX SCSI DRIVER
M:	Hannes Reinecke <hare@suse.com>
L:	linux-scsi@vger.kernel.org
S:	Maintained
F:	drivers/scsi/aic7xxx/

AIMSLAB FM RADIO RECEIVER DRIVER
M:	Hans Verkuil <hverkuil@xs4all.nl>
L:	linux-media@vger.kernel.org
T:	git git://linuxtv.org/media_tree.git
W:	https://linuxtv.org
S:	Maintained
F:	drivers/media/radio/radio-aimslab*

AIO
M:	Benjamin LaHaise <bcrl@kvack.org>
L:	linux-aio@kvack.org
S:	Supported
F:	fs/aio.c
F:	include/linux/*aio*.h

AIRSPY MEDIA DRIVER
M:	Antti Palosaari <crope@iki.fi>
L:	linux-media@vger.kernel.org
W:	https://linuxtv.org
W:	http://palosaari.fi/linux/
Q:	http://patchwork.linuxtv.org/project/linux-media/list/
T:	git git://linuxtv.org/anttip/media_tree.git
S:	Maintained
F:	drivers/media/usb/airspy/

ALACRITECH GIGABIT ETHERNET DRIVER
M:	Lino Sanfilippo <LinoSanfilippo@gmx.de>
S:	Maintained
F:	drivers/net/ethernet/alacritech/*

ALCATEL SPEEDTOUCH USB DRIVER
M:	Duncan Sands <duncan.sands@free.fr>
L:	linux-usb@vger.kernel.org
W:	http://www.linux-usb.org/SpeedTouch/
S:	Maintained
F:	drivers/usb/atm/speedtch.c
F:	drivers/usb/atm/usbatm.c

ALCHEMY AU1XX0 MMC DRIVER
M:	Manuel Lauss <manuel.lauss@gmail.com>
S:	Maintained
F:	drivers/mmc/host/au1xmmc.c

ALI1563 I2C DRIVER
M:	Rudolf Marek <r.marek@assembler.cz>
L:	linux-i2c@vger.kernel.org
S:	Maintained
F:	Documentation/i2c/busses/i2c-ali1563
F:	drivers/i2c/busses/i2c-ali1563.c

ALLWINNER SECURITY SYSTEM
M:	Corentin Labbe <clabbe.montjoie@gmail.com>
L:	linux-crypto@vger.kernel.org
S:	Maintained
F:	drivers/crypto/sunxi-ss/

ALPHA PORT
M:	Richard Henderson <rth@twiddle.net>
M:	Ivan Kokshaysky <ink@jurassic.park.msu.ru>
M:	Matt Turner <mattst88@gmail.com>
S:	Odd Fixes
L:	linux-alpha@vger.kernel.org
F:	arch/alpha/

ALPS PS/2 TOUCHPAD DRIVER
R:	Pali Rohár <pali.rohar@gmail.com>
F:	drivers/input/mouse/alps.*

ALTERA I2C CONTROLLER DRIVER
M:	Thor Thayer <thor.thayer@linux.intel.com>
S:	Maintained
F:	drivers/i2c/busses/i2c-altera.c

ALTERA MAILBOX DRIVER
M:	Ley Foon Tan <lftan@altera.com>
L:	nios2-dev@lists.rocketboards.org (moderated for non-subscribers)
S:	Maintained
F:	drivers/mailbox/mailbox-altera.c

ALTERA PIO DRIVER
M:	Tien Hock Loh <thloh@altera.com>
L:	linux-gpio@vger.kernel.org
S:	Maintained
F:	drivers/gpio/gpio-altera.c

ALTERA SYSTEM RESOURCE DRIVER FOR ARRIA10 DEVKIT
M:	Thor Thayer <thor.thayer@linux.intel.com>
S:	Maintained
F:	drivers/gpio/gpio-altera-a10sr.c
F:	drivers/mfd/altera-a10sr.c
F:	drivers/reset/reset-a10sr.c
F:	include/linux/mfd/altera-a10sr.h
F:	include/dt-bindings/reset/altr,rst-mgr-a10sr.h

ALTERA TRIPLE SPEED ETHERNET DRIVER
M:	Vince Bridgers <vbridger@opensource.altera.com>
L:	netdev@vger.kernel.org
L:	nios2-dev@lists.rocketboards.org (moderated for non-subscribers)
S:	Maintained
F:	drivers/net/ethernet/altera/

ALTERA UART/JTAG UART SERIAL DRIVERS
M:	Tobias Klauser <tklauser@distanz.ch>
L:	linux-serial@vger.kernel.org
L:	nios2-dev@lists.rocketboards.org (moderated for non-subscribers)
S:	Maintained
F:	drivers/tty/serial/altera_uart.c
F:	drivers/tty/serial/altera_jtaguart.c
F:	include/linux/altera_uart.h
F:	include/linux/altera_jtaguart.h

AMAZON ETHERNET DRIVERS
M:	Netanel Belgazal <netanel@amazon.com>
R:	Saeed Bishara <saeedb@amazon.com>
R:	Zorik Machulsky <zorik@amazon.com>
L:	netdev@vger.kernel.org
S:	Supported
F:	Documentation/networking/ena.txt
F:	drivers/net/ethernet/amazon/

AMD CRYPTOGRAPHIC COPROCESSOR (CCP) DRIVER
M:	Tom Lendacky <thomas.lendacky@amd.com>
M:	Gary Hook <gary.hook@amd.com>
L:	linux-crypto@vger.kernel.org
S:	Supported
F:	drivers/crypto/ccp/
F:	include/linux/ccp.h

AMD FAM15H PROCESSOR POWER MONITORING DRIVER
M:	Huang Rui <ray.huang@amd.com>
L:	linux-hwmon@vger.kernel.org
S:	Supported
F:	Documentation/hwmon/fam15h_power
F:	drivers/hwmon/fam15h_power.c

AMD GEODE CS5536 USB DEVICE CONTROLLER DRIVER
L:	linux-geode@lists.infradead.org (moderated for non-subscribers)
S:	Orphan
F:	drivers/usb/gadget/udc/amd5536udc.*

AMD GEODE PROCESSOR/CHIPSET SUPPORT
P:	Andres Salomon <dilinger@queued.net>
L:	linux-geode@lists.infradead.org (moderated for non-subscribers)
W:	http://www.amd.com/us-en/ConnectivitySolutions/TechnicalResources/0,,50_2334_2452_11363,00.html
S:	Supported
F:	drivers/char/hw_random/geode-rng.c
F:	drivers/crypto/geode*
F:	drivers/video/fbdev/geode/
F:	arch/x86/include/asm/geode.h

AMD IOMMU (AMD-VI)
M:	Joerg Roedel <joro@8bytes.org>
L:	iommu@lists.linux-foundation.org
T:	git git://git.kernel.org/pub/scm/linux/kernel/git/joro/iommu.git
S:	Maintained
F:	drivers/iommu/amd_iommu*.[ch]
F:	include/linux/amd-iommu.h

AMD KFD
M:	Oded Gabbay <oded.gabbay@gmail.com>
L:	dri-devel@lists.freedesktop.org
T:	git git://people.freedesktop.org/~gabbayo/linux.git
S:	Supported
F:	drivers/gpu/drm/amd/amdgpu/amdgpu_amdkfd.c
F:	drivers/gpu/drm/amd/amdgpu/amdgpu_amdkfd.h
F:	drivers/gpu/drm/amd/amdgpu/amdgpu_amdkfd_gfx_v7.c
F:	drivers/gpu/drm/amd/amdgpu/amdgpu_amdkfd_gfx_v8.c
F:	drivers/gpu/drm/amd/amdkfd/
F:	drivers/gpu/drm/amd/include/cik_structs.h
F:	drivers/gpu/drm/amd/include/kgd_kfd_interface.h
F:	drivers/gpu/drm/amd/include/vi_structs.h
F:	include/uapi/linux/kfd_ioctl.h

AMD SEATTLE DEVICE TREE SUPPORT
M:	Brijesh Singh <brijeshkumar.singh@amd.com>
M:	Suravee Suthikulpanit <suravee.suthikulpanit@amd.com>
M:	Tom Lendacky <thomas.lendacky@amd.com>
S:	Supported
F:	arch/arm64/boot/dts/amd/

AMD XGBE DRIVER
M:	Tom Lendacky <thomas.lendacky@amd.com>
L:	netdev@vger.kernel.org
S:	Supported
F:	drivers/net/ethernet/amd/xgbe/
F:	arch/arm64/boot/dts/amd/amd-seattle-xgbe*.dtsi

AMS (Apple Motion Sensor) DRIVER
M:	Michael Hanselmann <linux-kernel@hansmi.ch>
S:	Supported
F:	drivers/macintosh/ams/

ANALOG DEVICES INC AD9389B DRIVER
M:	Hans Verkuil <hans.verkuil@cisco.com>
L:	linux-media@vger.kernel.org
S:	Maintained
F:	drivers/media/i2c/ad9389b*

ANALOG DEVICES INC ADV7180 DRIVER
M:	Lars-Peter Clausen <lars@metafoo.de>
L:	linux-media@vger.kernel.org
W:	http://ez.analog.com/community/linux-device-drivers
S:	Supported
F:	drivers/media/i2c/adv7180.c

ANALOG DEVICES INC ADV748X DRIVER
M:	Kieran Bingham <kieran.bingham@ideasonboard.com>
L:	linux-media@vger.kernel.org
S:	Maintained
F:	drivers/media/i2c/adv748x/*

ANALOG DEVICES INC ADV7511 DRIVER
M:	Hans Verkuil <hans.verkuil@cisco.com>
L:	linux-media@vger.kernel.org
S:	Maintained
F:	drivers/media/i2c/adv7511*

ANALOG DEVICES INC ADV7604 DRIVER
M:	Hans Verkuil <hans.verkuil@cisco.com>
L:	linux-media@vger.kernel.org
S:	Maintained
F:	drivers/media/i2c/adv7604*

ANALOG DEVICES INC ADV7842 DRIVER
M:	Hans Verkuil <hans.verkuil@cisco.com>
L:	linux-media@vger.kernel.org
S:	Maintained
F:	drivers/media/i2c/adv7842*

ANALOG DEVICES INC ASOC CODEC DRIVERS
M:	Lars-Peter Clausen <lars@metafoo.de>
L:	alsa-devel@alsa-project.org (moderated for non-subscribers)
W:	http://wiki.analog.com/
W:	http://ez.analog.com/community/linux-device-drivers
S:	Supported
F:	sound/soc/codecs/adau*
F:	sound/soc/codecs/adav*
F:	sound/soc/codecs/ad1*
F:	sound/soc/codecs/ad7*
F:	sound/soc/codecs/ssm*
F:	sound/soc/codecs/sigmadsp.*

ANALOG DEVICES INC ASOC DRIVERS
L:	adi-buildroot-devel@lists.sourceforge.net (moderated for non-subscribers)
L:	alsa-devel@alsa-project.org (moderated for non-subscribers)
W:	http://blackfin.uclinux.org/
S:	Supported
F:	sound/soc/blackfin/*

ANALOG DEVICES INC DMA DRIVERS
M:	Lars-Peter Clausen <lars@metafoo.de>
W:	http://ez.analog.com/community/linux-device-drivers
S:	Supported
F:	drivers/dma/dma-axi-dmac.c

ANALOG DEVICES INC IIO DRIVERS
M:	Lars-Peter Clausen <lars@metafoo.de>
M:	Michael Hennerich <Michael.Hennerich@analog.com>
W:	http://wiki.analog.com/
W:	http://ez.analog.com/community/linux-device-drivers
S:	Supported
F:	Documentation/ABI/testing/sysfs-bus-iio-frequency-ad9523
F:	Documentation/ABI/testing/sysfs-bus-iio-frequency-adf4350
F:	drivers/iio/*/ad*
F:	drivers/iio/adc/ltc2497*
X:	drivers/iio/*/adjd*
F:	drivers/staging/iio/*/ad*
F:	drivers/staging/iio/trigger/iio-trig-bfin-timer.c

ANDROID CONFIG FRAGMENTS
M:	Rob Herring <robh@kernel.org>
S:	Supported
F:	kernel/configs/android*

ANDROID DRIVERS
M:	Greg Kroah-Hartman <gregkh@linuxfoundation.org>
M:	Arve Hjønnevåg <arve@android.com>
M:	Todd Kjos <tkjos@android.com>
M:	Martijn Coenen <maco@android.com>
T:	git git://git.kernel.org/pub/scm/linux/kernel/git/gregkh/staging.git
L:	devel@driverdev.osuosl.org
S:	Supported
F:	drivers/android/
F:	drivers/staging/android/

ANDROID GOLDFISH PIC DRIVER
M:	Miodrag Dinic <miodrag.dinic@mips.com>
S:	Supported
F:	Documentation/devicetree/bindings/interrupt-controller/google,goldfish-pic.txt
F:	drivers/irqchip/irq-goldfish-pic.c

ANDROID GOLDFISH RTC DRIVER
M:	Miodrag Dinic <miodrag.dinic@mips.com>
S:	Supported
F:	Documentation/devicetree/bindings/rtc/google,goldfish-rtc.txt
F:	drivers/rtc/rtc-goldfish.c

ANDROID ION DRIVER
M:	Laura Abbott <labbott@redhat.com>
M:	Sumit Semwal <sumit.semwal@linaro.org>
L:	devel@driverdev.osuosl.org
S:	Supported
F:	drivers/staging/android/ion
F:	drivers/staging/android/uapi/ion.h

AOA (Apple Onboard Audio) ALSA DRIVER
M:	Johannes Berg <johannes@sipsolutions.net>
L:	linuxppc-dev@lists.ozlabs.org
L:	alsa-devel@alsa-project.org (moderated for non-subscribers)
S:	Maintained
F:	sound/aoa/

APEX EMBEDDED SYSTEMS STX104 IIO DRIVER
M:	William Breathitt Gray <vilhelm.gray@gmail.com>
L:	linux-iio@vger.kernel.org
S:	Maintained
F:	drivers/iio/adc/stx104.c

APM DRIVER
M:	Jiri Kosina <jikos@kernel.org>
S:	Odd fixes
T:	git git://git.kernel.org/pub/scm/linux/kernel/git/jikos/apm.git
F:	arch/x86/kernel/apm_32.c
F:	include/linux/apm_bios.h
F:	include/uapi/linux/apm_bios.h
F:	drivers/char/apm-emulation.c

APPARMOR SECURITY MODULE
M:	John Johansen <john.johansen@canonical.com>
L:	apparmor@lists.ubuntu.com (subscribers-only, general discussion)
W:	apparmor.wiki.kernel.org
T:	git git://git.kernel.org/pub/scm/linux/kernel/git/jj/apparmor-dev.git
S:	Supported
F:	security/apparmor/
F:	Documentation/admin-guide/LSM/apparmor.rst

APPLE BCM5974 MULTITOUCH DRIVER
M:	Henrik Rydberg <rydberg@bitmath.org>
L:	linux-input@vger.kernel.org
S:	Odd fixes
F:	drivers/input/mouse/bcm5974.c

APPLE SMC DRIVER
M:	Henrik Rydberg <rydberg@bitmath.org>
L:	linux-hwmon@vger.kernel.org
S:	Odd fixes
F:	drivers/hwmon/applesmc.c

APPLETALK NETWORK LAYER
L:	netdev@vger.kernel.org
S:	Odd fixes
F:	drivers/net/appletalk/
F:	net/appletalk/

APPLIED MICRO (APM) X-GENE DEVICE TREE SUPPORT
M:	Duc Dang <dhdang@apm.com>
S:	Supported
F:	arch/arm64/boot/dts/apm/

APPLIED MICRO (APM) X-GENE SOC EDAC
M:	Loc Ho <lho@apm.com>
S:	Supported
F:	drivers/edac/xgene_edac.c
F:	Documentation/devicetree/bindings/edac/apm-xgene-edac.txt

APPLIED MICRO (APM) X-GENE SOC ETHERNET (V2) DRIVER
M:	Iyappan Subramanian <isubramanian@apm.com>
M:	Keyur Chudgar <kchudgar@apm.com>
S:	Supported
F:	drivers/net/ethernet/apm/xgene-v2/

APPLIED MICRO (APM) X-GENE SOC ETHERNET DRIVER
M:	Iyappan Subramanian <isubramanian@apm.com>
M:	Keyur Chudgar <kchudgar@apm.com>
M:	Quan Nguyen <qnguyen@apm.com>
S:	Supported
F:	drivers/net/ethernet/apm/xgene/
F:	drivers/net/phy/mdio-xgene.c
F:	Documentation/devicetree/bindings/net/apm-xgene-enet.txt
F:	Documentation/devicetree/bindings/net/apm-xgene-mdio.txt

APPLIED MICRO (APM) X-GENE SOC PMU
M:	Tai Nguyen <ttnguyen@apm.com>
S:	Supported
F:	drivers/perf/xgene_pmu.c
F:	Documentation/perf/xgene-pmu.txt
F:	Documentation/devicetree/bindings/perf/apm-xgene-pmu.txt

APTINA CAMERA SENSOR PLL
M:	Laurent Pinchart <Laurent.pinchart@ideasonboard.com>
L:	linux-media@vger.kernel.org
S:	Maintained
F:	drivers/media/i2c/aptina-pll.*

ARC FRAMEBUFFER DRIVER
M:	Jaya Kumar <jayalk@intworks.biz>
S:	Maintained
F:	drivers/video/fbdev/arcfb.c
F:	drivers/video/fbdev/core/fb_defio.c

ARC PGU DRM DRIVER
M:	Alexey Brodkin <abrodkin@synopsys.com>
S:	Supported
F:	drivers/gpu/drm/arc/
F:	Documentation/devicetree/bindings/display/snps,arcpgu.txt

ARCNET NETWORK LAYER
M:	Michael Grzeschik <m.grzeschik@pengutronix.de>
L:	netdev@vger.kernel.org
S:	Maintained
F:	drivers/net/arcnet/
F:	include/uapi/linux/if_arcnet.h

ARM ARCHITECTED TIMER DRIVER
M:	Mark Rutland <mark.rutland@arm.com>
M:	Marc Zyngier <marc.zyngier@arm.com>
L:	linux-arm-kernel@lists.infradead.org (moderated for non-subscribers)
S:	Maintained
F:	arch/arm/include/asm/arch_timer.h
F:	arch/arm64/include/asm/arch_timer.h
F:	drivers/clocksource/arm_arch_timer.c

ARM HDLCD DRM DRIVER
M:	Liviu Dudau <liviu.dudau@arm.com>
S:	Supported
F:	drivers/gpu/drm/arm/hdlcd_*
F:	Documentation/devicetree/bindings/display/arm,hdlcd.txt

ARM MALI-DP DRM DRIVER
M:	Liviu Dudau <liviu.dudau@arm.com>
M:	Brian Starkey <brian.starkey@arm.com>
M:	Mali DP Maintainers <malidp@foss.arm.com>
S:	Supported
F:	drivers/gpu/drm/arm/
F:	Documentation/devicetree/bindings/display/arm,malidp.txt

ARM MFM AND FLOPPY DRIVERS
M:	Ian Molton <spyro@f2s.com>
S:	Maintained
F:	arch/arm/lib/floppydma.S
F:	arch/arm/include/asm/floppy.h

ARM PMU PROFILING AND DEBUGGING
M:	Will Deacon <will.deacon@arm.com>
M:	Mark Rutland <mark.rutland@arm.com>
S:	Maintained
L:	linux-arm-kernel@lists.infradead.org (moderated for non-subscribers)
F:	arch/arm*/kernel/perf_*
F:	arch/arm/oprofile/common.c
F:	arch/arm*/kernel/hw_breakpoint.c
F:	arch/arm*/include/asm/hw_breakpoint.h
F:	arch/arm*/include/asm/perf_event.h
F:	drivers/perf/*
F:	include/linux/perf/arm_pmu.h
F:	Documentation/devicetree/bindings/arm/pmu.txt
F:	Documentation/devicetree/bindings/perf/

ARM PORT
M:	Russell King <linux@armlinux.org.uk>
L:	linux-arm-kernel@lists.infradead.org (moderated for non-subscribers)
W:	http://www.armlinux.org.uk/
S:	Maintained
T:	git git://git.armlinux.org.uk/~rmk/linux-arm.git
F:	arch/arm/

ARM PRIMECELL AACI PL041 DRIVER
M:	Russell King <linux@armlinux.org.uk>
S:	Maintained
F:	sound/arm/aaci.*

ARM PRIMECELL BUS SUPPORT
M:	Russell King <linux@armlinux.org.uk>
S:	Maintained
F:	drivers/amba/
F:	include/linux/amba/bus.h

ARM PRIMECELL CLCD PL110 DRIVER
M:	Russell King <linux@armlinux.org.uk>
S:	Maintained
F:	drivers/video/fbdev/amba-clcd.*

ARM PRIMECELL KMI PL050 DRIVER
M:	Russell King <linux@armlinux.org.uk>
S:	Maintained
F:	drivers/input/serio/ambakmi.*
F:	include/linux/amba/kmi.h

ARM PRIMECELL MMCI PL180/1 DRIVER
M:	Russell King <linux@armlinux.org.uk>
S:	Maintained
F:	drivers/mmc/host/mmci.*
F:	include/linux/amba/mmci.h

ARM PRIMECELL UART PL010 AND PL011 DRIVERS
M:	Russell King <linux@armlinux.org.uk>
S:	Maintained
F:	drivers/tty/serial/amba-pl01*.c
F:	include/linux/amba/serial.h

ARM SMMU DRIVERS
M:	Will Deacon <will.deacon@arm.com>
R:	Robin Murphy <robin.murphy@arm.com>
L:	linux-arm-kernel@lists.infradead.org (moderated for non-subscribers)
S:	Maintained
F:	drivers/iommu/arm-smmu.c
F:	drivers/iommu/arm-smmu-v3.c
F:	drivers/iommu/io-pgtable-arm.c
F:	drivers/iommu/io-pgtable-arm-v7s.c

ARM SUB-ARCHITECTURES
L:	linux-arm-kernel@lists.infradead.org (moderated for non-subscribers)
S:	Maintained
F:	arch/arm/mach-*/
F:	arch/arm/plat-*/
T:	git git://git.kernel.org/pub/scm/linux/kernel/git/arm/arm-soc.git

ARM/ACTIONS SEMI ARCHITECTURE
M:	Andreas Färber <afaerber@suse.de>
L:	linux-arm-kernel@lists.infradead.org (moderated for non-subscribers)
S:	Maintained
N:	owl
F:	arch/arm/mach-actions/
F:	arch/arm/boot/dts/owl-*
F:	arch/arm64/boot/dts/actions/
F:	drivers/clocksource/owl-*
F:	drivers/soc/actions/
F:	include/dt-bindings/power/owl-*
F:	include/linux/soc/actions/
F:	Documentation/devicetree/bindings/arm/actions.txt
F:	Documentation/devicetree/bindings/power/actions,owl-sps.txt
F:	Documentation/devicetree/bindings/timer/actions,owl-timer.txt

ARM/ADS SPHERE MACHINE SUPPORT
M:	Lennert Buytenhek <kernel@wantstofly.org>
L:	linux-arm-kernel@lists.infradead.org (moderated for non-subscribers)
S:	Maintained

ARM/AFEB9260 MACHINE SUPPORT
M:	Sergey Lapin <slapin@ossfans.org>
L:	linux-arm-kernel@lists.infradead.org (moderated for non-subscribers)
S:	Maintained

ARM/AJECO 1ARM MACHINE SUPPORT
M:	Lennert Buytenhek <kernel@wantstofly.org>
L:	linux-arm-kernel@lists.infradead.org (moderated for non-subscribers)
S:	Maintained

ARM/Allwinner SoC Clock Support
M:	Emilio López <emilio@elopez.com.ar>
S:	Maintained
F:	drivers/clk/sunxi/

ARM/Allwinner sunXi SoC support
M:	Maxime Ripard <maxime.ripard@free-electrons.com>
M:	Chen-Yu Tsai <wens@csie.org>
L:	linux-arm-kernel@lists.infradead.org (moderated for non-subscribers)
S:	Maintained
N:	sun[x456789]i
N:	sun50i
F:	arch/arm/mach-sunxi/
F:	arch/arm64/boot/dts/allwinner/
F:	drivers/clk/sunxi-ng/
F:	drivers/pinctrl/sunxi/
F:	drivers/soc/sunxi/
T:	git git://git.kernel.org/pub/scm/linux/kernel/git/sunxi/linux.git

ARM/Amlogic Meson SoC CLOCK FRAMEWORK
M:	Neil Armstrong <narmstrong@baylibre.com>
M:	Jerome Brunet <jbrunet@baylibre.com>
L:	linux-amlogic@lists.infradead.org
S:	Maintained
F:	drivers/clk/meson/
F:	include/dt-bindings/clock/meson*
F:	include/dt-bindings/clock/gxbb*
F:	Documentation/devicetree/bindings/clock/amlogic*

ARM/Amlogic Meson SoC support
M:	Carlo Caione <carlo@caione.org>
M:	Kevin Hilman <khilman@baylibre.com>
L:	linux-arm-kernel@lists.infradead.org (moderated for non-subscribers)
L:	linux-amlogic@lists.infradead.org
W:	http://linux-meson.com/
S:	Maintained
F:	arch/arm/mach-meson/
F:	arch/arm/boot/dts/meson*
F:	arch/arm64/boot/dts/amlogic/
F:	drivers/pinctrl/meson/
F:	drivers/mmc/host/meson*
N:	meson

ARM/Annapurna Labs ALPINE ARCHITECTURE
M:	Tsahee Zidenberg <tsahee@annapurnalabs.com>
M:	Antoine Tenart <antoine.tenart@free-electrons.com>
L:	linux-arm-kernel@lists.infradead.org (moderated for non-subscribers)
S:	Maintained
F:	arch/arm/mach-alpine/
F:	arch/arm/boot/dts/alpine*
F:	arch/arm64/boot/dts/al/
F:	drivers/*/*alpine*

ARM/ARTPEC MACHINE SUPPORT
M:	Jesper Nilsson <jesper.nilsson@axis.com>
M:	Lars Persson <lars.persson@axis.com>
M:	Niklas Cassel <niklas.cassel@axis.com>
S:	Maintained
L:	linux-arm-kernel@axis.com
F:	arch/arm/mach-artpec
F:	arch/arm/boot/dts/artpec6*
F:	drivers/clk/axis
F:	drivers/crypto/axis
F:	drivers/pinctrl/pinctrl-artpec*
F:	Documentation/devicetree/bindings/pinctrl/axis,artpec6-pinctrl.txt

ARM/ASPEED I2C DRIVER
M:	Brendan Higgins <brendanhiggins@google.com>
R:	Benjamin Herrenschmidt <benh@kernel.crashing.org>
R:	Joel Stanley <joel@jms.id.au>
L:	linux-i2c@vger.kernel.org
L:	openbmc@lists.ozlabs.org (moderated for non-subscribers)
S:	Maintained
F:	drivers/irqchip/irq-aspeed-i2c-ic.c
F:	drivers/i2c/busses/i2c-aspeed.c
F:	Documentation/devicetree/bindings/interrupt-controller/aspeed,ast2400-i2c-ic.txt
F:	Documentation/devicetree/bindings/i2c/i2c-aspeed.txt

ARM/ASPEED MACHINE SUPPORT
M:	Joel Stanley <joel@jms.id.au>
S:	Maintained
F:	arch/arm/mach-aspeed/
F:	arch/arm/boot/dts/aspeed-*
F:	drivers/*/*aspeed*

ARM/ATMEL AT91 Clock Support
M:	Boris Brezillon <boris.brezillon@free-electrons.com>
S:	Maintained
F:	drivers/clk/at91

ARM/ATMEL AT91RM9200, AT91SAM9 AND SAMA5 SOC SUPPORT
M:	Nicolas Ferre <nicolas.ferre@microchip.com>
M:	Alexandre Belloni <alexandre.belloni@free-electrons.com>
L:	linux-arm-kernel@lists.infradead.org (moderated for non-subscribers)
W:	http://www.linux4sam.org
T:	git git://git.kernel.org/pub/scm/linux/kernel/git/nferre/linux-at91.git
S:	Supported
N:	at91
N:	atmel
F:	arch/arm/mach-at91/
F:	include/soc/at91/
F:	arch/arm/boot/dts/at91*.dts
F:	arch/arm/boot/dts/at91*.dtsi
F:	arch/arm/boot/dts/sama*.dts
F:	arch/arm/boot/dts/sama*.dtsi
F:	arch/arm/include/debug/at91.S
F:	drivers/memory/atmel*
F:	drivers/watchdog/sama5d4_wdt.c
X:	drivers/input/touchscreen/atmel_mxt_ts.c
X:	drivers/net/wireless/atmel/

ARM/CALXEDA HIGHBANK ARCHITECTURE
M:	Rob Herring <robh@kernel.org>
L:	linux-arm-kernel@lists.infradead.org (moderated for non-subscribers)
S:	Maintained
F:	arch/arm/mach-highbank/
F:	arch/arm/boot/dts/highbank.dts
F:	arch/arm/boot/dts/ecx-*.dts*

ARM/CAVIUM NETWORKS CNS3XXX MACHINE SUPPORT
M:	Krzysztof Halasa <khalasa@piap.pl>
S:	Maintained
F:	arch/arm/mach-cns3xxx/

ARM/CAVIUM THUNDER NETWORK DRIVER
M:	Sunil Goutham <sgoutham@cavium.com>
M:	Robert Richter <rric@kernel.org>
L:	linux-arm-kernel@lists.infradead.org (moderated for non-subscribers)
S:	Supported
F:	drivers/net/ethernet/cavium/thunder/

ARM/CIRRUS LOGIC BK3 MACHINE SUPPORT
M:	Lukasz Majewski <lukma@denx.de>
L:	linux-arm-kernel@lists.infradead.org (moderated for non-subscribers)
S:	Maintained
F:	arch/arm/mach-ep93xx/ts72xx.c

ARM/CIRRUS LOGIC CLPS711X ARM ARCHITECTURE
M:	Alexander Shiyan <shc_work@mail.ru>
L:	linux-arm-kernel@lists.infradead.org (moderated for non-subscribers)
S:	Odd Fixes
N:	clps711x

ARM/CIRRUS LOGIC EDB9315A MACHINE SUPPORT
M:	Lennert Buytenhek <kernel@wantstofly.org>
L:	linux-arm-kernel@lists.infradead.org (moderated for non-subscribers)
S:	Maintained

ARM/CIRRUS LOGIC EP93XX ARM ARCHITECTURE
M:	Hartley Sweeten <hsweeten@visionengravers.com>
M:	Alexander Sverdlin <alexander.sverdlin@gmail.com>
L:	linux-arm-kernel@lists.infradead.org (moderated for non-subscribers)
S:	Maintained
F:	arch/arm/mach-ep93xx/
F:	arch/arm/mach-ep93xx/include/mach/

ARM/CLKDEV SUPPORT
M:	Russell King <linux@armlinux.org.uk>
L:	linux-arm-kernel@lists.infradead.org (moderated for non-subscribers)
S:	Maintained
T:	git git://git.armlinux.org.uk/~rmk/linux-arm.git clkdev
F:	drivers/clk/clkdev.c

ARM/COMPULAB CM-X270/EM-X270 and CM-X300 MACHINE SUPPORT
M:	Mike Rapoport <mike@compulab.co.il>
L:	linux-arm-kernel@lists.infradead.org (moderated for non-subscribers)
S:	Maintained

ARM/CONEXANT DIGICOLOR MACHINE SUPPORT
M:	Baruch Siach <baruch@tkos.co.il>
L:	linux-arm-kernel@lists.infradead.org (moderated for non-subscribers)
S:	Maintained
F:	arch/arm/boot/dts/cx92755*
N:	digicolor

ARM/CONTEC MICRO9 MACHINE SUPPORT
M:	Hubert Feurstein <hubert.feurstein@contec.at>
S:	Maintained
F:	arch/arm/mach-ep93xx/micro9.c

ARM/CORESIGHT FRAMEWORK AND DRIVERS
M:	Mathieu Poirier <mathieu.poirier@linaro.org>
L:	linux-arm-kernel@lists.infradead.org (moderated for non-subscribers)
S:	Maintained
F:	drivers/hwtracing/coresight/*
F:	Documentation/trace/coresight.txt
F:	Documentation/trace/coresight-cpu-debug.txt
F:	Documentation/devicetree/bindings/arm/coresight.txt
F:	Documentation/devicetree/bindings/arm/coresight-cpu-debug.txt
F:	Documentation/ABI/testing/sysfs-bus-coresight-devices-*
F:	tools/perf/arch/arm/util/pmu.c
F:	tools/perf/arch/arm/util/auxtrace.c
F:	tools/perf/arch/arm/util/cs-etm.c
F:	tools/perf/arch/arm/util/cs-etm.h
F:	tools/perf/util/cs-etm.*
F:	tools/perf/util/cs-etm-decoder/*

ARM/CORGI MACHINE SUPPORT
M:	Richard Purdie <rpurdie@rpsys.net>
S:	Maintained

ARM/CORTINA SYSTEMS GEMINI ARM ARCHITECTURE
M:	Hans Ulli Kroll <ulli.kroll@googlemail.com>
M:	Linus Walleij <linus.walleij@linaro.org>
L:	linux-arm-kernel@lists.infradead.org (moderated for non-subscribers)
T:	git git://github.com/ulli-kroll/linux.git
S:	Maintained
F:	Documentation/devicetree/bindings/arm/gemini.txt
F:	Documentation/devicetree/bindings/pinctrl/cortina,gemini-pinctrl.txt
F:	Documentation/devicetree/bindings/net/cortina,gemini-ethernet.txt
F:	Documentation/devicetree/bindings/rtc/faraday,ftrtc010.txt
F:	arch/arm/mach-gemini/
F:	drivers/net/ethernet/cortina/
F:	drivers/pinctrl/pinctrl-gemini.c
F:	drivers/rtc/rtc-ftrtc010.c

ARM/CSR SIRFPRIMA2 MACHINE SUPPORT
M:	Barry Song <baohua@kernel.org>
L:	linux-arm-kernel@lists.infradead.org (moderated for non-subscribers)
T:	git git://git.kernel.org/pub/scm/linux/kernel/git/baohua/linux.git
S:	Maintained
F:	arch/arm/boot/dts/prima2*
F:	arch/arm/mach-prima2/
F:	drivers/clk/sirf/
F:	drivers/clocksource/timer-prima2.c
F:	drivers/clocksource/timer-atlas7.c
N:	[^a-z]sirf

ARM/EBSA110 MACHINE SUPPORT
M:	Russell King <linux@armlinux.org.uk>
L:	linux-arm-kernel@lists.infradead.org (moderated for non-subscribers)
W:	http://www.armlinux.org.uk/
S:	Maintained
F:	arch/arm/mach-ebsa110/
F:	drivers/net/ethernet/amd/am79c961a.*

ARM/ENERGY MICRO (SILICON LABS) EFM32 SUPPORT
M:	Uwe Kleine-König <kernel@pengutronix.de>
L:	linux-arm-kernel@lists.infradead.org (moderated for non-subscribers)
S:	Maintained
N:	efm32

ARM/EZX SMARTPHONES (A780, A910, A1200, E680, ROKR E2 and ROKR E6)
M:	Robert Jarzmik <robert.jarzmik@free.fr>
L:	linux-arm-kernel@lists.infradead.org (moderated for non-subscribers)
S:	Maintained
F:	arch/arm/mach-pxa/ezx.c

ARM/FARADAY FA526 PORT
M:	Hans Ulli Kroll <ulli.kroll@googlemail.com>
L:	linux-arm-kernel@lists.infradead.org (moderated for non-subscribers)
S:	Maintained
T:	git git://git.berlios.de/gemini-board
F:	arch/arm/mm/*-fa*

ARM/FOOTBRIDGE ARCHITECTURE
M:	Russell King <linux@armlinux.org.uk>
L:	linux-arm-kernel@lists.infradead.org (moderated for non-subscribers)
W:	http://www.armlinux.org.uk/
S:	Maintained
F:	arch/arm/include/asm/hardware/dec21285.h
F:	arch/arm/mach-footbridge/

ARM/FREESCALE IMX / MXC ARM ARCHITECTURE
M:	Shawn Guo <shawnguo@kernel.org>
M:	Sascha Hauer <kernel@pengutronix.de>
R:	Fabio Estevam <fabio.estevam@nxp.com>
L:	linux-arm-kernel@lists.infradead.org (moderated for non-subscribers)
S:	Maintained
T:	git git://git.kernel.org/pub/scm/linux/kernel/git/shawnguo/linux.git
F:	arch/arm/mach-imx/
F:	arch/arm/mach-mxs/
F:	arch/arm/boot/dts/imx*
F:	arch/arm/configs/imx*_defconfig
F:	drivers/clk/imx/
F:	drivers/soc/imx/
F:	include/soc/imx/

ARM/FREESCALE VYBRID ARM ARCHITECTURE
M:	Shawn Guo <shawnguo@kernel.org>
M:	Sascha Hauer <kernel@pengutronix.de>
R:	Stefan Agner <stefan@agner.ch>
L:	linux-arm-kernel@lists.infradead.org (moderated for non-subscribers)
S:	Maintained
T:	git git://git.kernel.org/pub/scm/linux/kernel/git/shawnguo/linux.git
F:	arch/arm/mach-imx/*vf610*
F:	arch/arm/boot/dts/vf*

ARM/GLOMATION GESBC9312SX MACHINE SUPPORT
M:	Lennert Buytenhek <kernel@wantstofly.org>
L:	linux-arm-kernel@lists.infradead.org (moderated for non-subscribers)
S:	Maintained

ARM/GUMSTIX MACHINE SUPPORT
M:	Steve Sakoman <sakoman@gmail.com>
L:	linux-arm-kernel@lists.infradead.org (moderated for non-subscribers)
S:	Maintained

ARM/H4700 (HP IPAQ HX4700) MACHINE SUPPORT
M:	Philipp Zabel <philipp.zabel@gmail.com>
M:	Paul Parsons <lost.distance@yahoo.com>
L:	linux-arm-kernel@lists.infradead.org (moderated for non-subscribers)
S:	Maintained
F:	arch/arm/mach-pxa/hx4700.c
F:	arch/arm/mach-pxa/include/mach/hx4700.h
F:	sound/soc/pxa/hx4700.c

ARM/HISILICON SOC SUPPORT
M:	Wei Xu <xuwei5@hisilicon.com>
L:	linux-arm-kernel@lists.infradead.org (moderated for non-subscribers)
W:	http://www.hisilicon.com
S:	Supported
T:	git git://github.com/hisilicon/linux-hisi.git
F:	arch/arm/mach-hisi/
F:	arch/arm/boot/dts/hi3*
F:	arch/arm/boot/dts/hip*
F:	arch/arm/boot/dts/hisi*
F:	arch/arm64/boot/dts/hisilicon/

ARM/HP JORNADA 7XX MACHINE SUPPORT
M:	Kristoffer Ericson <kristoffer.ericson@gmail.com>
W:	www.jlime.com
S:	Maintained
T:	git git://git.kernel.org/pub/scm/linux/kernel/git/kristoffer/linux-hpc.git
F:	arch/arm/mach-sa1100/jornada720.c
F:	arch/arm/mach-sa1100/include/mach/jornada720.h

ARM/IGEP MACHINE SUPPORT
M:	Enric Balletbo i Serra <eballetbo@gmail.com>
M:	Javier Martinez Canillas <javier@dowhile0.org>
L:	linux-omap@vger.kernel.org
L:	linux-arm-kernel@lists.infradead.org (moderated for non-subscribers)
S:	Maintained
F:	arch/arm/boot/dts/omap3-igep*

ARM/INCOME PXA270 SUPPORT
M:	Marek Vasut <marek.vasut@gmail.com>
L:	linux-arm-kernel@lists.infradead.org (moderated for non-subscribers)
S:	Maintained
F:	arch/arm/mach-pxa/colibri-pxa270-income.c

ARM/INTEL IOP13XX ARM ARCHITECTURE
M:	Lennert Buytenhek <kernel@wantstofly.org>
L:	linux-arm-kernel@lists.infradead.org (moderated for non-subscribers)
S:	Maintained

ARM/INTEL IOP32X ARM ARCHITECTURE
M:	Lennert Buytenhek <kernel@wantstofly.org>
L:	linux-arm-kernel@lists.infradead.org (moderated for non-subscribers)
S:	Maintained

ARM/INTEL IOP33X ARM ARCHITECTURE
L:	linux-arm-kernel@lists.infradead.org (moderated for non-subscribers)
S:	Orphan

ARM/INTEL IQ81342EX MACHINE SUPPORT
M:	Lennert Buytenhek <kernel@wantstofly.org>
L:	linux-arm-kernel@lists.infradead.org (moderated for non-subscribers)
S:	Maintained

ARM/INTEL IXDP2850 MACHINE SUPPORT
M:	Lennert Buytenhek <kernel@wantstofly.org>
L:	linux-arm-kernel@lists.infradead.org (moderated for non-subscribers)
S:	Maintained

ARM/INTEL IXP4XX ARM ARCHITECTURE
M:	Imre Kaloz <kaloz@openwrt.org>
M:	Krzysztof Halasa <khalasa@piap.pl>
L:	linux-arm-kernel@lists.infradead.org (moderated for non-subscribers)
S:	Maintained
F:	arch/arm/mach-ixp4xx/

ARM/INTEL RESEARCH IMOTE/STARGATE 2 MACHINE SUPPORT
M:	Jonathan Cameron <jic23@cam.ac.uk>
L:	linux-arm-kernel@lists.infradead.org (moderated for non-subscribers)
S:	Maintained
F:	arch/arm/mach-pxa/stargate2.c
F:	drivers/pcmcia/pxa2xx_stargate2.c

ARM/INTEL XSC3 (MANZANO) ARM CORE
M:	Lennert Buytenhek <kernel@wantstofly.org>
L:	linux-arm-kernel@lists.infradead.org (moderated for non-subscribers)
S:	Maintained

ARM/IP FABRICS DOUBLE ESPRESSO MACHINE SUPPORT
M:	Lennert Buytenhek <kernel@wantstofly.org>
L:	linux-arm-kernel@lists.infradead.org (moderated for non-subscribers)
S:	Maintained

ARM/LG1K ARCHITECTURE
M:	Chanho Min <chanho.min@lge.com>
L:	linux-arm-kernel@lists.infradead.org (moderated for non-subscribers)
S:	Maintained
F:	arch/arm64/boot/dts/lg/

ARM/LOGICPD PXA270 MACHINE SUPPORT
M:	Lennert Buytenhek <kernel@wantstofly.org>
L:	linux-arm-kernel@lists.infradead.org (moderated for non-subscribers)
S:	Maintained

ARM/LPC18XX ARCHITECTURE
M:	Joachim Eastwood <manabian@gmail.com>
L:	linux-arm-kernel@lists.infradead.org (moderated for non-subscribers)
S:	Maintained
F:	arch/arm/boot/dts/lpc43*
F:	drivers/clk/nxp/clk-lpc18xx*
F:	drivers/clocksource/time-lpc32xx.c
F:	drivers/i2c/busses/i2c-lpc2k.c
F:	drivers/memory/pl172.c
F:	drivers/mtd/spi-nor/nxp-spifi.c
F:	drivers/rtc/rtc-lpc24xx.c
N:	lpc18xx

ARM/LPC32XX SOC SUPPORT
M:	Vladimir Zapolskiy <vz@mleia.com>
M:	Sylvain Lemieux <slemieux.tyco@gmail.com>
L:	linux-arm-kernel@lists.infradead.org (moderated for non-subscribers)
T:	git git://github.com/vzapolskiy/linux-lpc32xx.git
S:	Maintained
F:	arch/arm/boot/dts/lpc32*
F:	arch/arm/mach-lpc32xx/
F:	drivers/i2c/busses/i2c-pnx.c
F:	drivers/net/ethernet/nxp/lpc_eth.c
F:	drivers/usb/host/ohci-nxp.c
F:	drivers/watchdog/pnx4008_wdt.c
N:	lpc32xx

ARM/MAGICIAN MACHINE SUPPORT
M:	Philipp Zabel <philipp.zabel@gmail.com>
S:	Maintained

ARM/Marvell Berlin SoC support
M:	Jisheng Zhang <jszhang@marvell.com>
M:	Sebastian Hesselbarth <sebastian.hesselbarth@gmail.com>
L:	linux-arm-kernel@lists.infradead.org (moderated for non-subscribers)
S:	Maintained
F:	arch/arm/mach-berlin/
F:	arch/arm/boot/dts/berlin*
F:	arch/arm64/boot/dts/marvell/berlin*

ARM/Marvell Dove/MV78xx0/Orion SOC support
M:	Jason Cooper <jason@lakedaemon.net>
M:	Andrew Lunn <andrew@lunn.ch>
M:	Sebastian Hesselbarth <sebastian.hesselbarth@gmail.com>
M:	Gregory Clement <gregory.clement@free-electrons.com>
L:	linux-arm-kernel@lists.infradead.org (moderated for non-subscribers)
S:	Maintained
F:	Documentation/devicetree/bindings/soc/dove/
F:	arch/arm/mach-dove/
F:	arch/arm/mach-mv78xx0/
F:	arch/arm/mach-orion5x/
F:	arch/arm/plat-orion/
F:	arch/arm/boot/dts/dove*
F:	arch/arm/boot/dts/orion5x*

ARM/Marvell Kirkwood and Armada 370, 375, 38x, 39x, XP, 3700, 7K/8K SOC support
M:	Jason Cooper <jason@lakedaemon.net>
M:	Andrew Lunn <andrew@lunn.ch>
M:	Gregory Clement <gregory.clement@free-electrons.com>
M:	Sebastian Hesselbarth <sebastian.hesselbarth@gmail.com>
L:	linux-arm-kernel@lists.infradead.org (moderated for non-subscribers)
S:	Maintained
F:	arch/arm/boot/dts/armada*
F:	arch/arm/boot/dts/kirkwood*
F:	arch/arm/configs/mvebu_*_defconfig
F:	arch/arm/mach-mvebu/
F:	arch/arm64/boot/dts/marvell/armada*
F:	drivers/cpufreq/armada-37xx-cpufreq.c
F:	drivers/cpufreq/mvebu-cpufreq.c
F:	drivers/irqchip/irq-armada-370-xp.c
F:	drivers/irqchip/irq-mvebu-*
F:	drivers/pinctrl/mvebu/
F:	drivers/rtc/rtc-armada38x.c

ARM/Mediatek RTC DRIVER
M:	Eddie Huang <eddie.huang@mediatek.com>
M:	Sean Wang <sean.wang@mediatek.com>
L:	linux-arm-kernel@lists.infradead.org (moderated for non-subscribers)
L:	linux-mediatek@lists.infradead.org (moderated for non-subscribers)
S:	Maintained
F:	Documentation/devicetree/bindings/rtc/rtc-mt7622.txt
F:	drivers/rtc/rtc-mt6397.c
F:	drivers/rtc/rtc-mt7622.c

ARM/Mediatek SoC support
M:	Matthias Brugger <matthias.bgg@gmail.com>
L:	linux-arm-kernel@lists.infradead.org (moderated for non-subscribers)
L:	linux-mediatek@lists.infradead.org (moderated for non-subscribers)
S:	Maintained
F:	arch/arm/boot/dts/mt6*
F:	arch/arm/boot/dts/mt7*
F:	arch/arm/boot/dts/mt8*
F:	arch/arm/mach-mediatek/
F:	arch/arm64/boot/dts/mediatek/
N:	mtk
K:	mediatek

ARM/Mediatek USB3 PHY DRIVER
M:	Chunfeng Yun <chunfeng.yun@mediatek.com>
L:	linux-arm-kernel@lists.infradead.org (moderated for non-subscribers)
L:	linux-mediatek@lists.infradead.org (moderated for non-subscribers)
S:	Maintained
F:	drivers/phy/mediatek/phy-mtk-tphy.c

ARM/MICREL KS8695 ARCHITECTURE
M:	Greg Ungerer <gerg@uclinux.org>
L:	linux-arm-kernel@lists.infradead.org (moderated for non-subscribers)
F:	arch/arm/mach-ks8695/
S:	Odd Fixes

ARM/MIOA701 MACHINE SUPPORT
M:	Robert Jarzmik <robert.jarzmik@free.fr>
L:	linux-arm-kernel@lists.infradead.org (moderated for non-subscribers)
F:	arch/arm/mach-pxa/mioa701.c
S:	Maintained

ARM/NEC MOBILEPRO 900/c MACHINE SUPPORT
M:	Michael Petchkovsky <mkpetch@internode.on.net>
S:	Maintained

ARM/NOMADIK/U300/Ux500 ARCHITECTURES
M:	Linus Walleij <linus.walleij@linaro.org>
L:	linux-arm-kernel@lists.infradead.org (moderated for non-subscribers)
S:	Maintained
F:	arch/arm/mach-nomadik/
F:	arch/arm/mach-u300/
F:	arch/arm/mach-ux500/
F:	arch/arm/boot/dts/ste-*
F:	drivers/clk/clk-nomadik.c
F:	drivers/clk/clk-u300.c
F:	drivers/clocksource/clksrc-dbx500-prcmu.c
F:	drivers/clocksource/timer-u300.c
F:	drivers/dma/coh901318*
F:	drivers/dma/ste_dma40*
F:	drivers/hwspinlock/u8500_hsem.c
F:	drivers/i2c/busses/i2c-nomadik.c
F:	drivers/i2c/busses/i2c-stu300.c
F:	drivers/mfd/ab3100*
F:	drivers/mfd/ab8500*
F:	drivers/mfd/abx500*
F:	drivers/mfd/dbx500*
F:	drivers/mfd/db8500*
F:	drivers/pinctrl/nomadik/
F:	drivers/pinctrl/pinctrl-coh901*
F:	drivers/pinctrl/pinctrl-u300.c
F:	drivers/rtc/rtc-ab3100.c
F:	drivers/rtc/rtc-ab8500.c
F:	drivers/rtc/rtc-coh901331.c
F:	drivers/rtc/rtc-pl031.c
F:	drivers/watchdog/coh901327_wdt.c
F:	Documentation/devicetree/bindings/arm/ste-*
F:	Documentation/devicetree/bindings/arm/ux500/
T:	git git://git.kernel.org/pub/scm/linux/kernel/git/linusw/linux-nomadik.git

ARM/NUVOTON W90X900 ARM ARCHITECTURE
M:	Wan ZongShun <mcuos.com@gmail.com>
L:	linux-arm-kernel@lists.infradead.org (moderated for non-subscribers)
W:	http://www.mcuos.com
S:	Maintained
F:	arch/arm/mach-w90x900/
F:	drivers/input/keyboard/w90p910_keypad.c
F:	drivers/input/touchscreen/w90p910_ts.c
F:	drivers/watchdog/nuc900_wdt.c
F:	drivers/net/ethernet/nuvoton/w90p910_ether.c
F:	drivers/mtd/nand/nuc900_nand.c
F:	drivers/rtc/rtc-nuc900.c
F:	drivers/spi/spi-nuc900.c
F:	drivers/usb/host/ehci-w90x900.c
F:	drivers/video/fbdev/nuc900fb.c

ARM/OPENMOKO NEO FREERUNNER (GTA02) MACHINE SUPPORT
M:	Nelson Castillo <arhuaco@freaks-unidos.net>
L:	openmoko-kernel@lists.openmoko.org (subscribers-only)
W:	http://wiki.openmoko.org/wiki/Neo_FreeRunner
S:	Supported

ARM/Orion SoC/Technologic Systems TS-78xx platform support
M:	Alexander Clouter <alex@digriz.org.uk>
L:	linux-arm-kernel@lists.infradead.org (moderated for non-subscribers)
W:	http://www.digriz.org.uk/ts78xx/kernel
S:	Maintained
F:	arch/arm/mach-orion5x/ts78xx-*

ARM/OXNAS platform support
M:	Neil Armstrong <narmstrong@baylibre.com>
L:	linux-arm-kernel@lists.infradead.org (moderated for non-subscribers)
L:	linux-oxnas@lists.tuxfamily.org (moderated for non-subscribers)
S:	Maintained
F:	arch/arm/mach-oxnas/
F:	arch/arm/boot/dts/ox8*.dts*
N:	oxnas

ARM/PALM TREO SUPPORT
M:	Tomas Cech <sleep_walker@suse.com>
L:	linux-arm-kernel@lists.infradead.org
W:	http://hackndev.com
S:	Maintained
F:	arch/arm/mach-pxa/palmtreo.*

ARM/PALMTX,PALMT5,PALMLD,PALMTE2,PALMTC SUPPORT
M:	Marek Vasut <marek.vasut@gmail.com>
L:	linux-arm-kernel@lists.infradead.org
W:	http://hackndev.com
S:	Maintained
F:	arch/arm/mach-pxa/include/mach/palmtx.h
F:	arch/arm/mach-pxa/palmtx.c
F:	arch/arm/mach-pxa/palmt5.*
F:	arch/arm/mach-pxa/include/mach/palmld.h
F:	arch/arm/mach-pxa/palmld.c
F:	arch/arm/mach-pxa/palmte2.*
F:	arch/arm/mach-pxa/include/mach/palmtc.h
F:	arch/arm/mach-pxa/palmtc.c

ARM/PALMZ72 SUPPORT
M:	Sergey Lapin <slapin@ossfans.org>
L:	linux-arm-kernel@lists.infradead.org
W:	http://hackndev.com
S:	Maintained
F:	arch/arm/mach-pxa/palmz72.*

ARM/PLEB SUPPORT
M:	Peter Chubb <pleb@gelato.unsw.edu.au>
W:	http://www.disy.cse.unsw.edu.au/Hardware/PLEB
S:	Maintained

ARM/PT DIGITAL BOARD PORT
M:	Stefan Eletzhofer <stefan.eletzhofer@eletztrick.de>
L:	linux-arm-kernel@lists.infradead.org (moderated for non-subscribers)
W:	http://www.armlinux.org.uk/
S:	Maintained

ARM/QUALCOMM SUPPORT
M:	Andy Gross <andy.gross@linaro.org>
M:	David Brown <david.brown@linaro.org>
L:	linux-arm-msm@vger.kernel.org
L:	linux-soc@vger.kernel.org
S:	Maintained
F:	Documentation/devicetree/bindings/soc/qcom/
F:	arch/arm/boot/dts/qcom-*.dts
F:	arch/arm/boot/dts/qcom-*.dtsi
F:	arch/arm/mach-qcom/
F:	arch/arm64/boot/dts/qcom/*
F:	drivers/i2c/busses/i2c-qup.c
F:	drivers/clk/qcom/
F:	drivers/dma/qcom/
F:	drivers/soc/qcom/
F:	drivers/spi/spi-qup.c
F:	drivers/tty/serial/msm_serial.c
F:	drivers/*/pm8???-*
F:	drivers/mfd/ssbi.c
F:	drivers/firmware/qcom_scm.c
T:	git git://git.kernel.org/pub/scm/linux/kernel/git/agross/linux.git

ARM/RADISYS ENP2611 MACHINE SUPPORT
M:	Lennert Buytenhek <kernel@wantstofly.org>
L:	linux-arm-kernel@lists.infradead.org (moderated for non-subscribers)
S:	Maintained

ARM/REALTEK ARCHITECTURE
M:	Andreas Färber <afaerber@suse.de>
L:	linux-arm-kernel@lists.infradead.org (moderated for non-subscribers)
S:	Maintained
F:	arch/arm64/boot/dts/realtek/
F:	Documentation/devicetree/bindings/arm/realtek.txt

ARM/RENESAS ARM64 ARCHITECTURE
M:	Simon Horman <horms@verge.net.au>
M:	Magnus Damm <magnus.damm@gmail.com>
L:	linux-renesas-soc@vger.kernel.org
Q:	http://patchwork.kernel.org/project/linux-renesas-soc/list/
T:	git git://git.kernel.org/pub/scm/linux/kernel/git/horms/renesas.git next
S:	Supported
F:	arch/arm64/boot/dts/renesas/
F:	Documentation/devicetree/bindings/arm/shmobile.txt
F:	drivers/soc/renesas/
F:	include/linux/soc/renesas/

ARM/RISCPC ARCHITECTURE
M:	Russell King <linux@armlinux.org.uk>
L:	linux-arm-kernel@lists.infradead.org (moderated for non-subscribers)
W:	http://www.armlinux.org.uk/
S:	Maintained
F:	arch/arm/include/asm/hardware/entry-macro-iomd.S
F:	arch/arm/include/asm/hardware/ioc.h
F:	arch/arm/include/asm/hardware/iomd.h
F:	arch/arm/include/asm/hardware/memc.h
F:	arch/arm/mach-rpc/
F:	drivers/net/ethernet/8390/etherh.c
F:	drivers/net/ethernet/i825xx/ether1*
F:	drivers/net/ethernet/seeq/ether3*
F:	drivers/scsi/arm/

ARM/Rockchip SoC support
M:	Heiko Stuebner <heiko@sntech.de>
L:	linux-arm-kernel@lists.infradead.org (moderated for non-subscribers)
L:	linux-rockchip@lists.infradead.org
T:	git git://git.kernel.org/pub/scm/linux/kernel/git/mmind/linux-rockchip.git
S:	Maintained
F:	arch/arm/boot/dts/rk3*
F:	arch/arm/boot/dts/rv1108*
F:	arch/arm/mach-rockchip/
F:	drivers/clk/rockchip/
F:	drivers/i2c/busses/i2c-rk3x.c
F:	drivers/*/*rockchip*
F:	drivers/*/*/*rockchip*
F:	sound/soc/rockchip/
N:	rockchip

ARM/SAMSUNG EXYNOS ARM ARCHITECTURES
M:	Kukjin Kim <kgene@kernel.org>
M:	Krzysztof Kozlowski <krzk@kernel.org>
L:	linux-arm-kernel@lists.infradead.org (moderated for non-subscribers)
L:	linux-samsung-soc@vger.kernel.org (moderated for non-subscribers)
Q:	https://patchwork.kernel.org/project/linux-samsung-soc/list/
S:	Maintained
F:	arch/arm/boot/dts/s3c*
F:	arch/arm/boot/dts/s5p*
F:	arch/arm/boot/dts/samsung*
F:	arch/arm/boot/dts/exynos*
F:	arch/arm64/boot/dts/exynos/
F:	arch/arm/plat-samsung/
F:	arch/arm/mach-s3c24*/
F:	arch/arm/mach-s3c64xx/
F:	arch/arm/mach-s5p*/
F:	arch/arm/mach-exynos*/
F:	drivers/*/*s3c24*
F:	drivers/*/*/*s3c24*
F:	drivers/*/*s3c64xx*
F:	drivers/*/*s5pv210*
F:	drivers/memory/samsung/*
F:	drivers/soc/samsung/*
F:	Documentation/arm/Samsung/
F:	Documentation/devicetree/bindings/arm/samsung/
F:	Documentation/devicetree/bindings/sram/samsung-sram.txt
F:	Documentation/devicetree/bindings/power/pd-samsung.txt
N:	exynos

ARM/SAMSUNG MOBILE MACHINE SUPPORT
M:	Kyungmin Park <kyungmin.park@samsung.com>
L:	linux-arm-kernel@lists.infradead.org (moderated for non-subscribers)
S:	Maintained
F:	arch/arm/mach-s5pv210/

ARM/SAMSUNG S5P SERIES 2D GRAPHICS ACCELERATION (G2D) SUPPORT
M:	Kyungmin Park <kyungmin.park@samsung.com>
M:	Kamil Debski <kamil@wypas.org>
M:	Andrzej Hajda <a.hajda@samsung.com>
L:	linux-arm-kernel@lists.infradead.org
L:	linux-media@vger.kernel.org
S:	Maintained
F:	drivers/media/platform/s5p-g2d/

ARM/SAMSUNG S5P SERIES HDMI CEC SUBSYSTEM SUPPORT
M:	Marek Szyprowski <m.szyprowski@samsung.com>
L:	linux-samsung-soc@vger.kernel.org (moderated for non-subscribers)
L:	linux-media@vger.kernel.org
S:	Maintained
F:	drivers/media/platform/s5p-cec/
F:	Documentation/devicetree/bindings/media/s5p-cec.txt

ARM/SAMSUNG S5P SERIES JPEG CODEC SUPPORT
M:	Andrzej Pietrasiewicz <andrzej.p@samsung.com>
M:	Jacek Anaszewski <jacek.anaszewski@gmail.com>
L:	linux-arm-kernel@lists.infradead.org
L:	linux-media@vger.kernel.org
S:	Maintained
F:	drivers/media/platform/s5p-jpeg/

ARM/SAMSUNG S5P SERIES Multi Format Codec (MFC) SUPPORT
M:	Kyungmin Park <kyungmin.park@samsung.com>
M:	Kamil Debski <kamil@wypas.org>
M:	Jeongtae Park <jtp.park@samsung.com>
M:	Andrzej Hajda <a.hajda@samsung.com>
L:	linux-arm-kernel@lists.infradead.org
L:	linux-media@vger.kernel.org
S:	Maintained
F:	arch/arm/plat-samsung/s5p-dev-mfc.c
F:	drivers/media/platform/s5p-mfc/

ARM/SHMOBILE ARM ARCHITECTURE
M:	Simon Horman <horms@verge.net.au>
M:	Magnus Damm <magnus.damm@gmail.com>
L:	linux-renesas-soc@vger.kernel.org
Q:	http://patchwork.kernel.org/project/linux-renesas-soc/list/
T:	git git://git.kernel.org/pub/scm/linux/kernel/git/horms/renesas.git next
S:	Supported
F:	arch/arm/boot/dts/emev2*
F:	arch/arm/boot/dts/r7s*
F:	arch/arm/boot/dts/r8a*
F:	arch/arm/boot/dts/sh*
F:	arch/arm/configs/shmobile_defconfig
F:	arch/arm/include/debug/renesas-scif.S
F:	arch/arm/mach-shmobile/
F:	Documentation/devicetree/bindings/arm/shmobile.txt
F:	drivers/soc/renesas/
F:	include/linux/soc/renesas/

ARM/SOCFPGA ARCHITECTURE
M:	Dinh Nguyen <dinguyen@kernel.org>
S:	Maintained
F:	arch/arm/mach-socfpga/
F:	arch/arm/boot/dts/socfpga*
F:	arch/arm/configs/socfpga_defconfig
F:	arch/arm64/boot/dts/altera/
W:	http://www.rocketboards.org
T:	git git://git.kernel.org/pub/scm/linux/kernel/git/dinguyen/linux.git

ARM/SOCFPGA CLOCK FRAMEWORK SUPPORT
M:	Dinh Nguyen <dinguyen@kernel.org>
S:	Maintained
F:	drivers/clk/socfpga/

ARM/SOCFPGA EDAC SUPPORT
M:	Thor Thayer <thor.thayer@linux.intel.com>
S:	Maintained
F:	drivers/edac/altera_edac.

ARM/STI ARCHITECTURE
M:	Patrice Chotard <patrice.chotard@st.com>
L:	linux-arm-kernel@lists.infradead.org (moderated for non-subscribers)
W:	http://www.stlinux.com
S:	Maintained
F:	arch/arm/mach-sti/
F:	arch/arm/boot/dts/sti*
F:	drivers/char/hw_random/st-rng.c
F:	drivers/clocksource/arm_global_timer.c
F:	drivers/clocksource/clksrc_st_lpc.c
F:	drivers/cpufreq/sti-cpufreq.c
F:	drivers/dma/st_fdma*
F:	drivers/i2c/busses/i2c-st.c
F:	drivers/media/rc/st_rc.c
F:	drivers/media/platform/sti/c8sectpfe/
F:	drivers/mmc/host/sdhci-st.c
F:	drivers/phy/st/phy-miphy28lp.c
F:	drivers/phy/st/phy-stih407-usb.c
F:	drivers/pinctrl/pinctrl-st.c
F:	drivers/remoteproc/st_remoteproc.c
F:	drivers/remoteproc/st_slim_rproc.c
F:	drivers/reset/sti/
F:	drivers/rtc/rtc-st-lpc.c
F:	drivers/tty/serial/st-asc.c
F:	drivers/usb/dwc3/dwc3-st.c
F:	drivers/usb/host/ehci-st.c
F:	drivers/usb/host/ohci-st.c
F:	drivers/watchdog/st_lpc_wdt.c
F:	drivers/ata/ahci_st.c
F:	include/linux/remoteproc/st_slim_rproc.h

ARM/STM32 ARCHITECTURE
M:	Maxime Coquelin <mcoquelin.stm32@gmail.com>
M:	Alexandre Torgue <alexandre.torgue@st.com>
L:	linux-arm-kernel@lists.infradead.org (moderated for non-subscribers)
S:	Maintained
T:	git git://git.kernel.org/pub/scm/linux/kernel/git/mcoquelin/stm32.git
N:	stm32
F:	drivers/clocksource/armv7m_systick.c

ARM/TANGO ARCHITECTURE
M:	Marc Gonzalez <marc.w.gonzalez@free.fr>
M:	Mans Rullgard <mans@mansr.com>
L:	linux-arm-kernel@lists.infradead.org
S:	Odd Fixes
N:	tango

ARM/TECHNOLOGIC SYSTEMS TS7250 MACHINE SUPPORT
M:	Lennert Buytenhek <kernel@wantstofly.org>
L:	linux-arm-kernel@lists.infradead.org (moderated for non-subscribers)
S:	Maintained

ARM/TEGRA HDMI CEC SUBSYSTEM SUPPORT
M:	Hans Verkuil <hans.verkuil@cisco.com>
L:	linux-tegra@vger.kernel.org
L:	linux-media@vger.kernel.org
S:	Maintained
F:	drivers/media/platform/tegra-cec/
F:	Documentation/devicetree/bindings/media/tegra-cec.txt

ARM/TETON BGA MACHINE SUPPORT
M:	"Mark F. Brown" <mark.brown314@gmail.com>
L:	linux-arm-kernel@lists.infradead.org (moderated for non-subscribers)
S:	Maintained

ARM/TEXAS INSTRUMENT AEMIF/EMIF DRIVERS
M:	Santosh Shilimkar <ssantosh@kernel.org>
L:	linux-kernel@vger.kernel.org
S:	Maintained
F:	drivers/memory/*emif*

ARM/TEXAS INSTRUMENT KEYSTONE ARCHITECTURE
M:	Santosh Shilimkar <ssantosh@kernel.org>
L:	linux-arm-kernel@lists.infradead.org (moderated for non-subscribers)
S:	Maintained
F:	arch/arm/mach-keystone/
F:	arch/arm/boot/dts/keystone-*
T:	git git://git.kernel.org/pub/scm/linux/kernel/git/ssantosh/linux-keystone.git

ARM/TEXAS INSTRUMENT KEYSTONE CLOCK FRAMEWORK
M:	Santosh Shilimkar <ssantosh@kernel.org>
L:	linux-kernel@vger.kernel.org
S:	Maintained
F:	drivers/clk/keystone/

ARM/TEXAS INSTRUMENT KEYSTONE ClOCKSOURCE
M:	Santosh Shilimkar <ssantosh@kernel.org>
L:	linux-arm-kernel@lists.infradead.org (moderated for non-subscribers)
L:	linux-kernel@vger.kernel.org
S:	Maintained
F:	drivers/clocksource/timer-keystone.c

ARM/TEXAS INSTRUMENT KEYSTONE RESET DRIVER
M:	Santosh Shilimkar <ssantosh@kernel.org>
L:	linux-kernel@vger.kernel.org
S:	Maintained
F:	drivers/power/reset/keystone-reset.c

ARM/THECUS N2100 MACHINE SUPPORT
M:	Lennert Buytenhek <kernel@wantstofly.org>
L:	linux-arm-kernel@lists.infradead.org (moderated for non-subscribers)
S:	Maintained

ARM/TOSA MACHINE SUPPORT
M:	Dmitry Eremin-Solenikov <dbaryshkov@gmail.com>
M:	Dirk Opfer <dirk@opfer-online.de>
S:	Maintained

ARM/UNIPHIER ARCHITECTURE
M:	Masahiro Yamada <yamada.masahiro@socionext.com>
L:	linux-arm-kernel@lists.infradead.org (moderated for non-subscribers)
T:	git git://git.kernel.org/pub/scm/linux/kernel/git/masahiroy/linux-uniphier.git
S:	Maintained
F:	Documentation/devicetree/bindings/gpio/gpio-uniphier.txt
F:	Documentation/devicetree/bindings/pinctrl/socionext,uniphier-pinctrl.txt
F:	arch/arm/boot/dts/uniphier*
F:	arch/arm/include/asm/hardware/cache-uniphier.h
F:	arch/arm/mach-uniphier/
F:	arch/arm/mm/cache-uniphier.c
F:	arch/arm64/boot/dts/socionext/uniphier*
F:	drivers/bus/uniphier-system-bus.c
F:	drivers/clk/uniphier/
F:	drivers/gpio/gpio-uniphier.c
F:	drivers/i2c/busses/i2c-uniphier*
F:	drivers/irqchip/irq-uniphier-aidet.c
F:	drivers/pinctrl/uniphier/
F:	drivers/reset/reset-uniphier.c
F:	drivers/tty/serial/8250/8250_uniphier.c
N:	uniphier

ARM/Ux500 CLOCK FRAMEWORK SUPPORT
M:	Ulf Hansson <ulf.hansson@linaro.org>
L:	linux-arm-kernel@lists.infradead.org (moderated for non-subscribers)
T:	git git://git.linaro.org/people/ulfh/clk.git
S:	Maintained
F:	drivers/clk/ux500/

ARM/VERSATILE EXPRESS PLATFORM
M:	Liviu Dudau <liviu.dudau@arm.com>
M:	Sudeep Holla <sudeep.holla@arm.com>
M:	Lorenzo Pieralisi <lorenzo.pieralisi@arm.com>
L:	linux-arm-kernel@lists.infradead.org (moderated for non-subscribers)
S:	Maintained
F:	arch/arm/boot/dts/vexpress*
F:	arch/arm64/boot/dts/arm/
F:	arch/arm/mach-vexpress/
F:	*/*/vexpress*
F:	*/*/*/vexpress*
F:	drivers/clk/versatile/clk-vexpress-osc.c
F:	drivers/clocksource/versatile.c
N:	mps2

ARM/VFP SUPPORT
M:	Russell King <linux@armlinux.org.uk>
L:	linux-arm-kernel@lists.infradead.org (moderated for non-subscribers)
W:	http://www.armlinux.org.uk/
S:	Maintained
F:	arch/arm/vfp/

ARM/VOIPAC PXA270 SUPPORT
M:	Marek Vasut <marek.vasut@gmail.com>
L:	linux-arm-kernel@lists.infradead.org (moderated for non-subscribers)
S:	Maintained
F:	arch/arm/mach-pxa/vpac270.c
F:	arch/arm/mach-pxa/include/mach/vpac270.h

ARM/VT8500 ARM ARCHITECTURE
M:	Tony Prisk <linux@prisktech.co.nz>
L:	linux-arm-kernel@lists.infradead.org (moderated for non-subscribers)
S:	Maintained
F:	arch/arm/mach-vt8500/
F:	drivers/clocksource/vt8500_timer.c
F:	drivers/i2c/busses/i2c-wmt.c
F:	drivers/mmc/host/wmt-sdmmc.c
F:	drivers/pwm/pwm-vt8500.c
F:	drivers/rtc/rtc-vt8500.c
F:	drivers/tty/serial/vt8500_serial.c
F:	drivers/usb/host/ehci-platform.c
F:	drivers/usb/host/uhci-platform.c
F:	drivers/video/fbdev/vt8500lcdfb.*
F:	drivers/video/fbdev/wm8505fb*
F:	drivers/video/fbdev/wmt_ge_rops.*

ARM/ZIPIT Z2 SUPPORT
M:	Marek Vasut <marek.vasut@gmail.com>
L:	linux-arm-kernel@lists.infradead.org (moderated for non-subscribers)
S:	Maintained
F:	arch/arm/mach-pxa/z2.c
F:	arch/arm/mach-pxa/include/mach/z2.h

ARM/ZTE ARCHITECTURE
M:	Jun Nie <jun.nie@linaro.org>
M:	Baoyou Xie <baoyou.xie@linaro.org>
M:	Shawn Guo <shawnguo@kernel.org>
L:	linux-arm-kernel@lists.infradead.org (moderated for non-subscribers)
S:	Maintained
F:	arch/arm/boot/dts/zx2967*
F:	arch/arm/mach-zx/
F:	arch/arm64/boot/dts/zte/
F:	drivers/clk/zte/
F:	drivers/dma/zx_dma.c
F:	drivers/gpio/gpio-zx.c
F:	drivers/i2c/busses/i2c-zx2967.c
F:	drivers/mmc/host/dw_mmc-zx.*
F:	drivers/pinctrl/zte/
F:	drivers/soc/zte/
F:	drivers/thermal/zx2967_thermal.c
F:	drivers/watchdog/zx2967_wdt.c
F:	Documentation/devicetree/bindings/arm/zte.txt
F:	Documentation/devicetree/bindings/clock/zx2967*.txt
F:	Documentation/devicetree/bindings/dma/zxdma.txt
F:	Documentation/devicetree/bindings/gpio/zx296702-gpio.txt
F:	Documentation/devicetree/bindings/i2c/i2c-zx2967.txt
F:	Documentation/devicetree/bindings/mmc/zx-dw-mshc.txt
F:	Documentation/devicetree/bindings/pinctrl/pinctrl-zx.txt
F:	Documentation/devicetree/bindings/reset/zte,zx2967-reset.txt
F:	Documentation/devicetree/bindings/soc/zte/
F:	Documentation/devicetree/bindings/sound/zte,*.txt
F:	Documentation/devicetree/bindings/thermal/zx2967-thermal.txt
F:	Documentation/devicetree/bindings/watchdog/zte,zx2967-wdt.txt
F:	include/dt-bindings/clock/zx2967*.h
F:	include/dt-bindings/soc/zte,*.h
F:	sound/soc/codecs/zx_aud96p22.c
F:	sound/soc/zte/

ARM/ZYNQ ARCHITECTURE
M:	Michal Simek <michal.simek@xilinx.com>
L:	linux-arm-kernel@lists.infradead.org (moderated for non-subscribers)
W:	http://wiki.xilinx.com
T:	git https://github.com/Xilinx/linux-xlnx.git
S:	Supported
F:	arch/arm/mach-zynq/
F:	drivers/cpuidle/cpuidle-zynq.c
F:	drivers/block/xsysace.c
N:	zynq
N:	xilinx
F:	drivers/clocksource/cadence_ttc_timer.c
F:	drivers/i2c/busses/i2c-cadence.c
F:	drivers/mmc/host/sdhci-of-arasan.c
F:	drivers/edac/synopsys_edac.c

ARM64 PORT (AARCH64 ARCHITECTURE)
M:	Catalin Marinas <catalin.marinas@arm.com>
M:	Will Deacon <will.deacon@arm.com>
L:	linux-arm-kernel@lists.infradead.org (moderated for non-subscribers)
T:	git git://git.kernel.org/pub/scm/linux/kernel/git/arm64/linux.git
S:	Maintained
F:	arch/arm64/
F:	Documentation/arm64/

AS3645A LED FLASH CONTROLLER DRIVER
M:	Sakari Ailus <sakari.ailus@iki.fi>
L:	linux-leds@vger.kernel.org
S:	Maintained
F:	drivers/leds/leds-as3645a.c

ASAHI KASEI AK8974 DRIVER
M:	Linus Walleij <linus.walleij@linaro.org>
L:	linux-iio@vger.kernel.org
W:	http://www.akm.com/
S:	Supported
F:	drivers/iio/magnetometer/ak8974.c

ASC7621 HARDWARE MONITOR DRIVER
M:	George Joseph <george.joseph@fairview5.com>
L:	linux-hwmon@vger.kernel.org
S:	Maintained
F:	Documentation/hwmon/asc7621
F:	drivers/hwmon/asc7621.c

ASUS NOTEBOOKS AND EEEPC ACPI/WMI EXTRAS DRIVERS
M:	Corentin Chary <corentin.chary@gmail.com>
L:	acpi4asus-user@lists.sourceforge.net
L:	platform-driver-x86@vger.kernel.org
W:	http://acpi4asus.sf.net
S:	Maintained
F:	drivers/platform/x86/asus*.c
F:	drivers/platform/x86/eeepc*.c

ASUS WIRELESS RADIO CONTROL DRIVER
M:	João Paulo Rechi Vita <jprvita@gmail.com>
L:	platform-driver-x86@vger.kernel.org
S:	Maintained
F:	drivers/platform/x86/asus-wireless.c

ASYMMETRIC KEYS
M:	David Howells <dhowells@redhat.com>
L:	keyrings@vger.kernel.org
S:	Maintained
F:	Documentation/crypto/asymmetric-keys.txt
F:	include/linux/verification.h
F:	include/crypto/public_key.h
F:	include/crypto/pkcs7.h
F:	crypto/asymmetric_keys/

ASYNCHRONOUS TRANSFERS/TRANSFORMS (IOAT) API
R:	Dan Williams <dan.j.williams@intel.com>
W:	http://sourceforge.net/projects/xscaleiop
S:	Odd fixes
F:	Documentation/crypto/async-tx-api.txt
F:	crypto/async_tx/
F:	drivers/dma/
F:	include/linux/dmaengine.h
F:	include/linux/async_tx.h

AT24 EEPROM DRIVER
M:	Bartosz Golaszewski <brgl@bgdev.pl>
L:	linux-i2c@vger.kernel.org
T:	git git://git.kernel.org/pub/scm/linux/kernel/git/brgl/linux.git
S:	Maintained
F:	Documentation/devicetree/bindings/eeprom/at24.txt
F:	drivers/misc/eeprom/at24.c
F:	include/linux/platform_data/at24.h

ATA OVER ETHERNET (AOE) DRIVER
M:	"Ed L. Cashin" <ed.cashin@acm.org>
W:	http://www.openaoe.org/
S:	Supported
F:	Documentation/aoe/
F:	drivers/block/aoe/

ATHEROS 71XX/9XXX GPIO DRIVER
M:	Alban Bedel <albeu@free.fr>
W:	https://github.com/AlbanBedel/linux
T:	git git://github.com/AlbanBedel/linux
S:	Maintained
F:	drivers/gpio/gpio-ath79.c
F:	Documentation/devicetree/bindings/gpio/gpio-ath79.txt

ATHEROS ATH GENERIC UTILITIES
M:	"Luis R. Rodriguez" <mcgrof@do-not-panic.com>
L:	linux-wireless@vger.kernel.org
S:	Supported
F:	drivers/net/wireless/ath/*

ATHEROS ATH5K WIRELESS DRIVER
M:	Jiri Slaby <jirislaby@gmail.com>
M:	Nick Kossifidis <mickflemm@gmail.com>
M:	"Luis R. Rodriguez" <mcgrof@do-not-panic.com>
L:	linux-wireless@vger.kernel.org
W:	http://wireless.kernel.org/en/users/Drivers/ath5k
S:	Maintained
F:	drivers/net/wireless/ath/ath5k/

ATHEROS ATH6KL WIRELESS DRIVER
M:	Kalle Valo <kvalo@qca.qualcomm.com>
L:	linux-wireless@vger.kernel.org
W:	http://wireless.kernel.org/en/users/Drivers/ath6kl
T:	git git://git.kernel.org/pub/scm/linux/kernel/git/kvalo/ath.git
S:	Supported
F:	drivers/net/wireless/ath/ath6kl/

ATI_REMOTE2 DRIVER
M:	Ville Syrjala <syrjala@sci.fi>
S:	Maintained
F:	drivers/input/misc/ati_remote2.c

ATK0110 HWMON DRIVER
M:	Luca Tettamanti <kronos.it@gmail.com>
L:	linux-hwmon@vger.kernel.org
S:	Maintained
F:	drivers/hwmon/asus_atk0110.c

ATLX ETHERNET DRIVERS
M:	Jay Cliburn <jcliburn@gmail.com>
M:	Chris Snook <chris.snook@gmail.com>
L:	netdev@vger.kernel.org
W:	http://sourceforge.net/projects/atl1
W:	http://atl1.sourceforge.net
S:	Maintained
F:	drivers/net/ethernet/atheros/

ATM
M:	Chas Williams <3chas3@gmail.com>
L:	linux-atm-general@lists.sourceforge.net (moderated for non-subscribers)
L:	netdev@vger.kernel.org
W:	http://linux-atm.sourceforge.net
S:	Maintained
F:	drivers/atm/
F:	include/linux/atm*
F:	include/uapi/linux/atm*

ATMEL AT91 / AT32 MCI DRIVER
M:	Ludovic Desroches <ludovic.desroches@microchip.com>
S:	Maintained
F:	drivers/mmc/host/atmel-mci.c

ATMEL AT91 SAMA5D2-Compatible Shutdown Controller
M:	Nicolas Ferre <nicolas.ferre@microchip.com>
S:	Supported
F:	drivers/power/reset/at91-sama5d2_shdwc.c

ATMEL Audio ALSA driver
M:	Nicolas Ferre <nicolas.ferre@microchip.com>
L:	alsa-devel@alsa-project.org (moderated for non-subscribers)
S:	Supported
F:	sound/soc/atmel

ATMEL I2C DRIVER
M:	Ludovic Desroches <ludovic.desroches@microchip.com>
L:	linux-i2c@vger.kernel.org
S:	Supported
F:	drivers/i2c/busses/i2c-at91.c

ATMEL ISI DRIVER
M:	Ludovic Desroches <ludovic.desroches@microchip.com>
L:	linux-media@vger.kernel.org
S:	Supported
F:	drivers/media/platform/atmel/atmel-isi.c
F:	include/media/atmel-isi.h

ATMEL LCDFB DRIVER
M:	Nicolas Ferre <nicolas.ferre@microchip.com>
L:	linux-fbdev@vger.kernel.org
S:	Maintained
F:	drivers/video/fbdev/atmel_lcdfb.c
F:	include/video/atmel_lcdc.h

ATMEL MACB ETHERNET DRIVER
M:	Nicolas Ferre <nicolas.ferre@microchip.com>
S:	Supported
F:	drivers/net/ethernet/cadence/

ATMEL MAXTOUCH DRIVER
M:	Nick Dyer <nick@shmanahar.org>
T:	git git://github.com/ndyer/linux.git
S:	Maintained
F:	Documentation/devicetree/bindings/input/atmel,maxtouch.txt
F:	drivers/input/touchscreen/atmel_mxt_ts.c
F:	include/linux/platform_data/atmel_mxt_ts.h

ATMEL SAMA5D2 ADC DRIVER
M:	Ludovic Desroches <ludovic.desroches@microchip.com>
L:	linux-iio@vger.kernel.org
S:	Supported
F:	drivers/iio/adc/at91-sama5d2_adc.c

ATMEL SDMMC DRIVER
M:	Ludovic Desroches <ludovic.desroches@microchip.com>
L:	linux-mmc@vger.kernel.org
S:	Supported
F:	drivers/mmc/host/sdhci-of-at91.c

ATMEL SPI DRIVER
M:	Nicolas Ferre <nicolas.ferre@microchip.com>
S:	Supported
F:	drivers/spi/spi-atmel.*

ATMEL SSC DRIVER
M:	Nicolas Ferre <nicolas.ferre@microchip.com>
L:	linux-arm-kernel@lists.infradead.org (moderated for non-subscribers)
S:	Supported
F:	drivers/misc/atmel-ssc.c
F:	include/linux/atmel-ssc.h

ATMEL Timer Counter (TC) AND CLOCKSOURCE DRIVERS
M:	Nicolas Ferre <nicolas.ferre@microchip.com>
L:	linux-arm-kernel@lists.infradead.org (moderated for non-subscribers)
S:	Supported
F:	drivers/misc/atmel_tclib.c
F:	drivers/clocksource/tcb_clksrc.c

ATMEL USBA UDC DRIVER
M:	Nicolas Ferre <nicolas.ferre@microchip.com>
L:	linux-arm-kernel@lists.infradead.org (moderated for non-subscribers)
S:	Supported
F:	drivers/usb/gadget/udc/atmel_usba_udc.*

ATMEL WIRELESS DRIVER
M:	Simon Kelley <simon@thekelleys.org.uk>
L:	linux-wireless@vger.kernel.org
W:	http://www.thekelleys.org.uk/atmel
W:	http://atmelwlandriver.sourceforge.net/
S:	Maintained
F:	drivers/net/wireless/atmel/atmel*

ATMEL XDMA DRIVER
M:	Ludovic Desroches <ludovic.desroches@microchip.com>
L:	linux-arm-kernel@lists.infradead.org
L:	dmaengine@vger.kernel.org
S:	Supported
F:	drivers/dma/at_xdmac.c

ATOMIC INFRASTRUCTURE
M:	Will Deacon <will.deacon@arm.com>
M:	Peter Zijlstra <peterz@infradead.org>
R:	Boqun Feng <boqun.feng@gmail.com>
L:	linux-kernel@vger.kernel.org
S:	Maintained
F:	arch/*/include/asm/atomic*.h
F:	include/*/atomic*.h

ATTO EXPRESSSAS SAS/SATA RAID SCSI DRIVER
M:	Bradley Grove <linuxdrivers@attotech.com>
L:	linux-scsi@vger.kernel.org
W:	http://www.attotech.com
S:	Supported
F:	drivers/scsi/esas2r

ATUSB IEEE 802.15.4 RADIO DRIVER
M:	Stefan Schmidt <stefan@osg.samsung.com>
L:	linux-wpan@vger.kernel.org
S:	Maintained
F:	drivers/net/ieee802154/atusb.c
F:	drivers/net/ieee802154/atusb.h
F:	drivers/net/ieee802154/at86rf230.h

AUDIT SUBSYSTEM
M:	Paul Moore <paul@paul-moore.com>
M:	Eric Paris <eparis@redhat.com>
L:	linux-audit@redhat.com (moderated for non-subscribers)
W:	https://github.com/linux-audit
W:	https://people.redhat.com/sgrubb/audit
T:	git git://git.kernel.org/pub/scm/linux/kernel/git/pcmoore/audit.git
S:	Supported
F:	include/linux/audit.h
F:	include/uapi/linux/audit.h
F:	kernel/audit*

AUXILIARY DISPLAY DRIVERS
M:	Miguel Ojeda Sandonis <miguel.ojeda.sandonis@gmail.com>
W:	http://miguelojeda.es/auxdisplay.htm
W:	http://jair.lab.fi.uva.es/~migojed/auxdisplay.htm
S:	Maintained
F:	drivers/auxdisplay/
F:	include/linux/cfag12864b.h

AX.25 NETWORK LAYER
M:	Ralf Baechle <ralf@linux-mips.org>
L:	linux-hams@vger.kernel.org
W:	http://www.linux-ax25.org/
S:	Maintained
F:	include/uapi/linux/ax25.h
F:	include/net/ax25.h
F:	net/ax25/

AXENTIA ARM DEVICES
M:	Peter Rosin <peda@axentia.se>
L:	linux-arm-kernel@lists.infradead.org (moderated for non-subscribers)
S:	Maintained
F:	Documentation/devicetree/bindings/arm/axentia.txt
F:	arch/arm/boot/dts/at91-linea.dtsi
F:	arch/arm/boot/dts/at91-natte.dtsi
F:	arch/arm/boot/dts/at91-nattis-2-natte-2.dts
F:	arch/arm/boot/dts/at91-tse850-3.dts

AXENTIA ASOC DRIVERS
M:	Peter Rosin <peda@axentia.se>
L:	alsa-devel@alsa-project.org (moderated for non-subscribers)
S:	Maintained
F:	Documentation/devicetree/bindings/sound/axentia,*
F:	sound/soc/atmel/tse850-pcm5142.c

AZ6007 DVB DRIVER
M:	Mauro Carvalho Chehab <mchehab@s-opensource.com>
M:	Mauro Carvalho Chehab <mchehab@kernel.org>
L:	linux-media@vger.kernel.org
W:	https://linuxtv.org
T:	git git://linuxtv.org/media_tree.git
S:	Maintained
F:	drivers/media/usb/dvb-usb-v2/az6007.c

AZTECH FM RADIO RECEIVER DRIVER
M:	Hans Verkuil <hverkuil@xs4all.nl>
L:	linux-media@vger.kernel.org
T:	git git://linuxtv.org/media_tree.git
W:	https://linuxtv.org
S:	Maintained
F:	drivers/media/radio/radio-aztech*

B43 WIRELESS DRIVER
L:	linux-wireless@vger.kernel.org
L:	b43-dev@lists.infradead.org
W:	http://wireless.kernel.org/en/users/Drivers/b43
S:	Odd Fixes
F:	drivers/net/wireless/broadcom/b43/

B43LEGACY WIRELESS DRIVER
M:	Larry Finger <Larry.Finger@lwfinger.net>
L:	linux-wireless@vger.kernel.org
L:	b43-dev@lists.infradead.org
W:	http://wireless.kernel.org/en/users/Drivers/b43
S:	Maintained
F:	drivers/net/wireless/broadcom/b43legacy/

BACKLIGHT CLASS/SUBSYSTEM
M:	Lee Jones <lee.jones@linaro.org>
M:	Daniel Thompson <daniel.thompson@linaro.org>
M:	Jingoo Han <jingoohan1@gmail.com>
T:	git git://git.kernel.org/pub/scm/linux/kernel/git/lee/backlight.git
S:	Maintained
F:	drivers/video/backlight/
F:	include/linux/backlight.h
F:	include/linux/pwm_backlight.h
F:	Documentation/devicetree/bindings/leds/backlight

BATMAN ADVANCED
M:	Marek Lindner <mareklindner@neomailbox.ch>
M:	Simon Wunderlich <sw@simonwunderlich.de>
M:	Antonio Quartulli <a@unstable.cc>
L:	b.a.t.m.a.n@lists.open-mesh.org (moderated for non-subscribers)
W:	https://www.open-mesh.org/
Q:	https://patchwork.open-mesh.org/project/batman/list/
S:	Maintained
F:	Documentation/ABI/testing/sysfs-class-net-batman-adv
F:	Documentation/ABI/testing/sysfs-class-net-mesh
F:	Documentation/networking/batman-adv.rst
F:	include/uapi/linux/batadv_packet.h
F:	include/uapi/linux/batman_adv.h
F:	net/batman-adv/

BAYCOM/HDLCDRV DRIVERS FOR AX.25
M:	Thomas Sailer <t.sailer@alumni.ethz.ch>
L:	linux-hams@vger.kernel.org
W:	http://www.baycom.org/~tom/ham/ham.html
S:	Maintained
F:	drivers/net/hamradio/baycom*

BCACHE (BLOCK LAYER CACHE)
M:	Michael Lyle <mlyle@lyle.org>
M:	Kent Overstreet <kent.overstreet@gmail.com>
L:	linux-bcache@vger.kernel.org
W:	http://bcache.evilpiepirate.org
C:	irc://irc.oftc.net/bcache
S:	Maintained
F:	drivers/md/bcache/

BDISP ST MEDIA DRIVER
M:	Fabien Dessenne <fabien.dessenne@st.com>
L:	linux-media@vger.kernel.org
T:	git git://linuxtv.org/media_tree.git
W:	https://linuxtv.org
S:	Supported
F:	drivers/media/platform/sti/bdisp

BECKHOFF CX5020 ETHERCAT MASTER DRIVER
M:	Dariusz Marcinkiewicz <reksio@newterm.pl>
L:	netdev@vger.kernel.org
S:	Maintained
F:	drivers/net/ethernet/ec_bhf.c

BEFS FILE SYSTEM
M:	Luis de Bethencourt <luisbg@kernel.org>
M:	Salah Triki <salah.triki@gmail.com>
S:	Maintained
T:	git git://git.kernel.org/pub/scm/linux/kernel/git/luisbg/linux-befs.git
F:	Documentation/filesystems/befs.txt
F:	fs/befs/

BFQ I/O SCHEDULER
M:	Paolo Valente <paolo.valente@linaro.org>
M:	Jens Axboe <axboe@kernel.dk>
L:	linux-block@vger.kernel.org
S:	Maintained
F:	block/bfq-*
F:	Documentation/block/bfq-iosched.txt

BFS FILE SYSTEM
M:	"Tigran A. Aivazian" <aivazian.tigran@gmail.com>
S:	Maintained
F:	Documentation/filesystems/bfs.txt
F:	fs/bfs/
F:	include/uapi/linux/bfs_fs.h

BLACKFIN ARCHITECTURE
L:	adi-buildroot-devel@lists.sourceforge.net (moderated for non-subscribers)
T:	git git://git.code.sf.net/p/adi-linux/code
W:	http://blackfin.uclinux.org
S:	Orphan
F:	arch/blackfin/

BLACKFIN EMAC DRIVER
L:	adi-buildroot-devel@lists.sourceforge.net (moderated for non-subscribers)
W:	http://blackfin.uclinux.org
S:	Orphan
F:	drivers/net/ethernet/adi/

BLACKFIN MEDIA DRIVER
L:	adi-buildroot-devel@lists.sourceforge.net (moderated for non-subscribers)
W:	http://blackfin.uclinux.org/
S:	Orphan
F:	drivers/media/platform/blackfin/
F:	drivers/media/i2c/adv7183*
F:	drivers/media/i2c/vs6624*

BLACKFIN RTC DRIVER
L:	adi-buildroot-devel@lists.sourceforge.net (moderated for non-subscribers)
W:	http://blackfin.uclinux.org
S:	Orphan
F:	drivers/rtc/rtc-bfin.c

BLACKFIN SDH DRIVER
L:	adi-buildroot-devel@lists.sourceforge.net (moderated for non-subscribers)
W:	http://blackfin.uclinux.org
S:	Orphan
F:	drivers/mmc/host/bfin_sdh.c

BLACKFIN SERIAL DRIVER
L:	adi-buildroot-devel@lists.sourceforge.net (moderated for non-subscribers)
W:	http://blackfin.uclinux.org
S:	Orphan
F:	drivers/tty/serial/bfin_uart.c

BLACKFIN WATCHDOG DRIVER
L:	adi-buildroot-devel@lists.sourceforge.net (moderated for non-subscribers)
W:	http://blackfin.uclinux.org
S:	Orphan
F:	drivers/watchdog/bfin_wdt.c

BLINKM RGB LED DRIVER
M:	Jan-Simon Moeller <jansimon.moeller@gmx.de>
S:	Maintained
F:	drivers/leds/leds-blinkm.c

BLOCK LAYER
M:	Jens Axboe <axboe@kernel.dk>
L:	linux-block@vger.kernel.org
T:	git git://git.kernel.org/pub/scm/linux/kernel/git/axboe/linux-block.git
S:	Maintained
F:	block/
F:	kernel/trace/blktrace.c
F:	lib/sbitmap.c

BLOCK2MTD DRIVER
M:	Joern Engel <joern@lazybastard.org>
L:	linux-mtd@lists.infradead.org
S:	Maintained
F:	drivers/mtd/devices/block2mtd.c

BLUETOOTH DRIVERS
M:	Marcel Holtmann <marcel@holtmann.org>
M:	Johan Hedberg <johan.hedberg@gmail.com>
L:	linux-bluetooth@vger.kernel.org
W:	http://www.bluez.org/
T:	git git://git.kernel.org/pub/scm/linux/kernel/git/bluetooth/bluetooth.git
T:	git git://git.kernel.org/pub/scm/linux/kernel/git/bluetooth/bluetooth-next.git
S:	Maintained
F:	drivers/bluetooth/

BLUETOOTH SUBSYSTEM
M:	Marcel Holtmann <marcel@holtmann.org>
M:	Johan Hedberg <johan.hedberg@gmail.com>
L:	linux-bluetooth@vger.kernel.org
W:	http://www.bluez.org/
T:	git git://git.kernel.org/pub/scm/linux/kernel/git/bluetooth/bluetooth.git
T:	git git://git.kernel.org/pub/scm/linux/kernel/git/bluetooth/bluetooth-next.git
S:	Maintained
F:	net/bluetooth/
F:	include/net/bluetooth/

BONDING DRIVER
M:	Jay Vosburgh <j.vosburgh@gmail.com>
M:	Veaceslav Falico <vfalico@gmail.com>
M:	Andy Gospodarek <andy@greyhouse.net>
L:	netdev@vger.kernel.org
W:	http://sourceforge.net/projects/bonding/
S:	Supported
F:	drivers/net/bonding/
F:	include/uapi/linux/if_bonding.h

BPF (Safe dynamic programs and tools)
M:	Alexei Starovoitov <ast@kernel.org>
M:	Daniel Borkmann <daniel@iogearbox.net>
L:	netdev@vger.kernel.org
L:	linux-kernel@vger.kernel.org
T:	git git://git.kernel.org/pub/scm/linux/kernel/git/bpf/bpf.git
T:	git git://git.kernel.org/pub/scm/linux/kernel/git/bpf/bpf-next.git
S:	Supported
F:	arch/x86/net/bpf_jit*
F:	Documentation/networking/filter.txt
F:	Documentation/bpf/
F:	include/linux/bpf*
F:	include/linux/filter.h
F:	include/trace/events/bpf.h
F:	include/trace/events/xdp.h
F:	include/uapi/linux/bpf*
F:	include/uapi/linux/filter.h
F:	kernel/bpf/
F:	kernel/trace/bpf_trace.c
F:	lib/test_bpf.c
F:	net/bpf/
F:	net/core/filter.c
F:	net/sched/act_bpf.c
F:	net/sched/cls_bpf.c
F:	samples/bpf/
F:	tools/bpf/
F:	tools/testing/selftests/bpf/

BROADCOM B44 10/100 ETHERNET DRIVER
M:	Michael Chan <michael.chan@broadcom.com>
L:	netdev@vger.kernel.org
S:	Supported
F:	drivers/net/ethernet/broadcom/b44.*

BROADCOM B53 ETHERNET SWITCH DRIVER
M:	Florian Fainelli <f.fainelli@gmail.com>
L:	netdev@vger.kernel.org
L:	openwrt-devel@lists.openwrt.org (subscribers-only)
S:	Supported
F:	drivers/net/dsa/b53/*
F:	include/linux/platform_data/b53.h

BROADCOM BCM281XX/BCM11XXX/BCM216XX ARM ARCHITECTURE
M:	Florian Fainelli <f.fainelli@gmail.com>
M:	Ray Jui <rjui@broadcom.com>
M:	Scott Branden <sbranden@broadcom.com>
M:	bcm-kernel-feedback-list@broadcom.com
T:	git git://github.com/broadcom/mach-bcm
S:	Maintained
N:	bcm281*
N:	bcm113*
N:	bcm216*
N:	kona
F:	arch/arm/mach-bcm/

BROADCOM BCM2835 ARM ARCHITECTURE
M:	Eric Anholt <eric@anholt.net>
M:	Stefan Wahren <stefan.wahren@i2se.com>
L:	linux-rpi-kernel@lists.infradead.org (moderated for non-subscribers)
L:	linux-arm-kernel@lists.infradead.org (moderated for non-subscribers)
T:	git git://github.com/anholt/linux
S:	Maintained
N:	bcm2835
F:	drivers/staging/vc04_services

BROADCOM BCM47XX MIPS ARCHITECTURE
M:	Hauke Mehrtens <hauke@hauke-m.de>
M:	Rafał Miłecki <zajec5@gmail.com>
L:	linux-mips@linux-mips.org
S:	Maintained
F:	Documentation/devicetree/bindings/mips/brcm/
F:	arch/mips/bcm47xx/*
F:	arch/mips/include/asm/mach-bcm47xx/*

BROADCOM BCM5301X ARM ARCHITECTURE
M:	Hauke Mehrtens <hauke@hauke-m.de>
M:	Rafał Miłecki <zajec5@gmail.com>
M:	Jon Mason <jonmason@broadcom.com>
M:	bcm-kernel-feedback-list@broadcom.com
L:	linux-arm-kernel@lists.infradead.org
S:	Maintained
F:	arch/arm/mach-bcm/bcm_5301x.c
F:	arch/arm/boot/dts/bcm5301x*.dtsi
F:	arch/arm/boot/dts/bcm470*
F:	arch/arm/boot/dts/bcm953012*

BROADCOM BCM53573 ARM ARCHITECTURE
M:	Rafał Miłecki <rafal@milecki.pl>
L:	linux-arm-kernel@lists.infradead.org
S:	Maintained
F:	arch/arm/boot/dts/bcm53573*
F:	arch/arm/boot/dts/bcm47189*

BROADCOM BCM63XX ARM ARCHITECTURE
M:	Florian Fainelli <f.fainelli@gmail.com>
M:	bcm-kernel-feedback-list@broadcom.com
L:	linux-arm-kernel@lists.infradead.org (moderated for non-subscribers)
T:	git git://github.com/broadcom/stblinux.git
S:	Maintained
N:	bcm63xx

BROADCOM BCM63XX/BCM33XX UDC DRIVER
M:	Kevin Cernekee <cernekee@gmail.com>
L:	linux-usb@vger.kernel.org
S:	Maintained
F:	drivers/usb/gadget/udc/bcm63xx_udc.*

BROADCOM BCM7XXX ARM ARCHITECTURE
M:	Brian Norris <computersforpeace@gmail.com>
M:	Gregory Fong <gregory.0xf0@gmail.com>
M:	Florian Fainelli <f.fainelli@gmail.com>
M:	bcm-kernel-feedback-list@broadcom.com
L:	linux-arm-kernel@lists.infradead.org (moderated for non-subscribers)
T:	git git://github.com/broadcom/stblinux.git
S:	Maintained
F:	arch/arm/mach-bcm/*brcmstb*
F:	arch/arm/boot/dts/bcm7*.dts*
F:	drivers/bus/brcmstb_gisb.c
F:	arch/arm/mm/cache-b15-rac.c
F:	arch/arm/include/asm/hardware/cache-b15-rac.h
N:	brcmstb

BROADCOM BMIPS CPUFREQ DRIVER
M:	Markus Mayer <mmayer@broadcom.com>
M:	bcm-kernel-feedback-list@broadcom.com
L:	linux-pm@vger.kernel.org
S:	Maintained
F:	drivers/cpufreq/bmips-cpufreq.c

BROADCOM BMIPS MIPS ARCHITECTURE
M:	Kevin Cernekee <cernekee@gmail.com>
M:	Florian Fainelli <f.fainelli@gmail.com>
L:	linux-mips@linux-mips.org
T:	git git://github.com/broadcom/stblinux.git
S:	Maintained
F:	arch/mips/bmips/*
F:	arch/mips/include/asm/mach-bmips/*
F:	arch/mips/kernel/*bmips*
F:	arch/mips/boot/dts/brcm/bcm*.dts*
F:	drivers/irqchip/irq-bcm63*
F:	drivers/irqchip/irq-bcm7*
F:	drivers/irqchip/irq-brcmstb*
F:	include/linux/bcm963xx_nvram.h
F:	include/linux/bcm963xx_tag.h

BROADCOM BNX2 GIGABIT ETHERNET DRIVER
M:	Rasesh Mody <rasesh.mody@cavium.com>
M:	Harish Patil <harish.patil@cavium.com>
M:	Dept-GELinuxNICDev@cavium.com
L:	netdev@vger.kernel.org
S:	Supported
F:	drivers/net/ethernet/broadcom/bnx2.*
F:	drivers/net/ethernet/broadcom/bnx2_*

BROADCOM BNX2FC 10 GIGABIT FCOE DRIVER
M:	QLogic-Storage-Upstream@qlogic.com
L:	linux-scsi@vger.kernel.org
S:	Supported
F:	drivers/scsi/bnx2fc/

BROADCOM BNX2I 1/10 GIGABIT iSCSI DRIVER
M:	QLogic-Storage-Upstream@qlogic.com
L:	linux-scsi@vger.kernel.org
S:	Supported
F:	drivers/scsi/bnx2i/

BROADCOM BNX2X 10 GIGABIT ETHERNET DRIVER
M:	Ariel Elior <ariel.elior@cavium.com>
M:	everest-linux-l2@cavium.com
L:	netdev@vger.kernel.org
S:	Supported
F:	drivers/net/ethernet/broadcom/bnx2x/

BROADCOM BNXT_EN 50 GIGABIT ETHERNET DRIVER
M:	Michael Chan <michael.chan@broadcom.com>
L:	netdev@vger.kernel.org
S:	Supported
F:	drivers/net/ethernet/broadcom/bnxt/

BROADCOM BRCM80211 IEEE802.11n WIRELESS DRIVER
M:	Arend van Spriel <arend.vanspriel@broadcom.com>
M:	Franky Lin <franky.lin@broadcom.com>
M:	Hante Meuleman <hante.meuleman@broadcom.com>
M:	Chi-Hsien Lin <chi-hsien.lin@cypress.com>
M:	Wright Feng <wright.feng@cypress.com>
L:	linux-wireless@vger.kernel.org
L:	brcm80211-dev-list.pdl@broadcom.com
L:	brcm80211-dev-list@cypress.com
S:	Supported
F:	drivers/net/wireless/broadcom/brcm80211/

BROADCOM BRCMSTB GPIO DRIVER
M:	Gregory Fong <gregory.0xf0@gmail.com>
L:	bcm-kernel-feedback-list@broadcom.com
S:	Supported
F:	drivers/gpio/gpio-brcmstb.c
F:	Documentation/devicetree/bindings/gpio/brcm,brcmstb-gpio.txt

BROADCOM BRCMSTB USB2 and USB3 PHY DRIVER
M:	Al Cooper <alcooperx@gmail.com>
L:	linux-kernel@vger.kernel.org
L:	bcm-kernel-feedback-list@broadcom.com
S:	Maintained
F:	drivers/phy/broadcom/phy-brcm-usb*

BROADCOM GENET ETHERNET DRIVER
M:	Doug Berger <opendmb@gmail.com>
M:	Florian Fainelli <f.fainelli@gmail.com>
L:	netdev@vger.kernel.org
S:	Supported
F:	drivers/net/ethernet/broadcom/genet/

BROADCOM IPROC ARM ARCHITECTURE
M:	Ray Jui <rjui@broadcom.com>
M:	Scott Branden <sbranden@broadcom.com>
M:	Jon Mason <jonmason@broadcom.com>
M:	bcm-kernel-feedback-list@broadcom.com
L:	linux-arm-kernel@lists.infradead.org (moderated for non-subscribers)
T:	git git://github.com/broadcom/cygnus-linux.git
S:	Maintained
N:	iproc
N:	cygnus
N:	bcm[-_]nsp
N:	bcm9113*
N:	bcm9583*
N:	bcm9585*
N:	bcm9586*
N:	bcm988312
N:	bcm113*
N:	bcm583*
N:	bcm585*
N:	bcm586*
N:	bcm88312
N:	hr2
F:	arch/arm64/boot/dts/broadcom/ns2*
F:	drivers/clk/bcm/clk-ns*
F:	drivers/pinctrl/bcm/pinctrl-ns*

BROADCOM KONA GPIO DRIVER
M:	Ray Jui <rjui@broadcom.com>
L:	bcm-kernel-feedback-list@broadcom.com
S:	Supported
F:	drivers/gpio/gpio-bcm-kona.c
F:	Documentation/devicetree/bindings/gpio/brcm,kona-gpio.txt

BROADCOM NETXTREME-E ROCE DRIVER
M:	Selvin Xavier <selvin.xavier@broadcom.com>
M:	Devesh Sharma <devesh.sharma@broadcom.com>
M:	Somnath Kotur <somnath.kotur@broadcom.com>
M:	Sriharsha Basavapatna <sriharsha.basavapatna@broadcom.com>
L:	linux-rdma@vger.kernel.org
W:	http://www.broadcom.com
S:	Supported
F:	drivers/infiniband/hw/bnxt_re/
F:	include/uapi/rdma/bnxt_re-abi.h

BROADCOM NVRAM DRIVER
M:	Rafał Miłecki <zajec5@gmail.com>
L:	linux-mips@linux-mips.org
S:	Maintained
F:	drivers/firmware/broadcom/*

BROADCOM SPECIFIC AMBA DRIVER (BCMA)
M:	Rafał Miłecki <zajec5@gmail.com>
L:	linux-wireless@vger.kernel.org
S:	Maintained
F:	drivers/bcma/
F:	include/linux/bcma/

BROADCOM STB AVS CPUFREQ DRIVER
M:	Markus Mayer <mmayer@broadcom.com>
M:	bcm-kernel-feedback-list@broadcom.com
L:	linux-pm@vger.kernel.org
S:	Maintained
F:	Documentation/devicetree/bindings/cpufreq/brcm,stb-avs-cpu-freq.txt
F:	drivers/cpufreq/brcmstb*

BROADCOM STB AVS TMON DRIVER
M:	Markus Mayer <mmayer@broadcom.com>
M:	bcm-kernel-feedback-list@broadcom.com
L:	linux-pm@vger.kernel.org
S:	Maintained
F:	Documentation/devicetree/bindings/thermal/brcm,avs-tmon.txt
F:	drivers/thermal/broadcom/brcmstb*

BROADCOM STB NAND FLASH DRIVER
M:	Brian Norris <computersforpeace@gmail.com>
M:	Kamal Dasu <kdasu.kdev@gmail.com>
L:	linux-mtd@lists.infradead.org
L:	bcm-kernel-feedback-list@broadcom.com
S:	Maintained
F:	drivers/mtd/nand/brcmnand/

BROADCOM STB DPFE DRIVER
M:	Markus Mayer <mmayer@broadcom.com>
M:	bcm-kernel-feedback-list@broadcom.com
L:	linux-arm-kernel@lists.infradead.org (moderated for non-subscribers)
S:	Maintained
F:	Documentation/devicetree/bindings/memory-controllers/brcm,dpfe-cpu.txt
F:	drivers/memory/brcmstb_dpfe.c

BROADCOM SYSTEMPORT ETHERNET DRIVER
M:	Florian Fainelli <f.fainelli@gmail.com>
L:	netdev@vger.kernel.org
S:	Supported
F:	drivers/net/ethernet/broadcom/bcmsysport.*

BROADCOM TG3 GIGABIT ETHERNET DRIVER
M:	Siva Reddy Kallam <siva.kallam@broadcom.com>
M:	Prashant Sreedharan <prashant@broadcom.com>
M:	Michael Chan <mchan@broadcom.com>
L:	netdev@vger.kernel.org
S:	Supported
F:	drivers/net/ethernet/broadcom/tg3.*

BROCADE BFA FC SCSI DRIVER
M:	Anil Gurumurthy <anil.gurumurthy@qlogic.com>
M:	Sudarsana Kalluru <sudarsana.kalluru@qlogic.com>
L:	linux-scsi@vger.kernel.org
S:	Supported
F:	drivers/scsi/bfa/

BROCADE BNA 10 GIGABIT ETHERNET DRIVER
M:	Rasesh Mody <rasesh.mody@cavium.com>
M:	Sudarsana Kalluru <sudarsana.kalluru@cavium.com>
M:	Dept-GELinuxNICDev@cavium.com
L:	netdev@vger.kernel.org
S:	Supported
F:	drivers/net/ethernet/brocade/bna/

BSG (block layer generic sg v4 driver)
M:	FUJITA Tomonori <fujita.tomonori@lab.ntt.co.jp>
L:	linux-scsi@vger.kernel.org
S:	Supported
F:	block/bsg.c
F:	include/linux/bsg.h
F:	include/uapi/linux/bsg.h

BT87X AUDIO DRIVER
M:	Clemens Ladisch <clemens@ladisch.de>
L:	alsa-devel@alsa-project.org (moderated for non-subscribers)
T:	git git://git.alsa-project.org/alsa-kernel.git
S:	Maintained
F:	Documentation/sound/alsa/Bt87x.txt
F:	sound/pci/bt87x.c

BT8XXGPIO DRIVER
M:	Michael Buesch <m@bues.ch>
W:	http://bu3sch.de/btgpio.php
S:	Maintained
F:	drivers/gpio/gpio-bt8xx.c

BTRFS FILE SYSTEM
M:	Chris Mason <clm@fb.com>
M:	Josef Bacik <jbacik@fb.com>
M:	David Sterba <dsterba@suse.com>
L:	linux-btrfs@vger.kernel.org
W:	http://btrfs.wiki.kernel.org/
Q:	http://patchwork.kernel.org/project/linux-btrfs/list/
T:	git git://git.kernel.org/pub/scm/linux/kernel/git/mason/linux-btrfs.git
S:	Maintained
F:	Documentation/filesystems/btrfs.txt
F:	fs/btrfs/
F:	include/linux/btrfs*
F:	include/uapi/linux/btrfs*

BTTV VIDEO4LINUX DRIVER
M:	Mauro Carvalho Chehab <mchehab@s-opensource.com>
M:	Mauro Carvalho Chehab <mchehab@kernel.org>
L:	linux-media@vger.kernel.org
W:	https://linuxtv.org
T:	git git://linuxtv.org/media_tree.git
S:	Odd fixes
F:	Documentation/media/v4l-drivers/bttv*
F:	drivers/media/pci/bt8xx/bttv*

BUS FREQUENCY DRIVER FOR SAMSUNG EXYNOS
M:	Chanwoo Choi <cw00.choi@samsung.com>
L:	linux-pm@vger.kernel.org
L:	linux-samsung-soc@vger.kernel.org
T:	git git://git.kernel.org/pub/scm/linux/kernel/git/mzx/devfreq.git
S:	Maintained
F:	drivers/devfreq/exynos-bus.c
F:	Documentation/devicetree/bindings/devfreq/exynos-bus.txt

BUSLOGIC SCSI DRIVER
M:	Khalid Aziz <khalid@gonehiking.org>
L:	linux-scsi@vger.kernel.org
S:	Maintained
F:	drivers/scsi/BusLogic.*
F:	drivers/scsi/FlashPoint.*

C-MEDIA CMI8788 DRIVER
M:	Clemens Ladisch <clemens@ladisch.de>
L:	alsa-devel@alsa-project.org (moderated for non-subscribers)
T:	git git://git.alsa-project.org/alsa-kernel.git
S:	Maintained
F:	sound/pci/oxygen/

C6X ARCHITECTURE
M:	Mark Salter <msalter@redhat.com>
M:	Aurelien Jacquiot <jacquiot.aurelien@gmail.com>
L:	linux-c6x-dev@linux-c6x.org
W:	http://www.linux-c6x.org/wiki/index.php/Main_Page
S:	Maintained
F:	arch/c6x/

CA8210 IEEE-802.15.4 RADIO DRIVER
M:	Harry Morris <h.morris@cascoda.com>
L:	linux-wpan@vger.kernel.org
W:	https://github.com/Cascoda/ca8210-linux.git
S:	Maintained
F:	drivers/net/ieee802154/ca8210.c
F:	Documentation/devicetree/bindings/net/ieee802154/ca8210.txt

CACHEFILES: FS-CACHE BACKEND FOR CACHING ON MOUNTED FILESYSTEMS
M:	David Howells <dhowells@redhat.com>
L:	linux-cachefs@redhat.com (moderated for non-subscribers)
S:	Supported
F:	Documentation/filesystems/caching/cachefiles.txt
F:	fs/cachefiles/

CADET FM/AM RADIO RECEIVER DRIVER
M:	Hans Verkuil <hverkuil@xs4all.nl>
L:	linux-media@vger.kernel.org
T:	git git://linuxtv.org/media_tree.git
W:	https://linuxtv.org
S:	Maintained
F:	drivers/media/radio/radio-cadet*

CAFE CMOS INTEGRATED CAMERA CONTROLLER DRIVER
M:	Jonathan Corbet <corbet@lwn.net>
L:	linux-media@vger.kernel.org
T:	git git://linuxtv.org/media_tree.git
S:	Maintained
F:	Documentation/media/v4l-drivers/cafe_ccic*
F:	drivers/media/platform/marvell-ccic/

CAIF NETWORK LAYER
M:	Dmitry Tarnyagin <dmitry.tarnyagin@lockless.no>
L:	netdev@vger.kernel.org
S:	Supported
F:	Documentation/networking/caif/
F:	drivers/net/caif/
F:	include/uapi/linux/caif/
F:	include/net/caif/
F:	net/caif/

CALGARY x86-64 IOMMU
M:	Muli Ben-Yehuda <mulix@mulix.org>
M:	Jon Mason <jdmason@kudzu.us>
L:	iommu@lists.linux-foundation.org
S:	Maintained
F:	arch/x86/kernel/pci-calgary_64.c
F:	arch/x86/kernel/tce_64.c
F:	arch/x86/include/asm/calgary.h
F:	arch/x86/include/asm/tce.h

CAN NETWORK DRIVERS
M:	Wolfgang Grandegger <wg@grandegger.com>
M:	Marc Kleine-Budde <mkl@pengutronix.de>
L:	linux-can@vger.kernel.org
W:	https://github.com/linux-can
T:	git git://git.kernel.org/pub/scm/linux/kernel/git/mkl/linux-can.git
T:	git git://git.kernel.org/pub/scm/linux/kernel/git/mkl/linux-can-next.git
S:	Maintained
F:	Documentation/devicetree/bindings/net/can/
F:	drivers/net/can/
F:	include/linux/can/dev.h
F:	include/linux/can/platform/
F:	include/uapi/linux/can/error.h
F:	include/uapi/linux/can/netlink.h

CAN NETWORK LAYER
M:	Oliver Hartkopp <socketcan@hartkopp.net>
M:	Marc Kleine-Budde <mkl@pengutronix.de>
L:	linux-can@vger.kernel.org
W:	https://github.com/linux-can
T:	git git://git.kernel.org/pub/scm/linux/kernel/git/mkl/linux-can.git
T:	git git://git.kernel.org/pub/scm/linux/kernel/git/mkl/linux-can-next.git
S:	Maintained
F:	Documentation/networking/can.rst
F:	net/can/
F:	include/linux/can/core.h
F:	include/uapi/linux/can.h
F:	include/uapi/linux/can/bcm.h
F:	include/uapi/linux/can/raw.h
F:	include/uapi/linux/can/gw.h

CAPABILITIES
M:	Serge Hallyn <serge@hallyn.com>
L:	linux-security-module@vger.kernel.org
S:	Supported
F:	include/linux/capability.h
F:	include/uapi/linux/capability.h
F:	security/commoncap.c
F:	kernel/capability.c

CAPELLA MICROSYSTEMS LIGHT SENSOR DRIVER
M:	Kevin Tsai <ktsai@capellamicro.com>
S:	Maintained
F:	drivers/iio/light/cm*

CARL9170 LINUX COMMUNITY WIRELESS DRIVER
M:	Christian Lamparter <chunkeey@googlemail.com>
L:	linux-wireless@vger.kernel.org
W:	http://wireless.kernel.org/en/users/Drivers/carl9170
S:	Maintained
F:	drivers/net/wireless/ath/carl9170/

CAVIUM I2C DRIVER
M:	Jan Glauber <jglauber@cavium.com>
M:	David Daney <david.daney@cavium.com>
W:	http://www.cavium.com
S:	Supported
F:	drivers/i2c/busses/i2c-octeon*
F:	drivers/i2c/busses/i2c-thunderx*

CAVIUM LIQUIDIO NETWORK DRIVER
M:	Derek Chickles <derek.chickles@caviumnetworks.com>
M:	Satanand Burla <satananda.burla@caviumnetworks.com>
M:	Felix Manlunas <felix.manlunas@caviumnetworks.com>
M:	Raghu Vatsavayi <raghu.vatsavayi@caviumnetworks.com>
L:	netdev@vger.kernel.org
W:	http://www.cavium.com
S:	Supported
F:	drivers/net/ethernet/cavium/liquidio/

CAVIUM MMC DRIVER
M:	Jan Glauber <jglauber@cavium.com>
M:	David Daney <david.daney@cavium.com>
M:	Steven J. Hill <Steven.Hill@cavium.com>
W:	http://www.cavium.com
S:	Supported
F:	drivers/mmc/host/cavium*

CAVIUM OCTEON-TX CRYPTO DRIVER
M:	George Cherian <george.cherian@cavium.com>
L:	linux-crypto@vger.kernel.org
W:	http://www.cavium.com
S:	Supported
F:	drivers/crypto/cavium/cpt/

CAVIUM THUNDERX2 ARM64 SOC
M:	Robert Richter <rrichter@cavium.com>
M:	Jayachandran C <jnair@caviumnetworks.com>
L:	linux-arm-kernel@lists.infradead.org (moderated for non-subscribers)
S:	Maintained
F:	arch/arm64/boot/dts/cavium/thunder2-99xx*
F:	Documentation/devicetree/bindings/arm/cavium-thunder2.txt

CC2520 IEEE-802.15.4 RADIO DRIVER
M:	Varka Bhadram <varkabhadram@gmail.com>
L:	linux-wpan@vger.kernel.org
S:	Maintained
F:	drivers/net/ieee802154/cc2520.c
F:	include/linux/spi/cc2520.h
F:	Documentation/devicetree/bindings/net/ieee802154/cc2520.txt

CCREE ARM TRUSTZONE CRYPTOCELL 700 REE DRIVER
M:	Gilad Ben-Yossef <gilad@benyossef.com>
L:	linux-crypto@vger.kernel.org
L:	driverdev-devel@linuxdriverproject.org
S:	Supported
F:	drivers/staging/ccree/
W:	https://developer.arm.com/products/system-ip/trustzone-cryptocell/cryptocell-700-family

CEC FRAMEWORK
M:	Hans Verkuil <hans.verkuil@cisco.com>
L:	linux-media@vger.kernel.org
T:	git git://linuxtv.org/media_tree.git
W:	http://linuxtv.org
S:	Supported
F:	Documentation/media/kapi/cec-core.rst
F:	Documentation/media/uapi/cec
F:	drivers/media/cec/
F:	drivers/media/rc/keymaps/rc-cec.c
F:	include/media/cec.h
F:	include/media/cec-notifier.h
F:	include/uapi/linux/cec.h
F:	include/uapi/linux/cec-funcs.h
F:	Documentation/devicetree/bindings/media/cec.txt

CEC GPIO DRIVER
M:	Hans Verkuil <hans.verkuil@cisco.com>
L:	linux-media@vger.kernel.org
T:	git git://linuxtv.org/media_tree.git
W:	http://linuxtv.org
S:	Supported
F:	drivers/media/platform/cec-gpio/
F:	Documentation/devicetree/bindings/media/cec-gpio.txt

CELL BROADBAND ENGINE ARCHITECTURE
M:	Arnd Bergmann <arnd@arndb.de>
L:	linuxppc-dev@lists.ozlabs.org
W:	http://www.ibm.com/developerworks/power/cell/
S:	Supported
F:	arch/powerpc/include/asm/cell*.h
F:	arch/powerpc/include/asm/spu*.h
F:	arch/powerpc/include/uapi/asm/spu*.h
F:	arch/powerpc/oprofile/*cell*
F:	arch/powerpc/platforms/cell/

CEPH COMMON CODE (LIBCEPH)
M:	Ilya Dryomov <idryomov@gmail.com>
M:	"Yan, Zheng" <zyan@redhat.com>
M:	Sage Weil <sage@redhat.com>
L:	ceph-devel@vger.kernel.org
W:	http://ceph.com/
T:	git git://git.kernel.org/pub/scm/linux/kernel/git/sage/ceph-client.git
T:	git git://github.com/ceph/ceph-client.git
S:	Supported
F:	net/ceph/
F:	include/linux/ceph/
F:	include/linux/crush/

CEPH DISTRIBUTED FILE SYSTEM CLIENT (CEPH)
M:	"Yan, Zheng" <zyan@redhat.com>
M:	Sage Weil <sage@redhat.com>
M:	Ilya Dryomov <idryomov@gmail.com>
L:	ceph-devel@vger.kernel.org
W:	http://ceph.com/
T:	git git://git.kernel.org/pub/scm/linux/kernel/git/sage/ceph-client.git
T:	git git://github.com/ceph/ceph-client.git
S:	Supported
F:	Documentation/filesystems/ceph.txt
F:	fs/ceph/

CERTIFICATE HANDLING:
M:	David Howells <dhowells@redhat.com>
M:	David Woodhouse <dwmw2@infradead.org>
L:	keyrings@vger.kernel.org
S:	Maintained
F:	Documentation/module-signing.txt
F:	certs/
F:	scripts/sign-file.c
F:	scripts/extract-cert.c

CERTIFIED WIRELESS USB (WUSB) SUBSYSTEM:
L:	linux-usb@vger.kernel.org
S:	Orphan
F:	Documentation/usb/WUSB-Design-overview.txt
F:	Documentation/usb/wusb-cbaf
F:	drivers/usb/host/hwa-hc.c
F:	drivers/usb/host/whci/
F:	drivers/usb/wusbcore/
F:	include/linux/usb/wusb*

CFAG12864B LCD DRIVER
M:	Miguel Ojeda Sandonis <miguel.ojeda.sandonis@gmail.com>
W:	http://miguelojeda.es/auxdisplay.htm
W:	http://jair.lab.fi.uva.es/~migojed/auxdisplay.htm
S:	Maintained
F:	drivers/auxdisplay/cfag12864b.c
F:	include/linux/cfag12864b.h

CFAG12864BFB LCD FRAMEBUFFER DRIVER
M:	Miguel Ojeda Sandonis <miguel.ojeda.sandonis@gmail.com>
W:	http://miguelojeda.es/auxdisplay.htm
W:	http://jair.lab.fi.uva.es/~migojed/auxdisplay.htm
S:	Maintained
F:	drivers/auxdisplay/cfag12864bfb.c
F:	include/linux/cfag12864b.h

802.11 (including CFG80211/NL80211)
M:	Johannes Berg <johannes@sipsolutions.net>
L:	linux-wireless@vger.kernel.org
W:	http://wireless.kernel.org/
T:	git git://git.kernel.org/pub/scm/linux/kernel/git/jberg/mac80211.git
T:	git git://git.kernel.org/pub/scm/linux/kernel/git/jberg/mac80211-next.git
S:	Maintained
F:	net/wireless/
F:	include/uapi/linux/nl80211.h
F:	include/linux/ieee80211.h
F:	include/net/wext.h
F:	include/net/cfg80211.h
F:	include/net/iw_handler.h
F:	include/net/ieee80211_radiotap.h
F:	Documentation/driver-api/80211/cfg80211.rst
F:	Documentation/networking/regulatory.txt

CHAR and MISC DRIVERS
M:	Arnd Bergmann <arnd@arndb.de>
M:	Greg Kroah-Hartman <gregkh@linuxfoundation.org>
T:	git git://git.kernel.org/pub/scm/linux/kernel/git/gregkh/char-misc.git
S:	Supported
F:	drivers/char/
F:	drivers/misc/
F:	include/linux/miscdevice.h

CHECKPATCH
M:	Andy Whitcroft <apw@canonical.com>
M:	Joe Perches <joe@perches.com>
S:	Maintained
F:	scripts/checkpatch.pl

CHINESE DOCUMENTATION
M:	Harry Wei <harryxiyou@gmail.com>
L:	xiyoulinuxkernelgroup@googlegroups.com (subscribers-only)
L:	linux-kernel@zh-kernel.org (moderated for non-subscribers)
S:	Maintained
F:	Documentation/translations/zh_CN/

CHIPIDEA USB HIGH SPEED DUAL ROLE CONTROLLER
M:	Peter Chen <Peter.Chen@nxp.com>
T:	git git://git.kernel.org/pub/scm/linux/kernel/git/peter.chen/usb.git
L:	linux-usb@vger.kernel.org
S:	Maintained
F:	drivers/usb/chipidea/

CHIPONE ICN8318 I2C TOUCHSCREEN DRIVER
M:	Hans de Goede <hdegoede@redhat.com>
L:	linux-input@vger.kernel.org
S:	Maintained
F:	Documentation/devicetree/bindings/input/touchscreen/chipone_icn8318.txt
F:	drivers/input/touchscreen/chipone_icn8318.c

CHROME HARDWARE PLATFORM SUPPORT
M:	Benson Leung <bleung@chromium.org>
M:	Olof Johansson <olof@lixom.net>
S:	Maintained
T:	git git://git.kernel.org/pub/scm/linux/kernel/git/bleung/chrome-platform.git
F:	drivers/platform/chrome/

CIRRUS LOGIC AUDIO CODEC DRIVERS
M:	Brian Austin <brian.austin@cirrus.com>
M:	Paul Handrigan <Paul.Handrigan@cirrus.com>
L:	alsa-devel@alsa-project.org (moderated for non-subscribers)
S:	Maintained
F:	sound/soc/codecs/cs*

CIRRUS LOGIC EP93XX ETHERNET DRIVER
M:	Hartley Sweeten <hsweeten@visionengravers.com>
L:	netdev@vger.kernel.org
S:	Maintained
F:	drivers/net/ethernet/cirrus/ep93xx_eth.c

CISCO FCOE HBA DRIVER
M:	Satish Kharat <satishkh@cisco.com>
M:	Sesidhar Baddela <sebaddel@cisco.com>
M:	Karan Tilak Kumar <kartilak@cisco.com>
L:	linux-scsi@vger.kernel.org
S:	Supported
F:	drivers/scsi/fnic/

CISCO SCSI HBA DRIVER
M:	Karan Tilak Kumar <kartilak@cisco.com>
M:	Sesidhar Baddela <sebaddel@cisco.com>
L:	linux-scsi@vger.kernel.org
S:	Supported
F:	drivers/scsi/snic/

CISCO VIC ETHERNET NIC DRIVER
M:	Christian Benvenuti <benve@cisco.com>
M:	Govindarajulu Varadarajan <_govind@gmx.com>
M:	Parvi Kaustubhi <pkaustub@cisco.com>
S:	Supported
F:	drivers/net/ethernet/cisco/enic/

CISCO VIC LOW LATENCY NIC DRIVER
M:	Christian Benvenuti <benve@cisco.com>
M:	Dave Goodell <dgoodell@cisco.com>
S:	Supported
F:	drivers/infiniband/hw/usnic/

CLEANCACHE API
M:	Konrad Rzeszutek Wilk <konrad.wilk@oracle.com>
L:	linux-kernel@vger.kernel.org
S:	Maintained
F:	mm/cleancache.c
F:	include/linux/cleancache.h

CLK API
M:	Russell King <linux@armlinux.org.uk>
L:	linux-clk@vger.kernel.org
S:	Maintained
F:	include/linux/clk.h

CLOCKSOURCE, CLOCKEVENT DRIVERS
M:	Daniel Lezcano <daniel.lezcano@linaro.org>
M:	Thomas Gleixner <tglx@linutronix.de>
L:	linux-kernel@vger.kernel.org
T:	git git://git.kernel.org/pub/scm/linux/kernel/git/tip/tip.git timers/core
S:	Supported
F:	drivers/clocksource/
F:	Documentation/devicetree/bindings/timer/

CMPC ACPI DRIVER
M:	Thadeu Lima de Souza Cascardo <cascardo@holoscopio.com>
M:	Daniel Oliveira Nascimento <don@syst.com.br>
L:	platform-driver-x86@vger.kernel.org
S:	Supported
F:	drivers/platform/x86/classmate-laptop.c

COBALT MEDIA DRIVER
M:	Hans Verkuil <hans.verkuil@cisco.com>
L:	linux-media@vger.kernel.org
T:	git git://linuxtv.org/media_tree.git
W:	https://linuxtv.org
S:	Supported
F:	drivers/media/pci/cobalt/

COCCINELLE/Semantic Patches (SmPL)
M:	Julia Lawall <Julia.Lawall@lip6.fr>
M:	Gilles Muller <Gilles.Muller@lip6.fr>
M:	Nicolas Palix <nicolas.palix@imag.fr>
M:	Michal Marek <michal.lkml@markovi.net>
L:	cocci@systeme.lip6.fr (moderated for non-subscribers)
T:	git git://git.kernel.org/pub/scm/linux/kernel/git/mmarek/kbuild.git misc
W:	http://coccinelle.lip6.fr/
S:	Supported
F:	Documentation/dev-tools/coccinelle.rst
F:	scripts/coccinelle/
F:	scripts/coccicheck

CODA FILE SYSTEM
M:	Jan Harkes <jaharkes@cs.cmu.edu>
M:	coda@cs.cmu.edu
L:	codalist@coda.cs.cmu.edu
W:	http://www.coda.cs.cmu.edu/
S:	Maintained
F:	Documentation/filesystems/coda.txt
F:	fs/coda/
F:	include/linux/coda*.h
F:	include/uapi/linux/coda*.h

CODA V4L2 MEM2MEM DRIVER
M:	Philipp Zabel <p.zabel@pengutronix.de>
L:	linux-media@vger.kernel.org
S:	Maintained
F:	Documentation/devicetree/bindings/media/coda.txt
F:	drivers/media/platform/coda/

COMMON CLK FRAMEWORK
M:	Michael Turquette <mturquette@baylibre.com>
M:	Stephen Boyd <sboyd@kernel.org>
L:	linux-clk@vger.kernel.org
Q:	http://patchwork.kernel.org/project/linux-clk/list/
T:	git git://git.kernel.org/pub/scm/linux/kernel/git/clk/linux.git
S:	Maintained
F:	Documentation/devicetree/bindings/clock/
F:	drivers/clk/
X:	drivers/clk/clkdev.c
F:	include/linux/clk-pr*
F:	include/linux/clk/

COMMON INTERNET FILE SYSTEM (CIFS)
M:	Steve French <sfrench@samba.org>
L:	linux-cifs@vger.kernel.org
L:	samba-technical@lists.samba.org (moderated for non-subscribers)
W:	http://linux-cifs.samba.org/
T:	git git://git.samba.org/sfrench/cifs-2.6.git
S:	Supported
F:	Documentation/filesystems/cifs/
F:	fs/cifs/

COMPACTPCI HOTPLUG CORE
M:	Scott Murray <scott@spiteful.org>
L:	linux-pci@vger.kernel.org
S:	Maintained
F:	drivers/pci/hotplug/cpci_hotplug*

COMPACTPCI HOTPLUG GENERIC DRIVER
M:	Scott Murray <scott@spiteful.org>
L:	linux-pci@vger.kernel.org
S:	Maintained
F:	drivers/pci/hotplug/cpcihp_generic.c

COMPACTPCI HOTPLUG ZIATECH ZT5550 DRIVER
M:	Scott Murray <scott@spiteful.org>
L:	linux-pci@vger.kernel.org
S:	Maintained
F:	drivers/pci/hotplug/cpcihp_zt5550.*

COMPAL LAPTOP SUPPORT
M:	Cezary Jackiewicz <cezary.jackiewicz@gmail.com>
L:	platform-driver-x86@vger.kernel.org
S:	Maintained
F:	drivers/platform/x86/compal-laptop.c

CONEXANT ACCESSRUNNER USB DRIVER
L:	accessrunner-general@lists.sourceforge.net
W:	http://accessrunner.sourceforge.net/
S:	Orphan
F:	drivers/usb/atm/cxacru.c

CONFIGFS
M:	Joel Becker <jlbec@evilplan.org>
M:	Christoph Hellwig <hch@lst.de>
T:	git git://git.infradead.org/users/hch/configfs.git
S:	Supported
F:	fs/configfs/
F:	include/linux/configfs.h

CONNECTOR
M:	Evgeniy Polyakov <zbr@ioremap.net>
L:	netdev@vger.kernel.org
S:	Maintained
F:	drivers/connector/

CONTROL GROUP (CGROUP)
M:	Tejun Heo <tj@kernel.org>
M:	Li Zefan <lizefan@huawei.com>
M:	Johannes Weiner <hannes@cmpxchg.org>
L:	cgroups@vger.kernel.org
T:	git git://git.kernel.org/pub/scm/linux/kernel/git/tj/cgroup.git
S:	Maintained
F:	Documentation/cgroup*
F:	include/linux/cgroup*
F:	kernel/cgroup*

CONTROL GROUP - CPUSET
M:	Li Zefan <lizefan@huawei.com>
L:	cgroups@vger.kernel.org
W:	http://www.bullopensource.org/cpuset/
W:	http://oss.sgi.com/projects/cpusets/
T:	git git://git.kernel.org/pub/scm/linux/kernel/git/tj/cgroup.git
S:	Maintained
F:	Documentation/cgroup-v1/cpusets.txt
F:	include/linux/cpuset.h
F:	kernel/cgroup/cpuset.c

CONTROL GROUP - MEMORY RESOURCE CONTROLLER (MEMCG)
M:	Johannes Weiner <hannes@cmpxchg.org>
M:	Michal Hocko <mhocko@kernel.org>
M:	Vladimir Davydov <vdavydov.dev@gmail.com>
L:	cgroups@vger.kernel.org
L:	linux-mm@kvack.org
S:	Maintained
F:	mm/memcontrol.c
F:	mm/swap_cgroup.c

CORETEMP HARDWARE MONITORING DRIVER
M:	Fenghua Yu <fenghua.yu@intel.com>
L:	linux-hwmon@vger.kernel.org
S:	Maintained
F:	Documentation/hwmon/coretemp
F:	drivers/hwmon/coretemp.c

COSA/SRP SYNC SERIAL DRIVER
M:	Jan "Yenya" Kasprzak <kas@fi.muni.cz>
W:	http://www.fi.muni.cz/~kas/cosa/
S:	Maintained
F:	drivers/net/wan/cosa*

CPMAC ETHERNET DRIVER
M:	Florian Fainelli <f.fainelli@gmail.com>
L:	netdev@vger.kernel.org
S:	Maintained
F:	drivers/net/ethernet/ti/cpmac.c

CPU FREQUENCY DRIVERS
M:	"Rafael J. Wysocki" <rjw@rjwysocki.net>
M:	Viresh Kumar <viresh.kumar@linaro.org>
L:	linux-pm@vger.kernel.org
S:	Maintained
T:	git git://git.kernel.org/pub/scm/linux/kernel/git/rafael/linux-pm.git
T:	git git://git.linaro.org/people/vireshk/linux.git (For ARM Updates)
B:	https://bugzilla.kernel.org
F:	Documentation/cpu-freq/
F:	Documentation/devicetree/bindings/cpufreq/
F:	drivers/cpufreq/
F:	include/linux/cpufreq.h
F:	tools/testing/selftests/cpufreq/

CPU FREQUENCY DRIVERS - ARM BIG LITTLE
M:	Viresh Kumar <viresh.kumar@linaro.org>
M:	Sudeep Holla <sudeep.holla@arm.com>
L:	linux-pm@vger.kernel.org
W:	http://www.arm.com/products/processors/technologies/biglittleprocessing.php
S:	Maintained
F:	drivers/cpufreq/arm_big_little.h
F:	drivers/cpufreq/arm_big_little.c
F:	drivers/cpufreq/arm_big_little_dt.c

CPU POWER MONITORING SUBSYSTEM
M:	Thomas Renninger <trenn@suse.com>
M:	Shuah Khan <shuahkh@osg.samsung.com>
M:	Shuah Khan <shuah@kernel.org>
L:	linux-pm@vger.kernel.org
S:	Maintained
F:	tools/power/cpupower/

CPUID/MSR DRIVER
M:	"H. Peter Anvin" <hpa@zytor.com>
S:	Maintained
F:	arch/x86/kernel/cpuid.c
F:	arch/x86/kernel/msr.c

CPUIDLE DRIVER - ARM BIG LITTLE
M:	Lorenzo Pieralisi <lorenzo.pieralisi@arm.com>
M:	Daniel Lezcano <daniel.lezcano@linaro.org>
L:	linux-pm@vger.kernel.org
L:	linux-arm-kernel@lists.infradead.org
T:	git git://git.kernel.org/pub/scm/linux/kernel/git/rafael/linux-pm.git
S:	Maintained
F:	drivers/cpuidle/cpuidle-big_little.c

CPUIDLE DRIVER - ARM EXYNOS
M:	Bartlomiej Zolnierkiewicz <b.zolnierkie@samsung.com>
M:	Daniel Lezcano <daniel.lezcano@linaro.org>
M:	Kukjin Kim <kgene@kernel.org>
L:	linux-pm@vger.kernel.org
L:	linux-samsung-soc@vger.kernel.org
S:	Supported
F:	drivers/cpuidle/cpuidle-exynos.c
F:	arch/arm/mach-exynos/pm.c

CPUIDLE DRIVERS
M:	"Rafael J. Wysocki" <rjw@rjwysocki.net>
M:	Daniel Lezcano <daniel.lezcano@linaro.org>
L:	linux-pm@vger.kernel.org
S:	Maintained
T:	git git://git.kernel.org/pub/scm/linux/kernel/git/rafael/linux-pm.git
B:	https://bugzilla.kernel.org
F:	drivers/cpuidle/*
F:	include/linux/cpuidle.h

CRAMFS FILESYSTEM
M:	Nicolas Pitre <nico@linaro.org>
S:	Maintained
F:	Documentation/filesystems/cramfs.txt
F:	fs/cramfs/

CRIS PORT
M:	Mikael Starvik <starvik@axis.com>
M:	Jesper Nilsson <jesper.nilsson@axis.com>
L:	linux-cris-kernel@axis.com
W:	http://developer.axis.com
T:	git git://git.kernel.org/pub/scm/linux/kernel/git/jesper/cris.git
S:	Maintained
F:	arch/cris/
F:	drivers/tty/serial/crisv10.*

CRYPTO API
M:	Herbert Xu <herbert@gondor.apana.org.au>
M:	"David S. Miller" <davem@davemloft.net>
L:	linux-crypto@vger.kernel.org
T:	git git://git.kernel.org/pub/scm/linux/kernel/git/herbert/cryptodev-2.6.git
T:	git git://git.kernel.org/pub/scm/linux/kernel/git/herbert/crypto-2.6.git
S:	Maintained
F:	Documentation/crypto/
F:	Documentation/devicetree/bindings/crypto/
F:	arch/*/crypto/
F:	crypto/
F:	drivers/crypto/
F:	include/crypto/
F:	include/linux/crypto*

CRYPTOGRAPHIC RANDOM NUMBER GENERATOR
M:	Neil Horman <nhorman@tuxdriver.com>
L:	linux-crypto@vger.kernel.org
S:	Maintained
F:	crypto/ansi_cprng.c
F:	crypto/rng.c

CS3308 MEDIA DRIVER
M:	Hans Verkuil <hverkuil@xs4all.nl>
L:	linux-media@vger.kernel.org
T:	git git://linuxtv.org/media_tree.git
W:	http://linuxtv.org
S:	Odd Fixes
F:	drivers/media/i2c/cs3308.c
F:	drivers/media/i2c/cs3308.h

CS5535 Audio ALSA driver
M:	Jaya Kumar <jayakumar.alsa@gmail.com>
S:	Maintained
F:	sound/pci/cs5535audio/

CW1200 WLAN driver
M:	Solomon Peachy <pizza@shaftnet.org>
S:	Maintained
F:	drivers/net/wireless/st/cw1200/

CX18 VIDEO4LINUX DRIVER
M:	Andy Walls <awalls@md.metrocast.net>
L:	ivtv-devel@ivtvdriver.org (subscribers-only)
L:	linux-media@vger.kernel.org
T:	git git://linuxtv.org/media_tree.git
W:	https://linuxtv.org
W:	http://www.ivtvdriver.org/index.php/Cx18
S:	Maintained
F:	Documentation/media/v4l-drivers/cx18*
F:	drivers/media/pci/cx18/
F:	include/uapi/linux/ivtv*

CX2341X MPEG ENCODER HELPER MODULE
M:	Hans Verkuil <hverkuil@xs4all.nl>
L:	linux-media@vger.kernel.org
T:	git git://linuxtv.org/media_tree.git
W:	https://linuxtv.org
S:	Maintained
F:	drivers/media/common/cx2341x*
F:	include/media/cx2341x*

CX24120 MEDIA DRIVER
M:	Jemma Denson <jdenson@gmail.com>
M:	Patrick Boettcher <patrick.boettcher@posteo.de>
L:	linux-media@vger.kernel.org
W:	https://linuxtv.org
Q:	http://patchwork.linuxtv.org/project/linux-media/list/
S:	Maintained
F:	drivers/media/dvb-frontends/cx24120*

CX88 VIDEO4LINUX DRIVER
M:	Mauro Carvalho Chehab <mchehab@s-opensource.com>
M:	Mauro Carvalho Chehab <mchehab@kernel.org>
L:	linux-media@vger.kernel.org
W:	https://linuxtv.org
T:	git git://linuxtv.org/media_tree.git
S:	Odd fixes
F:	Documentation/media/v4l-drivers/cx88*
F:	drivers/media/pci/cx88/

CXD2820R MEDIA DRIVER
M:	Antti Palosaari <crope@iki.fi>
L:	linux-media@vger.kernel.org
W:	https://linuxtv.org
W:	http://palosaari.fi/linux/
Q:	http://patchwork.linuxtv.org/project/linux-media/list/
T:	git git://linuxtv.org/anttip/media_tree.git
S:	Maintained
F:	drivers/media/dvb-frontends/cxd2820r*

CXGB3 ETHERNET DRIVER (CXGB3)
M:	Santosh Raspatur <santosh@chelsio.com>
L:	netdev@vger.kernel.org
W:	http://www.chelsio.com
S:	Supported
F:	drivers/net/ethernet/chelsio/cxgb3/

CXGB3 ISCSI DRIVER (CXGB3I)
M:	Karen Xie <kxie@chelsio.com>
L:	linux-scsi@vger.kernel.org
W:	http://www.chelsio.com
S:	Supported
F:	drivers/scsi/cxgbi/cxgb3i

CXGB3 IWARP RNIC DRIVER (IW_CXGB3)
M:	Steve Wise <swise@chelsio.com>
L:	linux-rdma@vger.kernel.org
W:	http://www.openfabrics.org
S:	Supported
F:	drivers/infiniband/hw/cxgb3/
F:	include/uapi/rdma/cxgb3-abi.h

CXGB4 CRYPTO DRIVER (chcr)
M:	Harsh Jain <harsh@chelsio.com>
L:	linux-crypto@vger.kernel.org
W:	http://www.chelsio.com
S:	Supported
F:	drivers/crypto/chelsio

CXGB4 ETHERNET DRIVER (CXGB4)
M:	Ganesh Goudar <ganeshgr@chelsio.com>
L:	netdev@vger.kernel.org
W:	http://www.chelsio.com
S:	Supported
F:	drivers/net/ethernet/chelsio/cxgb4/

CXGB4 ISCSI DRIVER (CXGB4I)
M:	Karen Xie <kxie@chelsio.com>
L:	linux-scsi@vger.kernel.org
W:	http://www.chelsio.com
S:	Supported
F:	drivers/scsi/cxgbi/cxgb4i

CXGB4 IWARP RNIC DRIVER (IW_CXGB4)
M:	Steve Wise <swise@chelsio.com>
L:	linux-rdma@vger.kernel.org
W:	http://www.openfabrics.org
S:	Supported
F:	drivers/infiniband/hw/cxgb4/
F:	include/uapi/rdma/cxgb4-abi.h

CXGB4VF ETHERNET DRIVER (CXGB4VF)
M:	Casey Leedom <leedom@chelsio.com>
L:	netdev@vger.kernel.org
W:	http://www.chelsio.com
S:	Supported
F:	drivers/net/ethernet/chelsio/cxgb4vf/

CXL (IBM Coherent Accelerator Processor Interface CAPI) DRIVER
M:	Frederic Barrat <fbarrat@linux.vnet.ibm.com>
M:	Andrew Donnellan <andrew.donnellan@au1.ibm.com>
L:	linuxppc-dev@lists.ozlabs.org
S:	Supported
F:	arch/powerpc/platforms/powernv/pci-cxl.c
F:	drivers/misc/cxl/
F:	include/misc/cxl*
F:	include/uapi/misc/cxl.h
F:	Documentation/powerpc/cxl.txt
F:	Documentation/ABI/testing/sysfs-class-cxl

CXLFLASH (IBM Coherent Accelerator Processor Interface CAPI Flash) SCSI DRIVER
M:	Manoj N. Kumar <manoj@linux.vnet.ibm.com>
M:	Matthew R. Ochs <mrochs@linux.vnet.ibm.com>
M:	Uma Krishnan <ukrishn@linux.vnet.ibm.com>
L:	linux-scsi@vger.kernel.org
S:	Supported
F:	drivers/scsi/cxlflash/
F:	include/uapi/scsi/cxlflash_ioctls.h
F:	Documentation/powerpc/cxlflash.txt

CYBERPRO FB DRIVER
M:	Russell King <linux@armlinux.org.uk>
L:	linux-arm-kernel@lists.infradead.org (moderated for non-subscribers)
W:	http://www.armlinux.org.uk/
S:	Maintained
F:	drivers/video/fbdev/cyber2000fb.*

CYCLADES ASYNC MUX DRIVER
W:	http://www.cyclades.com/
S:	Orphan
F:	drivers/tty/cyclades.c
F:	include/linux/cyclades.h
F:	include/uapi/linux/cyclades.h

CYCLADES PC300 DRIVER
W:	http://www.cyclades.com/
S:	Orphan
F:	drivers/net/wan/pc300*

CYPRESS_FIRMWARE MEDIA DRIVER
M:	Antti Palosaari <crope@iki.fi>
L:	linux-media@vger.kernel.org
W:	https://linuxtv.org
W:	http://palosaari.fi/linux/
Q:	http://patchwork.linuxtv.org/project/linux-media/list/
T:	git git://linuxtv.org/anttip/media_tree.git
S:	Maintained
F:	drivers/media/common/cypress_firmware*

CYTTSP TOUCHSCREEN DRIVER
M:	Ferruh Yigit <fery@cypress.com>
L:	linux-input@vger.kernel.org
S:	Supported
F:	drivers/input/touchscreen/cyttsp*
F:	include/linux/input/cyttsp.h

D-LINK DIR-685 TOUCHKEYS DRIVER
M:	Linus Walleij <linus.walleij@linaro.org>
L:	linux-input@vger.kernel.org
S:	Supported
F:	drivers/input/dlink-dir685-touchkeys.c

DALLAS/MAXIM DS1685-FAMILY REAL TIME CLOCK
M:	Joshua Kinard <kumba@gentoo.org>
S:	Maintained
F:	drivers/rtc/rtc-ds1685.c
F:	include/linux/rtc/ds1685.h

DAMA SLAVE for AX.25
M:	Joerg Reuter <jreuter@yaina.de>
W:	http://yaina.de/jreuter/
W:	http://www.qsl.net/dl1bke/
L:	linux-hams@vger.kernel.org
S:	Maintained
F:	net/ax25/af_ax25.c
F:	net/ax25/ax25_dev.c
F:	net/ax25/ax25_ds_*
F:	net/ax25/ax25_in.c
F:	net/ax25/ax25_out.c
F:	net/ax25/ax25_timer.c
F:	net/ax25/sysctl_net_ax25.c

DAVICOM FAST ETHERNET (DMFE) NETWORK DRIVER
L:	netdev@vger.kernel.org
S:	Orphan
F:	Documentation/networking/dmfe.txt
F:	drivers/net/ethernet/dec/tulip/dmfe.c

DC390/AM53C974 SCSI driver
M:	Hannes Reinecke <hare@suse.com>
L:	linux-scsi@vger.kernel.org
S:	Maintained
F:	drivers/scsi/am53c974.c

DC395x SCSI driver
M:	Oliver Neukum <oliver@neukum.org>
M:	Ali Akcaagac <aliakc@web.de>
M:	Jamie Lenehan <lenehan@twibble.org>
L:	dc395x@twibble.org
W:	http://twibble.org/dist/dc395x/
W:	http://lists.twibble.org/mailman/listinfo/dc395x/
S:	Maintained
F:	Documentation/scsi/dc395x.txt
F:	drivers/scsi/dc395x.*

DCCP PROTOCOL
M:	Gerrit Renker <gerrit@erg.abdn.ac.uk>
L:	dccp@vger.kernel.org
W:	http://www.linuxfoundation.org/collaborate/workgroups/networking/dccp
S:	Maintained
F:	include/linux/dccp.h
F:	include/uapi/linux/dccp.h
F:	include/linux/tfrc.h
F:	net/dccp/

DECnet NETWORK LAYER
W:	http://linux-decnet.sourceforge.net
L:	linux-decnet-user@lists.sourceforge.net
S:	Orphan
F:	Documentation/networking/decnet.txt
F:	net/decnet/

DECSTATION PLATFORM SUPPORT
M:	"Maciej W. Rozycki" <macro@linux-mips.org>
L:	linux-mips@linux-mips.org
W:	http://www.linux-mips.org/wiki/DECstation
S:	Maintained
F:	arch/mips/dec/
F:	arch/mips/include/asm/dec/
F:	arch/mips/include/asm/mach-dec/

DEFXX FDDI NETWORK DRIVER
M:	"Maciej W. Rozycki" <macro@linux-mips.org>
S:	Maintained
F:	drivers/net/fddi/defxx.*

DELL SMBIOS DRIVER
M:	Pali Rohár <pali.rohar@gmail.com>
M:	Mario Limonciello <mario.limonciello@dell.com>
L:	platform-driver-x86@vger.kernel.org
S:	Maintained
F:	drivers/platform/x86/dell-smbios.*

DELL SMBIOS SMM DRIVER
M:	Mario Limonciello <mario.limonciello@dell.com>
L:	platform-driver-x86@vger.kernel.org
S:	Maintained
F:	drivers/platform/x86/dell-smbios-smm.c

DELL SMBIOS WMI DRIVER
M:	Mario Limonciello <mario.limonciello@dell.com>
L:	platform-driver-x86@vger.kernel.org
S:	Maintained
F:	drivers/platform/x86/dell-smbios-wmi.c
F:	tools/wmi/dell-smbios-example.c

DELL LAPTOP DRIVER
M:	Matthew Garrett <mjg59@srcf.ucam.org>
M:	Pali Rohár <pali.rohar@gmail.com>
L:	platform-driver-x86@vger.kernel.org
S:	Maintained
F:	drivers/platform/x86/dell-laptop.c

DELL LAPTOP FREEFALL DRIVER
M:	Pali Rohár <pali.rohar@gmail.com>
S:	Maintained
F:	drivers/platform/x86/dell-smo8800.c

DELL LAPTOP RBTN DRIVER
M:	Pali Rohár <pali.rohar@gmail.com>
S:	Maintained
F:	drivers/platform/x86/dell-rbtn.*

DELL LAPTOP SMM DRIVER
M:	Pali Rohár <pali.rohar@gmail.com>
S:	Maintained
F:	drivers/hwmon/dell-smm-hwmon.c
F:	include/uapi/linux/i8k.h

DELL SYSTEMS MANAGEMENT BASE DRIVER (dcdbas)
M:	Doug Warzecha <Douglas_Warzecha@dell.com>
S:	Maintained
F:	Documentation/dcdbas.txt
F:	drivers/firmware/dcdbas.*

DELL WMI NOTIFICATIONS DRIVER
M:	Matthew Garrett <mjg59@srcf.ucam.org>
M:	Pali Rohár <pali.rohar@gmail.com>
S:	Maintained
F:	drivers/platform/x86/dell-wmi.c

DELL WMI DESCRIPTOR DRIVER
M:	Mario Limonciello <mario.limonciello@dell.com>
S:	Maintained
F:	drivers/platform/x86/dell-wmi-descriptor.c

DELTA ST MEDIA DRIVER
M:	Hugues Fruchet <hugues.fruchet@st.com>
L:	linux-media@vger.kernel.org
T:	git git://linuxtv.org/media_tree.git
W:	https://linuxtv.org
S:	Supported
F:	drivers/media/platform/sti/delta

DENALI NAND DRIVER
M:	Masahiro Yamada <yamada.masahiro@socionext.com>
L:	linux-mtd@lists.infradead.org
S:	Supported
F:	drivers/mtd/nand/denali*

DESIGNWARE USB2 DRD IP DRIVER
M:	John Youn <johnyoun@synopsys.com>
L:	linux-usb@vger.kernel.org
T:	git git://git.kernel.org/pub/scm/linux/kernel/git/balbi/usb.git
S:	Maintained
F:	drivers/usb/dwc2/

DESIGNWARE USB3 DRD IP DRIVER
M:	Felipe Balbi <balbi@kernel.org>
L:	linux-usb@vger.kernel.org
T:	git git://git.kernel.org/pub/scm/linux/kernel/git/balbi/usb.git
S:	Maintained
F:	drivers/usb/dwc3/

DEVANTECH SRF ULTRASONIC RANGER IIO DRIVER
M:	Andreas Klinger <ak@it-klinger.de>
L:	linux-iio@vger.kernel.org
S:	Maintained
F:	Documentation/ABI/testing/sysfs-bus-iio-distance-srf08
F:	drivers/iio/proximity/srf*.c

DEVICE COREDUMP (DEV_COREDUMP)
M:	Johannes Berg <johannes@sipsolutions.net>
L:	linux-kernel@vger.kernel.org
S:	Maintained
F:	drivers/base/devcoredump.c
F:	include/linux/devcoredump.h

DEVICE FREQUENCY (DEVFREQ)
M:	MyungJoo Ham <myungjoo.ham@samsung.com>
M:	Kyungmin Park <kyungmin.park@samsung.com>
R:	Chanwoo Choi <cw00.choi@samsung.com>
L:	linux-pm@vger.kernel.org
T:	git git://git.kernel.org/pub/scm/linux/kernel/git/mzx/devfreq.git
S:	Maintained
F:	drivers/devfreq/
F:	include/linux/devfreq.h
F:	Documentation/devicetree/bindings/devfreq/

DEVICE FREQUENCY EVENT (DEVFREQ-EVENT)
M:	Chanwoo Choi <cw00.choi@samsung.com>
L:	linux-pm@vger.kernel.org
T:	git git://git.kernel.org/pub/scm/linux/kernel/git/mzx/devfreq.git
S:	Supported
F:	drivers/devfreq/event/
F:	drivers/devfreq/devfreq-event.c
F:	include/linux/devfreq-event.h
F:	Documentation/devicetree/bindings/devfreq/event/

DEVICE NUMBER REGISTRY
M:	Torben Mathiasen <device@lanana.org>
W:	http://lanana.org/docs/device-list/index.html
S:	Maintained

DEVICE-MAPPER  (LVM)
M:	Alasdair Kergon <agk@redhat.com>
M:	Mike Snitzer <snitzer@redhat.com>
M:	dm-devel@redhat.com
L:	dm-devel@redhat.com
W:	http://sources.redhat.com/dm
Q:	http://patchwork.kernel.org/project/dm-devel/list/
T:	git git://git.kernel.org/pub/scm/linux/kernel/git/device-mapper/linux-dm.git
T:	quilt http://people.redhat.com/agk/patches/linux/editing/
S:	Maintained
F:	Documentation/device-mapper/
F:	drivers/md/Makefile
F:	drivers/md/Kconfig
F:	drivers/md/dm*
F:	drivers/md/persistent-data/
F:	include/linux/device-mapper.h
F:	include/linux/dm-*.h
F:	include/uapi/linux/dm-*.h

DEVLINK
M:	Jiri Pirko <jiri@mellanox.com>
L:	netdev@vger.kernel.org
S:	Supported
F:	net/core/devlink.c
F:	include/net/devlink.h
F:	include/uapi/linux/devlink.h

DIALOG SEMICONDUCTOR DRIVERS
M:	Support Opensource <support.opensource@diasemi.com>
W:	http://www.dialog-semiconductor.com/products
S:	Supported
F:	Documentation/hwmon/da90??
F:	Documentation/devicetree/bindings/mfd/da90*.txt
F:	Documentation/devicetree/bindings/input/da90??-onkey.txt
F:	Documentation/devicetree/bindings/thermal/da90??-thermal.txt
F:	Documentation/devicetree/bindings/regulator/da92*.txt
F:	Documentation/devicetree/bindings/watchdog/da90??-wdt.txt
F:	Documentation/devicetree/bindings/sound/da[79]*.txt
F:	drivers/gpio/gpio-da90??.c
F:	drivers/hwmon/da90??-hwmon.c
F:	drivers/iio/adc/da91??-*.c
F:	drivers/input/misc/da90??_onkey.c
F:	drivers/input/touchscreen/da9052_tsi.c
F:	drivers/leds/leds-da90??.c
F:	drivers/mfd/da903x.c
F:	drivers/mfd/da90??-*.c
F:	drivers/mfd/da91??-*.c
F:	drivers/power/supply/da9052-battery.c
F:	drivers/power/supply/da91??-*.c
F:	drivers/regulator/da903x.c
F:	drivers/regulator/da9???-regulator.[ch]
F:	drivers/thermal/da90??-thermal.c
F:	drivers/rtc/rtc-da90??.c
F:	drivers/video/backlight/da90??_bl.c
F:	drivers/watchdog/da90??_wdt.c
F:	include/linux/mfd/da903x.h
F:	include/linux/mfd/da9052/
F:	include/linux/mfd/da9055/
F:	include/linux/mfd/da9062/
F:	include/linux/mfd/da9063/
F:	include/linux/mfd/da9150/
F:	include/linux/regulator/da9211.h
F:	include/sound/da[79]*.h
F:	sound/soc/codecs/da[79]*.[ch]

DIAMOND SYSTEMS GPIO-MM GPIO DRIVER
M:	William Breathitt Gray <vilhelm.gray@gmail.com>
L:	linux-gpio@vger.kernel.org
S:	Maintained
F:	drivers/gpio/gpio-gpio-mm.c

DIGI NEO AND CLASSIC PCI PRODUCTS
M:	Lidza Louina <lidza.louina@gmail.com>
M:	Mark Hounschell <markh@compro.net>
L:	driverdev-devel@linuxdriverproject.org
S:	Maintained
F:	drivers/staging/dgnc/

DIOLAN U2C-12 I2C DRIVER
M:	Guenter Roeck <linux@roeck-us.net>
L:	linux-i2c@vger.kernel.org
S:	Maintained
F:	drivers/i2c/busses/i2c-diolan-u2c.c

FILESYSTEM DIRECT ACCESS (DAX)
M:	Matthew Wilcox <mawilcox@microsoft.com>
M:	Ross Zwisler <ross.zwisler@linux.intel.com>
L:	linux-fsdevel@vger.kernel.org
S:	Supported
F:	fs/dax.c
F:	include/linux/dax.h
F:	include/trace/events/fs_dax.h

DEVICE DIRECT ACCESS (DAX)
M:	Dan Williams <dan.j.williams@intel.com>
L:	linux-nvdimm@lists.01.org
S:	Supported
F:	drivers/dax/

DIRECTORY NOTIFICATION (DNOTIFY)
M:	Jan Kara <jack@suse.cz>
R:	Amir Goldstein <amir73il@gmail.com>
L:	linux-fsdevel@vger.kernel.org
S:	Maintained
F:	Documentation/filesystems/dnotify.txt
F:	fs/notify/dnotify/
F:	include/linux/dnotify.h

DISK GEOMETRY AND PARTITION HANDLING
M:	Andries Brouwer <aeb@cwi.nl>
W:	http://www.win.tue.nl/~aeb/linux/Large-Disk.html
W:	http://www.win.tue.nl/~aeb/linux/zip/zip-1.html
W:	http://www.win.tue.nl/~aeb/partitions/partition_types-1.html
S:	Maintained

DISKQUOTA
M:	Jan Kara <jack@suse.com>
S:	Maintained
F:	Documentation/filesystems/quota.txt
F:	fs/quota/
F:	include/linux/quota*.h
F:	include/uapi/linux/quota*.h

DISPLAYLINK USB 2.0 FRAMEBUFFER DRIVER (UDLFB)
M:	Bernie Thompson <bernie@plugable.com>
L:	linux-fbdev@vger.kernel.org
S:	Maintained
W:	http://plugable.com/category/projects/udlfb/
F:	drivers/video/fbdev/udlfb.c
F:	include/video/udlfb.h
F:	Documentation/fb/udlfb.txt

DISTRIBUTED LOCK MANAGER (DLM)
M:	Christine Caulfield <ccaulfie@redhat.com>
M:	David Teigland <teigland@redhat.com>
L:	cluster-devel@redhat.com
W:	http://sources.redhat.com/cluster/
T:	git git://git.kernel.org/pub/scm/linux/kernel/git/teigland/linux-dlm.git
S:	Supported
F:	fs/dlm/

DMA BUFFER SHARING FRAMEWORK
M:	Sumit Semwal <sumit.semwal@linaro.org>
S:	Maintained
L:	linux-media@vger.kernel.org
L:	dri-devel@lists.freedesktop.org
L:	linaro-mm-sig@lists.linaro.org (moderated for non-subscribers)
F:	drivers/dma-buf/
F:	include/linux/dma-buf*
F:	include/linux/reservation.h
F:	include/linux/*fence.h
F:	Documentation/driver-api/dma-buf.rst
T:	git git://anongit.freedesktop.org/drm/drm-misc

DMA GENERIC OFFLOAD ENGINE SUBSYSTEM
M:	Vinod Koul <vinod.koul@intel.com>
L:	dmaengine@vger.kernel.org
Q:	https://patchwork.kernel.org/project/linux-dmaengine/list/
S:	Maintained
F:	drivers/dma/
F:	include/linux/dmaengine.h
F:	Documentation/devicetree/bindings/dma/
F:	Documentation/driver-api/dmaengine/
T:	git git://git.infradead.org/users/vkoul/slave-dma.git

DMA MAPPING HELPERS
M:	Christoph Hellwig <hch@lst.de>
M:	Marek Szyprowski <m.szyprowski@samsung.com>
R:	Robin Murphy <robin.murphy@arm.com>
L:	iommu@lists.linux-foundation.org
T:	git git://git.infradead.org/users/hch/dma-mapping.git
W:	http://git.infradead.org/users/hch/dma-mapping.git
S:	Supported
F:	lib/dma-debug.c
F:	lib/dma-direct.c
F:	lib/dma-virt.c
F:	drivers/base/dma-mapping.c
F:	drivers/base/dma-coherent.c
F:	include/asm-generic/dma-mapping.h
F:	include/linux/dma-direct.h
F:	include/linux/dma-mapping.h

DME1737 HARDWARE MONITOR DRIVER
M:	Juerg Haefliger <juergh@gmail.com>
L:	linux-hwmon@vger.kernel.org
S:	Maintained
F:	Documentation/hwmon/dme1737
F:	drivers/hwmon/dme1737.c

DMI/SMBIOS SUPPORT
M:	Jean Delvare <jdelvare@suse.com>
S:	Maintained
T:	quilt http://jdelvare.nerim.net/devel/linux/jdelvare-dmi/
F:	Documentation/ABI/testing/sysfs-firmware-dmi-tables
F:	drivers/firmware/dmi-id.c
F:	drivers/firmware/dmi_scan.c
F:	include/linux/dmi.h

DOCUMENTATION
M:	Jonathan Corbet <corbet@lwn.net>
L:	linux-doc@vger.kernel.org
S:	Maintained
F:	Documentation/
F:	scripts/kernel-doc
X:	Documentation/ABI/
X:	Documentation/devicetree/
X:	Documentation/acpi
X:	Documentation/power
X:	Documentation/spi
X:	Documentation/media
T:	git git://git.lwn.net/linux.git docs-next

DONGWOON DW9714 LENS VOICE COIL DRIVER
M:	Sakari Ailus <sakari.ailus@linux.intel.com>
L:	linux-media@vger.kernel.org
T:	git git://linuxtv.org/media_tree.git
S:	Maintained
F:	drivers/media/i2c/dw9714.c

DOUBLETALK DRIVER
M:	"James R. Van Zandt" <jrv@vanzandt.mv.com>
L:	blinux-list@redhat.com
S:	Maintained
F:	drivers/char/dtlk.c
F:	include/linux/dtlk.h

DPAA2 DATAPATH I/O (DPIO) DRIVER
M:	Roy Pledge <Roy.Pledge@nxp.com>
L:	linux-kernel@vger.kernel.org
S:	Maintained
F:	drivers/staging/fsl-mc/bus/dpio

DPAA2 ETHERNET DRIVER
M:	Ioana Radulescu <ruxandra.radulescu@nxp.com>
L:	linux-kernel@vger.kernel.org
S:	Maintained
F:	drivers/staging/fsl-dpaa2/ethernet

DPT_I2O SCSI RAID DRIVER
M:	Adaptec OEM Raid Solutions <aacraid@adaptec.com>
L:	linux-scsi@vger.kernel.org
W:	http://www.adaptec.com/
S:	Maintained
F:	drivers/scsi/dpt*
F:	drivers/scsi/dpt/

DRBD DRIVER
M:	Philipp Reisner <philipp.reisner@linbit.com>
M:	Lars Ellenberg <lars.ellenberg@linbit.com>
L:	drbd-dev@lists.linbit.com
W:	http://www.drbd.org
T:	git git://git.linbit.com/linux-drbd.git
T:	git git://git.linbit.com/drbd-8.4.git
S:	Supported
F:	drivers/block/drbd/
F:	lib/lru_cache.c
F:	Documentation/blockdev/drbd/

DRIVER CORE, KOBJECTS, DEBUGFS AND SYSFS
M:	Greg Kroah-Hartman <gregkh@linuxfoundation.org>
T:	git git://git.kernel.org/pub/scm/linux/kernel/git/gregkh/driver-core.git
S:	Supported
F:	Documentation/kobject.txt
F:	drivers/base/
F:	fs/debugfs/
F:	fs/sysfs/
F:	include/linux/debugfs.h
F:	include/linux/kobj*
F:	lib/kobj*

DRIVERS FOR ADAPTIVE VOLTAGE SCALING (AVS)
M:	Kevin Hilman <khilman@kernel.org>
M:	Nishanth Menon <nm@ti.com>
S:	Maintained
F:	drivers/power/avs/
F:	include/linux/power/smartreflex.h
L:	linux-pm@vger.kernel.org

DRM DRIVER FOR ARM PL111 CLCD
M:	Eric Anholt <eric@anholt.net>
T:	git git://anongit.freedesktop.org/drm/drm-misc
S:	Supported
F:	drivers/gpu/drm/pl111/

DRM DRIVER FOR AST SERVER GRAPHICS CHIPS
M:	Dave Airlie <airlied@redhat.com>
S:	Odd Fixes
F:	drivers/gpu/drm/ast/

DRM DRIVER FOR BOCHS VIRTUAL GPU
M:	Gerd Hoffmann <kraxel@redhat.com>
L:	virtualization@lists.linux-foundation.org
T:	git git://anongit.freedesktop.org/drm/drm-misc
S:	Maintained
F:	drivers/gpu/drm/bochs/

DRM DRIVER FOR FARADAY TVE200 TV ENCODER
M:	Linus Walleij <linus.walleij@linaro.org>
T:	git git://anongit.freedesktop.org/drm/drm-misc
S:	Maintained
F:	drivers/gpu/drm/tve200/

DRM DRIVER FOR ILITEK ILI9225 PANELS
M:	David Lechner <david@lechnology.com>
S:	Maintained
F:	drivers/gpu/drm/tinydrm/ili9225.c
F:	Documentation/devicetree/bindings/display/ili9225.txt

DRM DRIVER FOR INTEL I810 VIDEO CARDS
S:	Orphan / Obsolete
F:	drivers/gpu/drm/i810/
F:	include/uapi/drm/i810_drm.h

DRM DRIVER FOR MATROX G200/G400 GRAPHICS CARDS
S:	Orphan / Obsolete
F:	drivers/gpu/drm/mga/
F:	include/uapi/drm/mga_drm.h

DRM DRIVER FOR MGA G200 SERVER GRAPHICS CHIPS
M:	Dave Airlie <airlied@redhat.com>
S:	Odd Fixes
F:	drivers/gpu/drm/mgag200/

DRM DRIVER FOR MI0283QT
M:	Noralf Trønnes <noralf@tronnes.org>
S:	Maintained
F:	drivers/gpu/drm/tinydrm/mi0283qt.c
F:	Documentation/devicetree/bindings/display/multi-inno,mi0283qt.txt

DRM DRIVER FOR MSM ADRENO GPU
M:	Rob Clark <robdclark@gmail.com>
L:	linux-arm-msm@vger.kernel.org
L:	dri-devel@lists.freedesktop.org
L:	freedreno@lists.freedesktop.org
T:	git git://people.freedesktop.org/~robclark/linux
S:	Maintained
F:	drivers/gpu/drm/msm/
F:	include/uapi/drm/msm_drm.h
F:	Documentation/devicetree/bindings/display/msm/

DRM DRIVER FOR NVIDIA GEFORCE/QUADRO GPUS
M:	Ben Skeggs <bskeggs@redhat.com>
L:	dri-devel@lists.freedesktop.org
L:	nouveau@lists.freedesktop.org
T:	git git://github.com/skeggsb/linux
S:	Supported
F:	drivers/gpu/drm/nouveau/
F:	include/uapi/drm/nouveau_drm.h

DRM DRIVER FOR PERVASIVE DISPLAYS REPAPER PANELS
M:	Noralf Trønnes <noralf@tronnes.org>
S:	Maintained
F:	drivers/gpu/drm/tinydrm/repaper.c
F:	Documentation/devicetree/bindings/display/repaper.txt

DRM DRIVER FOR QEMU'S CIRRUS DEVICE
M:	Dave Airlie <airlied@redhat.com>
M:	Gerd Hoffmann <kraxel@redhat.com>
L:	virtualization@lists.linux-foundation.org
T:	git git://anongit.freedesktop.org/drm/drm-misc
S:	Obsolete
W:	https://www.kraxel.org/blog/2014/10/qemu-using-cirrus-considered-harmful/
F:	drivers/gpu/drm/cirrus/

DRM DRIVER FOR QXL VIRTUAL GPU
M:	Dave Airlie <airlied@redhat.com>
M:	Gerd Hoffmann <kraxel@redhat.com>
L:	virtualization@lists.linux-foundation.org
T:	git git://anongit.freedesktop.org/drm/drm-misc
S:	Maintained
F:	drivers/gpu/drm/qxl/
F:	include/uapi/drm/qxl_drm.h

DRM DRIVER FOR RAGE 128 VIDEO CARDS
S:	Orphan / Obsolete
F:	drivers/gpu/drm/r128/
F:	include/uapi/drm/r128_drm.h

DRM DRIVER FOR SAVAGE VIDEO CARDS
S:	Orphan / Obsolete
F:	drivers/gpu/drm/savage/
F:	include/uapi/drm/savage_drm.h

DRM DRIVER FOR SIS VIDEO CARDS
S:	Orphan / Obsolete
F:	drivers/gpu/drm/sis/
F:	include/uapi/drm/sis_drm.h

DRM DRIVER FOR SITRONIX ST7586 PANELS
M:	David Lechner <david@lechnology.com>
S:	Maintained
F:	drivers/gpu/drm/tinydrm/st7586.c
F:	Documentation/devicetree/bindings/display/st7586.txt

DRM DRIVER FOR SITRONIX ST7735R PANELS
M:	David Lechner <david@lechnology.com>
S:	Maintained
F:	drivers/gpu/drm/tinydrm/st7735r.c
F:	Documentation/devicetree/bindings/display/st7735r.txt

DRM DRIVER FOR TDFX VIDEO CARDS
S:	Orphan / Obsolete
F:	drivers/gpu/drm/tdfx/

DRM DRIVER FOR USB DISPLAYLINK VIDEO ADAPTERS
M:	Dave Airlie <airlied@redhat.com>
S:	Odd Fixes
F:	drivers/gpu/drm/udl/

DRM DRIVER FOR VMWARE VIRTUAL GPU
M:	"VMware Graphics" <linux-graphics-maintainer@vmware.com>
M:	Sinclair Yeh <syeh@vmware.com>
M:	Thomas Hellstrom <thellstrom@vmware.com>
L:	dri-devel@lists.freedesktop.org
T:	git git://people.freedesktop.org/~syeh/repos_linux
T:	git git://people.freedesktop.org/~thomash/linux
S:	Supported
F:	drivers/gpu/drm/vmwgfx/
F:	include/uapi/drm/vmwgfx_drm.h

DRM DRIVERS
M:	David Airlie <airlied@linux.ie>
L:	dri-devel@lists.freedesktop.org
T:	git git://people.freedesktop.org/~airlied/linux
B:	https://bugs.freedesktop.org/
C:	irc://chat.freenode.net/dri-devel
S:	Maintained
F:	drivers/gpu/drm/
F:	drivers/gpu/vga/
F:	Documentation/devicetree/bindings/display/
F:	Documentation/devicetree/bindings/gpu/
F:	Documentation/devicetree/bindings/video/
F:	Documentation/gpu/
F:	include/drm/
F:	include/uapi/drm/
F:	include/linux/vga*

DRM DRIVERS AND MISC GPU PATCHES
M:	Daniel Vetter <daniel.vetter@intel.com>
M:	Gustavo Padovan <gustavo@padovan.org>
M:	Sean Paul <seanpaul@chromium.org>
W:	https://01.org/linuxgraphics/gfx-docs/maintainer-tools/drm-misc.html
S:	Maintained
T:	git git://anongit.freedesktop.org/drm/drm-misc
F:	Documentation/gpu/
F:	drivers/gpu/vga/
F:	drivers/gpu/drm/*
F:	include/drm/drm*
F:	include/uapi/drm/drm*
F:	include/linux/vga*

DRM DRIVERS FOR ALLWINNER A10
M:	Maxime Ripard  <maxime.ripard@free-electrons.com>
L:	dri-devel@lists.freedesktop.org
S:	Supported
F:	drivers/gpu/drm/sun4i/
F:	Documentation/devicetree/bindings/display/sunxi/sun4i-drm.txt
T:	git git://anongit.freedesktop.org/drm/drm-misc

DRM DRIVERS FOR AMLOGIC SOCS
M:	Neil Armstrong <narmstrong@baylibre.com>
L:	dri-devel@lists.freedesktop.org
L:	linux-amlogic@lists.infradead.org
W:	http://linux-meson.com/
S:	Supported
F:	drivers/gpu/drm/meson/
F:	Documentation/devicetree/bindings/display/amlogic,meson-vpu.txt
F:	Documentation/devicetree/bindings/display/amlogic,meson-dw-hdmi.txt
F:	Documentation/gpu/meson.rst
T:	git git://anongit.freedesktop.org/drm/drm-misc

DRM DRIVERS FOR ATMEL HLCDC
M:	Boris Brezillon <boris.brezillon@free-electrons.com>
L:	dri-devel@lists.freedesktop.org
S:	Supported
F:	drivers/gpu/drm/atmel-hlcdc/
F:	Documentation/devicetree/bindings/drm/atmel/
T:	git git://anongit.freedesktop.org/drm/drm-misc

DRM DRIVERS FOR BRIDGE CHIPS
M:	Archit Taneja <architt@codeaurora.org>
M:	Andrzej Hajda <a.hajda@samsung.com>
R:	Laurent Pinchart <Laurent.pinchart@ideasonboard.com>
S:	Maintained
T:	git git://anongit.freedesktop.org/drm/drm-misc
F:	drivers/gpu/drm/bridge/

DRM DRIVERS FOR EXYNOS
M:	Inki Dae <inki.dae@samsung.com>
M:	Joonyoung Shim <jy0922.shim@samsung.com>
M:	Seung-Woo Kim <sw0312.kim@samsung.com>
M:	Kyungmin Park <kyungmin.park@samsung.com>
L:	dri-devel@lists.freedesktop.org
T:	git git://git.kernel.org/pub/scm/linux/kernel/git/daeinki/drm-exynos.git
S:	Supported
F:	drivers/gpu/drm/exynos/
F:	include/uapi/drm/exynos_drm.h
F:	Documentation/devicetree/bindings/display/exynos/

DRM DRIVERS FOR FREESCALE DCU
M:	Stefan Agner <stefan@agner.ch>
M:	Alison Wang <alison.wang@freescale.com>
L:	dri-devel@lists.freedesktop.org
S:	Supported
F:	drivers/gpu/drm/fsl-dcu/
F:	Documentation/devicetree/bindings/display/fsl,dcu.txt
F:	Documentation/devicetree/bindings/display/fsl,tcon.txt
F:	Documentation/devicetree/bindings/display/panel/nec,nl4827hc19_05b.txt

DRM DRIVERS FOR FREESCALE IMX
M:	Philipp Zabel <p.zabel@pengutronix.de>
L:	dri-devel@lists.freedesktop.org
S:	Maintained
F:	drivers/gpu/drm/imx/
F:	drivers/gpu/ipu-v3/
F:	Documentation/devicetree/bindings/display/imx/

DRM DRIVERS FOR GMA500 (Poulsbo, Moorestown and derivative chipsets)
M:	Patrik Jakobsson <patrik.r.jakobsson@gmail.com>
L:	dri-devel@lists.freedesktop.org
T:	git git://github.com/patjak/drm-gma500
S:	Maintained
F:	drivers/gpu/drm/gma500/

DRM DRIVERS FOR HISILICON
M:	Xinliang Liu <z.liuxinliang@hisilicon.com>
M:	Rongrong Zou <zourongrong@gmail.com>
R:	Xinwei Kong <kong.kongxinwei@hisilicon.com>
R:	Chen Feng <puck.chen@hisilicon.com>
L:	dri-devel@lists.freedesktop.org
T:	git git://github.com/xin3liang/linux.git
S:	Maintained
F:	drivers/gpu/drm/hisilicon/
F:	Documentation/devicetree/bindings/display/hisilicon/

DRM DRIVERS FOR MEDIATEK
M:	CK Hu <ck.hu@mediatek.com>
M:	Philipp Zabel <p.zabel@pengutronix.de>
L:	dri-devel@lists.freedesktop.org
S:	Supported
F:	drivers/gpu/drm/mediatek/
F:	Documentation/devicetree/bindings/display/mediatek/

DRM DRIVERS FOR NVIDIA TEGRA
M:	Thierry Reding <thierry.reding@gmail.com>
L:	dri-devel@lists.freedesktop.org
L:	linux-tegra@vger.kernel.org
T:	git git://anongit.freedesktop.org/tegra/linux.git
S:	Supported
F:	drivers/gpu/drm/tegra/
F:	drivers/gpu/host1x/
F:	include/linux/host1x.h
F:	include/uapi/drm/tegra_drm.h
F:	Documentation/devicetree/bindings/display/tegra/nvidia,tegra20-host1x.txt

DRM DRIVERS FOR RENESAS
M:	Laurent Pinchart <laurent.pinchart@ideasonboard.com>
L:	dri-devel@lists.freedesktop.org
L:	linux-renesas-soc@vger.kernel.org
T:	git git://linuxtv.org/pinchartl/fbdev
S:	Supported
F:	drivers/gpu/drm/rcar-du/
F:	drivers/gpu/drm/shmobile/
F:	include/linux/platform_data/shmob_drm.h
F:	Documentation/devicetree/bindings/display/bridge/renesas,dw-hdmi.txt
F:	Documentation/devicetree/bindings/display/renesas,du.txt

DRM DRIVERS FOR ROCKCHIP
M:	Sandy Huang <hjc@rock-chips.com>
M:	Heiko Stübner <heiko@sntech.de>
L:	dri-devel@lists.freedesktop.org
S:	Maintained
F:	drivers/gpu/drm/rockchip/
F:	Documentation/devicetree/bindings/display/rockchip/
T:	git git://anongit.freedesktop.org/drm/drm-misc

DRM DRIVERS FOR STI
M:	Benjamin Gaignard <benjamin.gaignard@linaro.org>
M:	Vincent Abriou <vincent.abriou@st.com>
L:	dri-devel@lists.freedesktop.org
T:	git git://anongit.freedesktop.org/drm/drm-misc
S:	Maintained
F:	drivers/gpu/drm/sti
F:	Documentation/devicetree/bindings/display/st,stih4xx.txt

DRM DRIVERS FOR STM
M:	Yannick Fertre <yannick.fertre@st.com>
M:	Philippe Cornu <philippe.cornu@st.com>
M:	Benjamin Gaignard <benjamin.gaignard@linaro.org>
M:	Vincent Abriou <vincent.abriou@st.com>
L:	dri-devel@lists.freedesktop.org
T:	git git://anongit.freedesktop.org/drm/drm-misc
S:	Maintained
F:	drivers/gpu/drm/stm
F:	Documentation/devicetree/bindings/display/st,stm32-ltdc.txt

DRM DRIVERS FOR TI LCDC
M:	Jyri Sarha <jsarha@ti.com>
R:	Tomi Valkeinen <tomi.valkeinen@ti.com>
L:	dri-devel@lists.freedesktop.org
S:	Maintained
F:	drivers/gpu/drm/tilcdc/
F:	Documentation/devicetree/bindings/display/tilcdc/

DRM DRIVERS FOR TI OMAP
M:	Tomi Valkeinen <tomi.valkeinen@ti.com>
L:	dri-devel@lists.freedesktop.org
S:	Maintained
F:	drivers/gpu/drm/omapdrm/
F:	Documentation/devicetree/bindings/display/ti/

DRM DRIVERS FOR VC4
M:	Eric Anholt <eric@anholt.net>
T:	git git://github.com/anholt/linux
S:	Supported
F:	drivers/gpu/drm/vc4/
F:	include/uapi/drm/vc4_drm.h
F:	Documentation/devicetree/bindings/display/brcm,bcm-vc4.txt
T:	git git://anongit.freedesktop.org/drm/drm-misc

DRM DRIVERS FOR VIVANTE GPU IP
M:	Lucas Stach <l.stach@pengutronix.de>
R:	Russell King <linux+etnaviv@armlinux.org.uk>
R:	Christian Gmeiner <christian.gmeiner@gmail.com>
L:	etnaviv@lists.freedesktop.org
L:	dri-devel@lists.freedesktop.org
S:	Maintained
F:	drivers/gpu/drm/etnaviv/
F:	include/uapi/drm/etnaviv_drm.h
F:	Documentation/devicetree/bindings/display/etnaviv/

DRM DRIVERS FOR ZTE ZX
M:	Shawn Guo <shawnguo@kernel.org>
L:	dri-devel@lists.freedesktop.org
S:	Maintained
F:	drivers/gpu/drm/zte/
F:	Documentation/devicetree/bindings/display/zte,vou.txt
T:	git git://anongit.freedesktop.org/drm/drm-misc

DRM PANEL DRIVERS
M:	Thierry Reding <thierry.reding@gmail.com>
L:	dri-devel@lists.freedesktop.org
T:	git git://anongit.freedesktop.org/drm/drm-misc
S:	Maintained
F:	drivers/gpu/drm/drm_panel.c
F:	drivers/gpu/drm/panel/
F:	include/drm/drm_panel.h
F:	Documentation/devicetree/bindings/display/panel/

DRM TINYDRM DRIVERS
M:	Noralf Trønnes <noralf@tronnes.org>
W:	https://github.com/notro/tinydrm/wiki/Development
T:	git git://anongit.freedesktop.org/drm/drm-misc
S:	Maintained
F:	drivers/gpu/drm/tinydrm/
F:	include/drm/tinydrm/

DRM TTM SUBSYSTEM
M:	Christian Koenig <christian.koenig@amd.com>
M:	Roger He <Hongbo.He@amd.com>
T:	git git://people.freedesktop.org/~agd5f/linux
S:	Maintained
L:	dri-devel@lists.freedesktop.org
F:	include/drm/ttm/
F:	drivers/gpu/drm/ttm/

DSBR100 USB FM RADIO DRIVER
M:	Alexey Klimov <klimov.linux@gmail.com>
L:	linux-media@vger.kernel.org
T:	git git://linuxtv.org/media_tree.git
S:	Maintained
F:	drivers/media/radio/dsbr100.c

DSCC4 DRIVER
M:	Francois Romieu <romieu@fr.zoreil.com>
L:	netdev@vger.kernel.org
S:	Maintained
F:	drivers/net/wan/dscc4.c

DT3155 MEDIA DRIVER
M:	Hans Verkuil <hverkuil@xs4all.nl>
L:	linux-media@vger.kernel.org
T:	git git://linuxtv.org/media_tree.git
W:	https://linuxtv.org
S:	Odd Fixes
F:	drivers/media/pci/dt3155/

DVB_USB_AF9015 MEDIA DRIVER
M:	Antti Palosaari <crope@iki.fi>
L:	linux-media@vger.kernel.org
W:	https://linuxtv.org
W:	http://palosaari.fi/linux/
Q:	http://patchwork.linuxtv.org/project/linux-media/list/
T:	git git://linuxtv.org/anttip/media_tree.git
S:	Maintained
F:	drivers/media/usb/dvb-usb-v2/af9015*

DVB_USB_AF9035 MEDIA DRIVER
M:	Antti Palosaari <crope@iki.fi>
L:	linux-media@vger.kernel.org
W:	https://linuxtv.org
W:	http://palosaari.fi/linux/
Q:	http://patchwork.linuxtv.org/project/linux-media/list/
T:	git git://linuxtv.org/anttip/media_tree.git
S:	Maintained
F:	drivers/media/usb/dvb-usb-v2/af9035*

DVB_USB_ANYSEE MEDIA DRIVER
M:	Antti Palosaari <crope@iki.fi>
L:	linux-media@vger.kernel.org
W:	https://linuxtv.org
W:	http://palosaari.fi/linux/
Q:	http://patchwork.linuxtv.org/project/linux-media/list/
T:	git git://linuxtv.org/anttip/media_tree.git
S:	Maintained
F:	drivers/media/usb/dvb-usb-v2/anysee*

DVB_USB_AU6610 MEDIA DRIVER
M:	Antti Palosaari <crope@iki.fi>
L:	linux-media@vger.kernel.org
W:	https://linuxtv.org
W:	http://palosaari.fi/linux/
Q:	http://patchwork.linuxtv.org/project/linux-media/list/
T:	git git://linuxtv.org/anttip/media_tree.git
S:	Maintained
F:	drivers/media/usb/dvb-usb-v2/au6610*

DVB_USB_CE6230 MEDIA DRIVER
M:	Antti Palosaari <crope@iki.fi>
L:	linux-media@vger.kernel.org
W:	https://linuxtv.org
W:	http://palosaari.fi/linux/
Q:	http://patchwork.linuxtv.org/project/linux-media/list/
T:	git git://linuxtv.org/anttip/media_tree.git
S:	Maintained
F:	drivers/media/usb/dvb-usb-v2/ce6230*

DVB_USB_CXUSB MEDIA DRIVER
M:	Michael Krufky <mkrufky@linuxtv.org>
L:	linux-media@vger.kernel.org
W:	https://linuxtv.org
W:	http://github.com/mkrufky
Q:	http://patchwork.linuxtv.org/project/linux-media/list/
T:	git git://linuxtv.org/media_tree.git
S:	Maintained
F:	drivers/media/usb/dvb-usb/cxusb*

DVB_USB_EC168 MEDIA DRIVER
M:	Antti Palosaari <crope@iki.fi>
L:	linux-media@vger.kernel.org
W:	https://linuxtv.org
W:	http://palosaari.fi/linux/
Q:	http://patchwork.linuxtv.org/project/linux-media/list/
T:	git git://linuxtv.org/anttip/media_tree.git
S:	Maintained
F:	drivers/media/usb/dvb-usb-v2/ec168*

DVB_USB_GL861 MEDIA DRIVER
M:	Antti Palosaari <crope@iki.fi>
L:	linux-media@vger.kernel.org
W:	https://linuxtv.org
Q:	http://patchwork.linuxtv.org/project/linux-media/list/
T:	git git://linuxtv.org/anttip/media_tree.git
S:	Maintained
F:	drivers/media/usb/dvb-usb-v2/gl861*

DVB_USB_MXL111SF MEDIA DRIVER
M:	Michael Krufky <mkrufky@linuxtv.org>
L:	linux-media@vger.kernel.org
W:	https://linuxtv.org
W:	http://github.com/mkrufky
Q:	http://patchwork.linuxtv.org/project/linux-media/list/
T:	git git://linuxtv.org/mkrufky/mxl111sf.git
S:	Maintained
F:	drivers/media/usb/dvb-usb-v2/mxl111sf*

DVB_USB_RTL28XXU MEDIA DRIVER
M:	Antti Palosaari <crope@iki.fi>
L:	linux-media@vger.kernel.org
W:	https://linuxtv.org
W:	http://palosaari.fi/linux/
Q:	http://patchwork.linuxtv.org/project/linux-media/list/
T:	git git://linuxtv.org/anttip/media_tree.git
S:	Maintained
F:	drivers/media/usb/dvb-usb-v2/rtl28xxu*

DVB_USB_V2 MEDIA DRIVER
M:	Antti Palosaari <crope@iki.fi>
L:	linux-media@vger.kernel.org
W:	https://linuxtv.org
W:	http://palosaari.fi/linux/
Q:	http://patchwork.linuxtv.org/project/linux-media/list/
T:	git git://linuxtv.org/anttip/media_tree.git
S:	Maintained
F:	drivers/media/usb/dvb-usb-v2/dvb_usb*
F:	drivers/media/usb/dvb-usb-v2/usb_urb.c

DYNAMIC DEBUG
M:	Jason Baron <jbaron@akamai.com>
S:	Maintained
F:	lib/dynamic_debug.c
F:	include/linux/dynamic_debug.h

DYNAMIC INTERRUPT MODERATION
M:	Tal Gilboa <talgi@mellanox.com>
S:	Maintained
F:	include/linux/net_dim.h

DZ DECSTATION DZ11 SERIAL DRIVER
M:	"Maciej W. Rozycki" <macro@linux-mips.org>
S:	Maintained
F:	drivers/tty/serial/dz.*

E3X0 POWER BUTTON DRIVER
M:	Moritz Fischer <moritz.fischer@ettus.com>
L:	usrp-users@lists.ettus.com
W:	http://www.ettus.com
S:	Supported
F:	drivers/input/misc/e3x0-button.c
F:	Documentation/devicetree/bindings/input/e3x0-button.txt

E4000 MEDIA DRIVER
M:	Antti Palosaari <crope@iki.fi>
L:	linux-media@vger.kernel.org
W:	https://linuxtv.org
W:	http://palosaari.fi/linux/
Q:	http://patchwork.linuxtv.org/project/linux-media/list/
T:	git git://linuxtv.org/anttip/media_tree.git
S:	Maintained
F:	drivers/media/tuners/e4000*

EATA ISA/EISA/PCI SCSI DRIVER
M:	Dario Ballabio <ballabio_dario@emc.com>
L:	linux-scsi@vger.kernel.org
S:	Maintained
F:	drivers/scsi/eata.c

EC100 MEDIA DRIVER
M:	Antti Palosaari <crope@iki.fi>
L:	linux-media@vger.kernel.org
W:	https://linuxtv.org
W:	http://palosaari.fi/linux/
Q:	http://patchwork.linuxtv.org/project/linux-media/list/
T:	git git://linuxtv.org/anttip/media_tree.git
S:	Maintained
F:	drivers/media/dvb-frontends/ec100*

ECRYPT FILE SYSTEM
M:	Tyler Hicks <tyhicks@canonical.com>
L:	ecryptfs@vger.kernel.org
W:	http://ecryptfs.org
W:	https://launchpad.net/ecryptfs
T:	git git://git.kernel.org/pub/scm/linux/kernel/git/tyhicks/ecryptfs.git
S:	Supported
F:	Documentation/filesystems/ecryptfs.txt
F:	fs/ecryptfs/

EDAC-AMD64
M:	Borislav Petkov <bp@alien8.de>
L:	linux-edac@vger.kernel.org
S:	Maintained
F:	drivers/edac/amd64_edac*

EDAC-CALXEDA
M:	Robert Richter <rric@kernel.org>
L:	linux-edac@vger.kernel.org
S:	Maintained
F:	drivers/edac/highbank*

EDAC-CAVIUM OCTEON
M:	Ralf Baechle <ralf@linux-mips.org>
M:	David Daney <david.daney@cavium.com>
L:	linux-edac@vger.kernel.org
L:	linux-mips@linux-mips.org
S:	Supported
F:	drivers/edac/octeon_edac*

EDAC-CAVIUM THUNDERX
M:	David Daney <david.daney@cavium.com>
M:	Jan Glauber <jglauber@cavium.com>
L:	linux-edac@vger.kernel.org
S:	Supported
F:	drivers/edac/thunderx_edac*

EDAC-CORE
M:	Borislav Petkov <bp@alien8.de>
M:	Mauro Carvalho Chehab <mchehab@s-opensource.com>
M:	Mauro Carvalho Chehab <mchehab@kernel.org>
L:	linux-edac@vger.kernel.org
T:	git git://git.kernel.org/pub/scm/linux/kernel/git/bp/bp.git for-next
T:	git git://git.kernel.org/pub/scm/linux/kernel/git/mchehab/linux-edac.git linux_next
S:	Supported
F:	Documentation/admin-guide/ras.rst
F:	Documentation/driver-api/edac.rst
F:	drivers/edac/
F:	include/linux/edac.h

EDAC-E752X
M:	Mark Gross <mark.gross@intel.com>
L:	linux-edac@vger.kernel.org
S:	Maintained
F:	drivers/edac/e752x_edac.c

EDAC-E7XXX
L:	linux-edac@vger.kernel.org
S:	Maintained
F:	drivers/edac/e7xxx_edac.c

EDAC-FSL_DDR
M:	York Sun <york.sun@nxp.com>
L:	linux-edac@vger.kernel.org
S:	Maintained
F:	drivers/edac/fsl_ddr_edac.*

EDAC-GHES
M:	Mauro Carvalho Chehab <mchehab@s-opensource.com>
M:	Mauro Carvalho Chehab <mchehab@kernel.org>
L:	linux-edac@vger.kernel.org
S:	Maintained
F:	drivers/edac/ghes_edac.c

EDAC-I3000
L:	linux-edac@vger.kernel.org
S:	Orphan
F:	drivers/edac/i3000_edac.c

EDAC-I5000
L:	linux-edac@vger.kernel.org
S:	Maintained
F:	drivers/edac/i5000_edac.c

EDAC-I5400
M:	Mauro Carvalho Chehab <mchehab@s-opensource.com>
M:	Mauro Carvalho Chehab <mchehab@kernel.org>
L:	linux-edac@vger.kernel.org
S:	Maintained
F:	drivers/edac/i5400_edac.c

EDAC-I7300
M:	Mauro Carvalho Chehab <mchehab@s-opensource.com>
M:	Mauro Carvalho Chehab <mchehab@kernel.org>
L:	linux-edac@vger.kernel.org
S:	Maintained
F:	drivers/edac/i7300_edac.c

EDAC-I7CORE
M:	Mauro Carvalho Chehab <mchehab@s-opensource.com>
M:	Mauro Carvalho Chehab <mchehab@kernel.org>
L:	linux-edac@vger.kernel.org
S:	Maintained
F:	drivers/edac/i7core_edac.c

EDAC-I82443BXGX
M:	Tim Small <tim@buttersideup.com>
L:	linux-edac@vger.kernel.org
S:	Maintained
F:	drivers/edac/i82443bxgx_edac.c

EDAC-I82975X
M:	Ranganathan Desikan <ravi@jetztechnologies.com>
M:	"Arvind R." <arvino55@gmail.com>
L:	linux-edac@vger.kernel.org
S:	Maintained
F:	drivers/edac/i82975x_edac.c

EDAC-IE31200
M:	Jason Baron <jbaron@akamai.com>
L:	linux-edac@vger.kernel.org
S:	Maintained
F:	drivers/edac/ie31200_edac.c

EDAC-MPC85XX
M:	Johannes Thumshirn <morbidrsa@gmail.com>
L:	linux-edac@vger.kernel.org
S:	Maintained
F:	drivers/edac/mpc85xx_edac.[ch]

EDAC-PASEMI
M:	Egor Martovetsky <egor@pasemi.com>
L:	linux-edac@vger.kernel.org
S:	Maintained
F:	drivers/edac/pasemi_edac.c

EDAC-PND2
M:	Tony Luck <tony.luck@intel.com>
L:	linux-edac@vger.kernel.org
S:	Maintained
F:	drivers/edac/pnd2_edac.[ch]

EDAC-R82600
M:	Tim Small <tim@buttersideup.com>
L:	linux-edac@vger.kernel.org
S:	Maintained
F:	drivers/edac/r82600_edac.c

EDAC-SBRIDGE
M:	Mauro Carvalho Chehab <mchehab@s-opensource.com>
M:	Mauro Carvalho Chehab <mchehab@kernel.org>
L:	linux-edac@vger.kernel.org
S:	Maintained
F:	drivers/edac/sb_edac.c

EDAC-SKYLAKE
M:	Tony Luck <tony.luck@intel.com>
L:	linux-edac@vger.kernel.org
S:	Maintained
F:	drivers/edac/skx_edac.c

EDAC-TI
M:	Tero Kristo <t-kristo@ti.com>
L:	linux-edac@vger.kernel.org
S:	Maintained
F:	drivers/edac/ti_edac.c

EDIROL UA-101/UA-1000 DRIVER
M:	Clemens Ladisch <clemens@ladisch.de>
L:	alsa-devel@alsa-project.org (moderated for non-subscribers)
T:	git git://git.alsa-project.org/alsa-kernel.git
S:	Maintained
F:	sound/usb/misc/ua101.c

EFI TEST DRIVER
L:	linux-efi@vger.kernel.org
M:	Ivan Hu <ivan.hu@canonical.com>
M:	Ard Biesheuvel <ard.biesheuvel@linaro.org>
S:	Maintained
F:	drivers/firmware/efi/test/

EFI VARIABLE FILESYSTEM
M:	Matthew Garrett <matthew.garrett@nebula.com>
M:	Jeremy Kerr <jk@ozlabs.org>
M:	Ard Biesheuvel <ard.biesheuvel@linaro.org>
T:	git git://git.kernel.org/pub/scm/linux/kernel/git/efi/efi.git
L:	linux-efi@vger.kernel.org
S:	Maintained
F:	fs/efivarfs/

EFIFB FRAMEBUFFER DRIVER
L:	linux-fbdev@vger.kernel.org
M:	Peter Jones <pjones@redhat.com>
S:	Maintained
F:	drivers/video/fbdev/efifb.c

EFS FILESYSTEM
W:	http://aeschi.ch.eu.org/efs/
S:	Orphan
F:	fs/efs/

EHEA (IBM pSeries eHEA 10Gb ethernet adapter) DRIVER
M:	Douglas Miller <dougmill@linux.vnet.ibm.com>
L:	netdev@vger.kernel.org
S:	Maintained
F:	drivers/net/ethernet/ibm/ehea/

EM28XX VIDEO4LINUX DRIVER
M:	Mauro Carvalho Chehab <mchehab@s-opensource.com>
M:	Mauro Carvalho Chehab <mchehab@kernel.org>
L:	linux-media@vger.kernel.org
W:	https://linuxtv.org
T:	git git://linuxtv.org/media_tree.git
S:	Maintained
F:	drivers/media/usb/em28xx/
F:	Documentation/media/v4l-drivers/em28xx*

EMBEDDED LINUX
M:	Paul Gortmaker <paul.gortmaker@windriver.com>
M:	Matt Mackall <mpm@selenic.com>
M:	David Woodhouse <dwmw2@infradead.org>
L:	linux-embedded@vger.kernel.org
S:	Maintained

Emulex 10Gbps iSCSI - OneConnect DRIVER
M:	Subbu Seetharaman <subbu.seetharaman@broadcom.com>
M:	Ketan Mukadam <ketan.mukadam@broadcom.com>
M:	Jitendra Bhivare <jitendra.bhivare@broadcom.com>
L:	linux-scsi@vger.kernel.org
W:	http://www.broadcom.com
S:	Supported
F:	drivers/scsi/be2iscsi/

Emulex 10Gbps NIC BE2, BE3-R, Lancer, Skyhawk-R DRIVER (be2net)
M:	Sathya Perla <sathya.perla@broadcom.com>
M:	Ajit Khaparde <ajit.khaparde@broadcom.com>
M:	Sriharsha Basavapatna <sriharsha.basavapatna@broadcom.com>
M:	Somnath Kotur <somnath.kotur@broadcom.com>
L:	netdev@vger.kernel.org
W:	http://www.emulex.com
S:	Supported
F:	drivers/net/ethernet/emulex/benet/

EMULEX ONECONNECT ROCE DRIVER
M:	Selvin Xavier <selvin.xavier@broadcom.com>
M:	Devesh Sharma <devesh.sharma@broadcom.com>
L:	linux-rdma@vger.kernel.org
W:	http://www.broadcom.com
S:	Odd Fixes
F:	drivers/infiniband/hw/ocrdma/
F:	include/uapi/rdma/ocrdma-abi.h

EMULEX/BROADCOM LPFC FC/FCOE SCSI DRIVER
M:	James Smart <james.smart@broadcom.com>
M:	Dick Kennedy <dick.kennedy@broadcom.com>
L:	linux-scsi@vger.kernel.org
W:	http://www.broadcom.com
S:	Supported
F:	drivers/scsi/lpfc/

ENE CB710 FLASH CARD READER DRIVER
M:	Michał Mirosław <mirq-linux@rere.qmqm.pl>
S:	Maintained
F:	drivers/misc/cb710/
F:	drivers/mmc/host/cb710-mmc.*
F:	include/linux/cb710.h

ENE KB2426 (ENE0100/ENE020XX) INFRARED RECEIVER
M:	Maxim Levitsky <maximlevitsky@gmail.com>
S:	Maintained
F:	drivers/media/rc/ene_ir.*

EPSON S1D13XXX FRAMEBUFFER DRIVER
M:	Kristoffer Ericson <kristoffer.ericson@gmail.com>
S:	Maintained
T:	git git://git.kernel.org/pub/scm/linux/kernel/git/kristoffer/linux-hpc.git
F:	drivers/video/fbdev/s1d13xxxfb.c
F:	include/video/s1d13xxxfb.h

ERRSEQ ERROR TRACKING INFRASTRUCTURE
M:	Jeff Layton <jlayton@kernel.org>
S:	Maintained
F:	lib/errseq.c
F:	include/linux/errseq.h

ET131X NETWORK DRIVER
M:	Mark Einon <mark.einon@gmail.com>
S:	Odd Fixes
F:	drivers/net/ethernet/agere/

ETHERNET BRIDGE
M:	Stephen Hemminger <stephen@networkplumber.org>
L:	bridge@lists.linux-foundation.org (moderated for non-subscribers)
L:	netdev@vger.kernel.org
W:	http://www.linuxfoundation.org/en/Net:Bridge
S:	Maintained
F:	include/linux/netfilter_bridge/
F:	net/bridge/

ETHERNET PHY LIBRARY
M:	Andrew Lunn <andrew@lunn.ch>
M:	Florian Fainelli <f.fainelli@gmail.com>
L:	netdev@vger.kernel.org
S:	Maintained
F:	Documentation/ABI/testing/sysfs-bus-mdio
F:	Documentation/devicetree/bindings/net/mdio*
F:	Documentation/networking/phy.txt
F:	drivers/net/phy/
F:	drivers/of/of_mdio.c
F:	drivers/of/of_net.c
F:	include/linux/*mdio*.h
F:	include/linux/of_net.h
F:	include/linux/phy.h
F:	include/linux/phy_fixed.h
F:	include/linux/platform_data/mdio-gpio.h
F:	include/linux/platform_data/mdio-bcm-unimac.h
F:	include/trace/events/mdio.h
F:	include/uapi/linux/mdio.h
F:	include/uapi/linux/mii.h

EXT2 FILE SYSTEM
M:	Jan Kara <jack@suse.com>
L:	linux-ext4@vger.kernel.org
S:	Maintained
F:	Documentation/filesystems/ext2.txt
F:	fs/ext2/
F:	include/linux/ext2*

EXT4 FILE SYSTEM
M:	"Theodore Ts'o" <tytso@mit.edu>
M:	Andreas Dilger <adilger.kernel@dilger.ca>
L:	linux-ext4@vger.kernel.org
W:	http://ext4.wiki.kernel.org
Q:	http://patchwork.ozlabs.org/project/linux-ext4/list/
T:	git git://git.kernel.org/pub/scm/linux/kernel/git/tytso/ext4.git
S:	Maintained
F:	Documentation/filesystems/ext4.txt
F:	fs/ext4/

Extended Verification Module (EVM)
M:	Mimi Zohar <zohar@linux.vnet.ibm.com>
L:	linux-integrity@vger.kernel.org
S:	Supported
F:	security/integrity/evm/

EXTENSIBLE FIRMWARE INTERFACE (EFI)
M:	Ard Biesheuvel <ard.biesheuvel@linaro.org>
L:	linux-efi@vger.kernel.org
T:	git git://git.kernel.org/pub/scm/linux/kernel/git/efi/efi.git
S:	Maintained
F:	Documentation/efi-stub.txt
F:	arch/*/kernel/efi.c
F:	arch/x86/boot/compressed/eboot.[ch]
F:	arch/*/include/asm/efi.h
F:	arch/x86/platform/efi/
F:	drivers/firmware/efi/
F:	include/linux/efi*.h
F:	arch/arm/boot/compressed/efi-header.S
F:	arch/arm64/kernel/efi-entry.S

EXTERNAL CONNECTOR SUBSYSTEM (EXTCON)
M:	MyungJoo Ham <myungjoo.ham@samsung.com>
M:	Chanwoo Choi <cw00.choi@samsung.com>
L:	linux-kernel@vger.kernel.org
T:	git git://git.kernel.org/pub/scm/linux/kernel/git/chanwoo/extcon.git
S:	Maintained
F:	drivers/extcon/
F:	include/linux/extcon/
F:	include/linux/extcon.h
F:	Documentation/extcon/
F:	Documentation/devicetree/bindings/extcon/

EXYNOS DP DRIVER
M:	Jingoo Han <jingoohan1@gmail.com>
L:	dri-devel@lists.freedesktop.org
S:	Maintained
F:	drivers/gpu/drm/exynos/exynos_dp*

EXYNOS SYSMMU (IOMMU) driver
M:	Marek Szyprowski <m.szyprowski@samsung.com>
L:	iommu@lists.linux-foundation.org
S:	Maintained
F:	drivers/iommu/exynos-iommu.c

EZchip NPS platform support
M:	Elad Kanfi <eladkan@mellanox.com>
M:	Vineet Gupta <vgupta@synopsys.com>
S:	Supported
F:	arch/arc/plat-eznps
F:	arch/arc/boot/dts/eznps.dts

F2FS FILE SYSTEM
M:	Jaegeuk Kim <jaegeuk@kernel.org>
M:	Chao Yu <yuchao0@huawei.com>
L:	linux-f2fs-devel@lists.sourceforge.net
W:	https://f2fs.wiki.kernel.org/
T:	git git://git.kernel.org/pub/scm/linux/kernel/git/jaegeuk/f2fs.git
S:	Maintained
F:	Documentation/filesystems/f2fs.txt
F:	Documentation/ABI/testing/sysfs-fs-f2fs
F:	fs/f2fs/
F:	include/linux/f2fs_fs.h
F:	include/trace/events/f2fs.h

F71805F HARDWARE MONITORING DRIVER
M:	Jean Delvare <jdelvare@suse.com>
L:	linux-hwmon@vger.kernel.org
S:	Maintained
F:	Documentation/hwmon/f71805f
F:	drivers/hwmon/f71805f.c

FANOTIFY
M:	Jan Kara <jack@suse.cz>
R:	Amir Goldstein <amir73il@gmail.com>
L:	linux-fsdevel@vger.kernel.org
S:	Maintained
F:	fs/notify/fanotify/
F:	include/linux/fanotify.h
F:	include/uapi/linux/fanotify.h

FARSYNC SYNCHRONOUS DRIVER
M:	Kevin Curtis <kevin.curtis@farsite.co.uk>
W:	http://www.farsite.co.uk/
S:	Supported
F:	drivers/net/wan/farsync.*

FAULT INJECTION SUPPORT
M:	Akinobu Mita <akinobu.mita@gmail.com>
S:	Supported
F:	Documentation/fault-injection/
F:	lib/fault-inject.c

FBTFT Framebuffer drivers
M:	Thomas Petazzoni <thomas.petazzoni@free-electrons.com>
S:	Maintained
F:	drivers/staging/fbtft/

FC0011 TUNER DRIVER
M:	Michael Buesch <m@bues.ch>
L:	linux-media@vger.kernel.org
S:	Maintained
F:	drivers/media/tuners/fc0011.h
F:	drivers/media/tuners/fc0011.c

FC2580 MEDIA DRIVER
M:	Antti Palosaari <crope@iki.fi>
L:	linux-media@vger.kernel.org
W:	https://linuxtv.org
W:	http://palosaari.fi/linux/
Q:	http://patchwork.linuxtv.org/project/linux-media/list/
T:	git git://linuxtv.org/anttip/media_tree.git
S:	Maintained
F:	drivers/media/tuners/fc2580*

FCOE SUBSYSTEM (libfc, libfcoe, fcoe)
M:	Johannes Thumshirn <jth@kernel.org>
L:	linux-scsi@vger.kernel.org
W:	www.Open-FCoE.org
S:	Supported
F:	drivers/scsi/libfc/
F:	drivers/scsi/fcoe/
F:	include/scsi/fc/
F:	include/scsi/libfc.h
F:	include/scsi/libfcoe.h
F:	include/uapi/scsi/fc/

FILE LOCKING (flock() and fcntl()/lockf())
M:	Jeff Layton <jlayton@kernel.org>
M:	"J. Bruce Fields" <bfields@fieldses.org>
L:	linux-fsdevel@vger.kernel.org
S:	Maintained
F:	include/linux/fcntl.h
F:	include/uapi/linux/fcntl.h
F:	fs/fcntl.c
F:	fs/locks.c

FILESYSTEMS (VFS and infrastructure)
M:	Alexander Viro <viro@zeniv.linux.org.uk>
L:	linux-fsdevel@vger.kernel.org
S:	Maintained
F:	fs/*
F:	include/linux/fs.h
F:	include/uapi/linux/fs.h

FINTEK F75375S HARDWARE MONITOR AND FAN CONTROLLER DRIVER
M:	Riku Voipio <riku.voipio@iki.fi>
L:	linux-hwmon@vger.kernel.org
S:	Maintained
F:	drivers/hwmon/f75375s.c
F:	include/linux/f75375s.h

FIREWIRE AUDIO DRIVERS
M:	Clemens Ladisch <clemens@ladisch.de>
L:	alsa-devel@alsa-project.org (moderated for non-subscribers)
T:	git git://git.alsa-project.org/alsa-kernel.git
S:	Maintained
F:	sound/firewire/

FIREWIRE MEDIA DRIVERS (firedtv)
M:	Stefan Richter <stefanr@s5r6.in-berlin.de>
L:	linux-media@vger.kernel.org
L:	linux1394-devel@lists.sourceforge.net
T:	git git://git.kernel.org/pub/scm/linux/kernel/git/mchehab/linux-media.git
S:	Maintained
F:	drivers/media/firewire/

FIREWIRE SBP-2 TARGET
M:	Chris Boot <bootc@bootc.net>
L:	linux-scsi@vger.kernel.org
L:	target-devel@vger.kernel.org
L:	linux1394-devel@lists.sourceforge.net
T:	git git://git.kernel.org/pub/scm/linux/kernel/git/nab/lio-core-2.6.git master
S:	Maintained
F:	drivers/target/sbp/

FIREWIRE SUBSYSTEM
M:	Stefan Richter <stefanr@s5r6.in-berlin.de>
L:	linux1394-devel@lists.sourceforge.net
W:	http://ieee1394.wiki.kernel.org/
T:	git git://git.kernel.org/pub/scm/linux/kernel/git/ieee1394/linux1394.git
S:	Maintained
F:	drivers/firewire/
F:	include/linux/firewire.h
F:	include/uapi/linux/firewire*.h
F:	tools/firewire/

FIRMWARE LOADER (request_firmware)
M:	Luis R. Rodriguez <mcgrof@kernel.org>
L:	linux-kernel@vger.kernel.org
S:	Maintained
F:	Documentation/firmware_class/
F:	drivers/base/firmware*.c
F:	include/linux/firmware.h

FLASH ADAPTER DRIVER (IBM Flash Adapter 900GB Full Height PCI Flash Card)
M:	Joshua Morris <josh.h.morris@us.ibm.com>
M:	Philip Kelleher <pjk1939@linux.vnet.ibm.com>
S:	Maintained
F:	drivers/block/rsxx/

FLOPPY DRIVER
M:	Jiri Kosina <jikos@kernel.org>
T:	git git://git.kernel.org/pub/scm/linux/kernel/git/jikos/floppy.git
S:	Odd fixes
F:	drivers/block/floppy.c

FMC SUBSYSTEM
M:	Alessandro Rubini <rubini@gnudd.com>
W:	http://www.ohwr.org/projects/fmc-bus
S:	Supported
F:	drivers/fmc/
F:	include/linux/fmc*.h
F:	include/linux/ipmi-fru.h
K:	fmc_d.*register

FPGA MANAGER FRAMEWORK
M:	Alan Tull <atull@kernel.org>
M:	Moritz Fischer <mdf@kernel.org>
L:	linux-fpga@vger.kernel.org
S:	Maintained
T:	git git://git.kernel.org/pub/scm/linux/kernel/git/atull/linux-fpga.git
Q:	http://patchwork.kernel.org/project/linux-fpga/list/
F:	Documentation/fpga/
F:	Documentation/devicetree/bindings/fpga/
F:	drivers/fpga/
F:	include/linux/fpga/
W:	http://www.rocketboards.org

FPU EMULATOR
M:	Bill Metzenthen <billm@melbpc.org.au>
W:	http://floatingpoint.sourceforge.net/emulator/index.html
S:	Maintained
F:	arch/x86/math-emu/

FRAME RELAY DLCI/FRAD (Sangoma drivers too)
L:	netdev@vger.kernel.org
S:	Orphan
F:	drivers/net/wan/dlci.c
F:	drivers/net/wan/sdla.c

FRAMEBUFFER LAYER
M:	Bartlomiej Zolnierkiewicz <b.zolnierkie@samsung.com>
L:	dri-devel@lists.freedesktop.org
L:	linux-fbdev@vger.kernel.org
T:	git git://github.com/bzolnier/linux.git
Q:	http://patchwork.kernel.org/project/linux-fbdev/list/
S:	Maintained
F:	Documentation/fb/
F:	drivers/video/
F:	include/video/
F:	include/linux/fb.h
F:	include/uapi/video/
F:	include/uapi/linux/fb.h

FREESCALE CAAM (Cryptographic Acceleration and Assurance Module) DRIVER
M:	Horia Geantă <horia.geanta@nxp.com>
M:	Aymen Sghaier <aymen.sghaier@nxp.com>
L:	linux-crypto@vger.kernel.org
S:	Maintained
F:	drivers/crypto/caam/
F:	Documentation/devicetree/bindings/crypto/fsl-sec4.txt

FREESCALE DIU FRAMEBUFFER DRIVER
M:	Timur Tabi <timur@tabi.org>
L:	linux-fbdev@vger.kernel.org
S:	Maintained
F:	drivers/video/fbdev/fsl-diu-fb.*

FREESCALE DMA DRIVER
M:	Li Yang <leoyang.li@nxp.com>
M:	Zhang Wei <zw@zh-kernel.org>
L:	linuxppc-dev@lists.ozlabs.org
S:	Maintained
F:	drivers/dma/fsldma.*

FREESCALE eTSEC ETHERNET DRIVER (GIANFAR)
M:	Claudiu Manoil <claudiu.manoil@freescale.com>
L:	netdev@vger.kernel.org
S:	Maintained
F:	drivers/net/ethernet/freescale/gianfar*
X:	drivers/net/ethernet/freescale/gianfar_ptp.c
F:	Documentation/devicetree/bindings/net/fsl-tsec-phy.txt

FREESCALE GPMI NAND DRIVER
M:	Han Xu <han.xu@nxp.com>
L:	linux-mtd@lists.infradead.org
S:	Maintained
F:	drivers/mtd/nand/gpmi-nand/*

FREESCALE I2C CPM DRIVER
M:	Jochen Friedrich <jochen@scram.de>
L:	linuxppc-dev@lists.ozlabs.org
L:	linux-i2c@vger.kernel.org
S:	Maintained
F:	drivers/i2c/busses/i2c-cpm.c

FREESCALE IMX / MXC FEC DRIVER
M:	Fugang Duan <fugang.duan@nxp.com>
L:	netdev@vger.kernel.org
S:	Maintained
F:	drivers/net/ethernet/freescale/fec_main.c
F:	drivers/net/ethernet/freescale/fec_ptp.c
F:	drivers/net/ethernet/freescale/fec.h
F:	Documentation/devicetree/bindings/net/fsl-fec.txt

FREESCALE IMX / MXC FRAMEBUFFER DRIVER
M:	Sascha Hauer <kernel@pengutronix.de>
L:	linux-fbdev@vger.kernel.org
L:	linux-arm-kernel@lists.infradead.org (moderated for non-subscribers)
S:	Maintained
F:	include/linux/platform_data/video-imxfb.h
F:	drivers/video/fbdev/imxfb.c

FREESCALE QORIQ DPAA ETHERNET DRIVER
M:	Madalin Bucur <madalin.bucur@nxp.com>
L:	netdev@vger.kernel.org
S:	Maintained
F:	drivers/net/ethernet/freescale/dpaa

FREESCALE QORIQ DPAA FMAN DRIVER
M:	Madalin Bucur <madalin.bucur@nxp.com>
L:	netdev@vger.kernel.org
S:	Maintained
F:	drivers/net/ethernet/freescale/fman
F:	Documentation/devicetree/bindings/powerpc/fsl/fman.txt

FREESCALE QUAD SPI DRIVER
M:	Han Xu <han.xu@nxp.com>
L:	linux-mtd@lists.infradead.org
S:	Maintained
F:	drivers/mtd/spi-nor/fsl-quadspi.c

FREESCALE QUICC ENGINE LIBRARY
M:	Qiang Zhao <qiang.zhao@nxp.com>
L:	linuxppc-dev@lists.ozlabs.org
S:	Maintained
F:	drivers/soc/fsl/qe/
F:	include/soc/fsl/*qe*.h
F:	include/soc/fsl/*ucc*.h

FREESCALE QUICC ENGINE UCC ETHERNET DRIVER
M:	Li Yang <leoyang.li@nxp.com>
L:	netdev@vger.kernel.org
L:	linuxppc-dev@lists.ozlabs.org
S:	Maintained
F:	drivers/net/ethernet/freescale/ucc_geth*

FREESCALE QUICC ENGINE UCC HDLC DRIVER
M:	Zhao Qiang <qiang.zhao@nxp.com>
L:	netdev@vger.kernel.org
L:	linuxppc-dev@lists.ozlabs.org
S:	Maintained
F:	drivers/net/wan/fsl_ucc_hdlc*

FREESCALE QUICC ENGINE UCC UART DRIVER
M:	Timur Tabi <timur@tabi.org>
L:	linuxppc-dev@lists.ozlabs.org
S:	Maintained
F:	drivers/tty/serial/ucc_uart.c

FREESCALE SOC DRIVERS
M:	Li Yang <leoyang.li@nxp.com>
L:	linuxppc-dev@lists.ozlabs.org
L:	linux-arm-kernel@lists.infradead.org
S:	Maintained
F:	Documentation/devicetree/bindings/soc/fsl/
F:	drivers/soc/fsl/
F:	include/linux/fsl/

FREESCALE SOC FS_ENET DRIVER
M:	Pantelis Antoniou <pantelis.antoniou@gmail.com>
M:	Vitaly Bordug <vbordug@ru.mvista.com>
L:	linuxppc-dev@lists.ozlabs.org
L:	netdev@vger.kernel.org
S:	Maintained
F:	drivers/net/ethernet/freescale/fs_enet/
F:	include/linux/fs_enet_pd.h

FREESCALE SOC SOUND DRIVERS
M:	Timur Tabi <timur@tabi.org>
M:	Nicolin Chen <nicoleotsuka@gmail.com>
M:	Xiubo Li <Xiubo.Lee@gmail.com>
R:	Fabio Estevam <fabio.estevam@nxp.com>
L:	alsa-devel@alsa-project.org (moderated for non-subscribers)
L:	linuxppc-dev@lists.ozlabs.org
S:	Maintained
F:	sound/soc/fsl/fsl*
F:	sound/soc/fsl/imx*
F:	sound/soc/fsl/mpc8610_hpcd.c

FREESCALE USB PERIPHERAL DRIVERS
M:	Li Yang <leoyang.li@nxp.com>
L:	linux-usb@vger.kernel.org
L:	linuxppc-dev@lists.ozlabs.org
S:	Maintained
F:	drivers/usb/gadget/udc/fsl*

FREEVXFS FILESYSTEM
M:	Christoph Hellwig <hch@infradead.org>
W:	ftp://ftp.openlinux.org/pub/people/hch/vxfs
S:	Maintained
F:	fs/freevxfs/

FREEZER
M:	"Rafael J. Wysocki" <rjw@rjwysocki.net>
M:	Pavel Machek <pavel@ucw.cz>
L:	linux-pm@vger.kernel.org
S:	Supported
F:	Documentation/power/freezing-of-tasks.txt
F:	include/linux/freezer.h
F:	kernel/freezer.c

FRONTSWAP API
M:	Konrad Rzeszutek Wilk <konrad.wilk@oracle.com>
L:	linux-kernel@vger.kernel.org
S:	Maintained
F:	mm/frontswap.c
F:	include/linux/frontswap.h

FS-CACHE: LOCAL CACHING FOR NETWORK FILESYSTEMS
M:	David Howells <dhowells@redhat.com>
L:	linux-cachefs@redhat.com (moderated for non-subscribers)
S:	Supported
F:	Documentation/filesystems/caching/
F:	fs/fscache/
F:	include/linux/fscache*.h

FSCRYPT: FILE SYSTEM LEVEL ENCRYPTION SUPPORT
M:	Theodore Y. Ts'o <tytso@mit.edu>
M:	Jaegeuk Kim <jaegeuk@kernel.org>
L:	linux-fscrypt@vger.kernel.org
Q:	https://patchwork.kernel.org/project/linux-fscrypt/list/
T:	git git://git.kernel.org/pub/scm/linux/kernel/git/tytso/fscrypt.git
S:	Supported
F:	fs/crypto/
F:	include/linux/fscrypt*.h
F:	Documentation/filesystems/fscrypt.rst

FUJITSU FR-V (FRV) PORT
S:	Orphan
F:	arch/frv/

FUJITSU LAPTOP EXTRAS
M:	Jonathan Woithe <jwoithe@just42.net>
L:	platform-driver-x86@vger.kernel.org
S:	Maintained
F:	drivers/platform/x86/fujitsu-laptop.c

FUJITSU M-5MO LS CAMERA ISP DRIVER
M:	Kyungmin Park <kyungmin.park@samsung.com>
M:	Heungjun Kim <riverful.kim@samsung.com>
L:	linux-media@vger.kernel.org
S:	Maintained
F:	drivers/media/i2c/m5mols/
F:	include/media/i2c/m5mols.h

FUJITSU TABLET EXTRAS
M:	Robert Gerlach <khnz@gmx.de>
L:	platform-driver-x86@vger.kernel.org
S:	Maintained
F:	drivers/platform/x86/fujitsu-tablet.c

FUSE: FILESYSTEM IN USERSPACE
M:	Miklos Szeredi <miklos@szeredi.hu>
L:	linux-fsdevel@vger.kernel.org
W:	http://fuse.sourceforge.net/
T:	git git://git.kernel.org/pub/scm/linux/kernel/git/mszeredi/fuse.git
S:	Maintained
F:	fs/fuse/
F:	include/uapi/linux/fuse.h
F:	Documentation/filesystems/fuse.txt

FUTEX SUBSYSTEM
M:	Thomas Gleixner <tglx@linutronix.de>
M:	Ingo Molnar <mingo@redhat.com>
R:	Peter Zijlstra <peterz@infradead.org>
R:	Darren Hart <dvhart@infradead.org>
L:	linux-kernel@vger.kernel.org
T:	git git://git.kernel.org/pub/scm/linux/kernel/git/tip/tip.git locking/core
S:	Maintained
F:	kernel/futex.c
F:	kernel/futex_compat.c
F:	include/asm-generic/futex.h
F:	include/linux/futex.h
F:	include/uapi/linux/futex.h
F:	tools/testing/selftests/futex/
F:	tools/perf/bench/futex*
F:	Documentation/*futex*

FUTURE DOMAIN TMC-16x0 SCSI DRIVER (16-bit)
M:	Rik Faith <faith@cs.unc.edu>
L:	linux-scsi@vger.kernel.org
S:	Odd Fixes (e.g., new signatures)
F:	drivers/scsi/fdomain.*

GCC PLUGINS
M:	Kees Cook <keescook@chromium.org>
R:	Emese Revfy <re.emese@gmail.com>
L:	kernel-hardening@lists.openwall.com
S:	Maintained
F:	scripts/gcc-plugins/
F:	scripts/gcc-plugin.sh
F:	scripts/Makefile.gcc-plugins
F:	Documentation/gcc-plugins.txt

GCOV BASED KERNEL PROFILING
M:	Peter Oberparleiter <oberpar@linux.vnet.ibm.com>
S:	Maintained
F:	kernel/gcov/
F:	Documentation/dev-tools/gcov.rst

GDB KERNEL DEBUGGING HELPER SCRIPTS
M:	Jan Kiszka <jan.kiszka@siemens.com>
M:	Kieran Bingham <kieran@bingham.xyz>
S:	Supported
F:	scripts/gdb/

GDT SCSI DISK ARRAY CONTROLLER DRIVER
M:	Achim Leubner <achim_leubner@adaptec.com>
L:	linux-scsi@vger.kernel.org
W:	http://www.icp-vortex.com/
S:	Supported
F:	drivers/scsi/gdt*

GEMTEK FM RADIO RECEIVER DRIVER
M:	Hans Verkuil <hverkuil@xs4all.nl>
L:	linux-media@vger.kernel.org
T:	git git://linuxtv.org/media_tree.git
W:	https://linuxtv.org
S:	Maintained
F:	drivers/media/radio/radio-gemtek*

GENERIC GPIO I2C DRIVER
M:	Haavard Skinnemoen <hskinnemoen@gmail.com>
S:	Supported
F:	drivers/i2c/busses/i2c-gpio.c
F:	include/linux/i2c-gpio.h

GENERIC GPIO I2C MULTIPLEXER DRIVER
M:	Peter Korsgaard <peter.korsgaard@barco.com>
L:	linux-i2c@vger.kernel.org
S:	Supported
F:	drivers/i2c/muxes/i2c-mux-gpio.c
F:	include/linux/i2c-mux-gpio.h
F:	Documentation/i2c/muxes/i2c-mux-gpio

GENERIC HDLC (WAN) DRIVERS
M:	Krzysztof Halasa <khc@pm.waw.pl>
W:	http://www.kernel.org/pub/linux/utils/net/hdlc/
S:	Maintained
F:	drivers/net/wan/c101.c
F:	drivers/net/wan/hd6457*
F:	drivers/net/wan/hdlc*
F:	drivers/net/wan/n2.c
F:	drivers/net/wan/pc300too.c
F:	drivers/net/wan/pci200syn.c
F:	drivers/net/wan/wanxl*

GENERIC INCLUDE/ASM HEADER FILES
M:	Arnd Bergmann <arnd@arndb.de>
L:	linux-arch@vger.kernel.org
T:	git git://git.kernel.org/pub/scm/linux/kernel/git/arnd/asm-generic.git
S:	Maintained
F:	include/asm-generic/
F:	include/uapi/asm-generic/

GENERIC PHY FRAMEWORK
M:	Kishon Vijay Abraham I <kishon@ti.com>
L:	linux-kernel@vger.kernel.org
T:	git git://git.kernel.org/pub/scm/linux/kernel/git/kishon/linux-phy.git
S:	Supported
F:	drivers/phy/
F:	include/linux/phy/

GENERIC PM DOMAINS
M:	"Rafael J. Wysocki" <rjw@rjwysocki.net>
M:	Kevin Hilman <khilman@kernel.org>
M:	Ulf Hansson <ulf.hansson@linaro.org>
L:	linux-pm@vger.kernel.org
S:	Supported
F:	drivers/base/power/domain*.c
F:	include/linux/pm_domain.h
F:	Documentation/devicetree/bindings/power/power_domain.txt

GENERIC UIO DRIVER FOR PCI DEVICES
M:	"Michael S. Tsirkin" <mst@redhat.com>
L:	kvm@vger.kernel.org
S:	Supported
F:	drivers/uio/uio_pci_generic.c

GENWQE (IBM Generic Workqueue Card)
M:	Frank Haverkamp <haver@linux.vnet.ibm.com>
M:	Guilherme G. Piccoli <gpiccoli@linux.vnet.ibm.com>
S:	Supported
F:	drivers/misc/genwqe/

GET_MAINTAINER SCRIPT
M:	Joe Perches <joe@perches.com>
S:	Maintained
F:	scripts/get_maintainer.pl

GFS2 FILE SYSTEM
M:	Steven Whitehouse <swhiteho@redhat.com>
M:	Bob Peterson <rpeterso@redhat.com>
L:	cluster-devel@redhat.com
W:	http://sources.redhat.com/cluster/
T:	git git://git.kernel.org/pub/scm/linux/kernel/git/gfs2/linux-gfs2.git
S:	Supported
F:	Documentation/filesystems/gfs2*.txt
F:	fs/gfs2/
F:	include/uapi/linux/gfs2_ondisk.h

GIGASET ISDN DRIVERS
M:	Paul Bolle <pebolle@tiscali.nl>
L:	gigaset307x-common@lists.sourceforge.net
W:	http://gigaset307x.sourceforge.net/
S:	Odd Fixes
F:	Documentation/isdn/README.gigaset
F:	drivers/isdn/gigaset/
F:	include/uapi/linux/gigaset_dev.h

GO7007 MPEG CODEC
M:	Hans Verkuil <hans.verkuil@cisco.com>
L:	linux-media@vger.kernel.org
S:	Maintained
F:	drivers/media/usb/go7007/

GOODIX TOUCHSCREEN
M:	Bastien Nocera <hadess@hadess.net>
L:	linux-input@vger.kernel.org
S:	Maintained
F:	drivers/input/touchscreen/goodix.c

GPD POCKET FAN DRIVER
M:	Hans de Goede <hdegoede@redhat.com>
L:	platform-driver-x86@vger.kernel.org
S:	Maintained
F:	drivers/platform/x86/gpd-pocket-fan.c

GPIO ACPI SUPPORT
M:	Mika Westerberg <mika.westerberg@linux.intel.com>
M:	Andy Shevchenko <andriy.shevchenko@linux.intel.com>
L:	linux-gpio@vger.kernel.org
L:	linux-acpi@vger.kernel.org
S:	Maintained
F:	Documentation/acpi/gpio-properties.txt
F:	drivers/gpio/gpiolib-acpi.c

GPIO IR Transmitter
M:	Sean Young <sean@mess.org>
L:	linux-media@vger.kernel.org
S:	Maintained
F:	drivers/media/rc/gpio-ir-tx.c

GPIO MOCKUP DRIVER
M:	Bamvor Jian Zhang <bamvor.zhangjian@linaro.org>
R:	Bartosz Golaszewski <brgl@bgdev.pl>
L:	linux-gpio@vger.kernel.org
S:	Maintained
F:	drivers/gpio/gpio-mockup.c
F:	tools/testing/selftests/gpio/

GPIO SUBSYSTEM
M:	Linus Walleij <linus.walleij@linaro.org>
L:	linux-gpio@vger.kernel.org
T:	git git://git.kernel.org/pub/scm/linux/kernel/git/linusw/linux-gpio.git
S:	Maintained
F:	Documentation/devicetree/bindings/gpio/
F:	Documentation/gpio/
F:	Documentation/ABI/testing/gpio-cdev
F:	Documentation/ABI/obsolete/sysfs-gpio
F:	drivers/gpio/
F:	include/linux/gpio/
F:	include/linux/gpio.h
F:	include/asm-generic/gpio.h
F:	include/uapi/linux/gpio.h
F:	tools/gpio/

GRE DEMULTIPLEXER DRIVER
M:	Dmitry Kozlov <xeb@mail.ru>
L:	netdev@vger.kernel.org
S:	Maintained
F:	net/ipv4/gre_demux.c
F:	net/ipv4/gre_offload.c
F:	include/net/gre.h

GRETH 10/100/1G Ethernet MAC device driver
M:	Andreas Larsson <andreas@gaisler.com>
L:	netdev@vger.kernel.org
S:	Maintained
F:	drivers/net/ethernet/aeroflex/

GREYBUS AUDIO PROTOCOLS DRIVERS
M:	Vaibhav Agarwal <vaibhav.sr@gmail.com>
M:	Mark Greer <mgreer@animalcreek.com>
S:	Maintained
F:	drivers/staging/greybus/audio_apbridgea.c
F:	drivers/staging/greybus/audio_apbridgea.h
F:	drivers/staging/greybus/audio_codec.c
F:	drivers/staging/greybus/audio_codec.h
F:	drivers/staging/greybus/audio_gb.c
F:	drivers/staging/greybus/audio_manager.c
F:	drivers/staging/greybus/audio_manager.h
F:	drivers/staging/greybus/audio_manager_module.c
F:	drivers/staging/greybus/audio_manager_private.h
F:	drivers/staging/greybus/audio_manager_sysfs.c
F:	drivers/staging/greybus/audio_module.c
F:	drivers/staging/greybus/audio_topology.c

GREYBUS FW/HID/SPI PROTOCOLS DRIVERS
M:	Viresh Kumar <vireshk@kernel.org>
S:	Maintained
F:	drivers/staging/greybus/authentication.c
F:	drivers/staging/greybus/bootrom.c
F:	drivers/staging/greybus/firmware.h
F:	drivers/staging/greybus/fw-core.c
F:	drivers/staging/greybus/fw-download.c
F:	drivers/staging/greybus/fw-managament.c
F:	drivers/staging/greybus/greybus_authentication.h
F:	drivers/staging/greybus/greybus_firmware.h
F:	drivers/staging/greybus/hid.c
F:	drivers/staging/greybus/i2c.c
F:	drivers/staging/greybus/spi.c
F:	drivers/staging/greybus/spilib.c
F:	drivers/staging/greybus/spilib.h

GREYBUS LOOPBACK/TIME PROTOCOLS DRIVERS
M:	Bryan O'Donoghue <pure.logic@nexus-software.ie>
S:	Maintained
F:	drivers/staging/greybus/loopback.c
F:	drivers/staging/greybus/timesync.c
F:	drivers/staging/greybus/timesync_platform.c

GREYBUS PLATFORM DRIVERS
M:	Vaibhav Hiremath <hvaibhav.linux@gmail.com>
S:	Maintained
F:	drivers/staging/greybus/arche-platform.c
F:	drivers/staging/greybus/arche-apb-ctrl.c
F:	drivers/staging/greybus/arche_platform.h

GREYBUS SDIO/GPIO/SPI PROTOCOLS DRIVERS
M:	Rui Miguel Silva <rmfrfs@gmail.com>
S:	Maintained
F:	drivers/staging/greybus/sdio.c
F:	drivers/staging/greybus/light.c
F:	drivers/staging/greybus/gpio.c
F:	drivers/staging/greybus/power_supply.c
F:	drivers/staging/greybus/spi.c
F:	drivers/staging/greybus/spilib.c

GREYBUS SUBSYSTEM
M:	Johan Hovold <johan@kernel.org>
M:	Alex Elder <elder@kernel.org>
M:	Greg Kroah-Hartman <gregkh@linuxfoundation.org>
S:	Maintained
F:	drivers/staging/greybus/
L:	greybus-dev@lists.linaro.org (moderated for non-subscribers)

GREYBUS UART PROTOCOLS DRIVERS
M:	David Lin <dtwlin@gmail.com>
S:	Maintained
F:	drivers/staging/greybus/uart.c
F:	drivers/staging/greybus/log.c

GS1662 VIDEO SERIALIZER
M:	Charles-Antoine Couret <charles-antoine.couret@nexvision.fr>
L:	linux-media@vger.kernel.org
T:	git git://linuxtv.org/media_tree.git
S:	Maintained
F:	drivers/media/spi/gs1662.c

GSPCA FINEPIX SUBDRIVER
M:	Frank Zago <frank@zago.net>
L:	linux-media@vger.kernel.org
T:	git git://linuxtv.org/media_tree.git
S:	Maintained
F:	drivers/media/usb/gspca/finepix.c

GSPCA GL860 SUBDRIVER
M:	Olivier Lorin <o.lorin@laposte.net>
L:	linux-media@vger.kernel.org
T:	git git://linuxtv.org/media_tree.git
S:	Maintained
F:	drivers/media/usb/gspca/gl860/

GSPCA M5602 SUBDRIVER
M:	Erik Andren <erik.andren@gmail.com>
L:	linux-media@vger.kernel.org
T:	git git://linuxtv.org/media_tree.git
S:	Maintained
F:	drivers/media/usb/gspca/m5602/

GSPCA PAC207 SONIXB SUBDRIVER
M:	Hans Verkuil <hverkuil@xs4all.nl>
L:	linux-media@vger.kernel.org
T:	git git://linuxtv.org/media_tree.git
S:	Odd Fixes
F:	drivers/media/usb/gspca/pac207.c

GSPCA SN9C20X SUBDRIVER
M:	Brian Johnson <brijohn@gmail.com>
L:	linux-media@vger.kernel.org
T:	git git://linuxtv.org/media_tree.git
S:	Maintained
F:	drivers/media/usb/gspca/sn9c20x.c

GSPCA T613 SUBDRIVER
M:	Leandro Costantino <lcostantino@gmail.com>
L:	linux-media@vger.kernel.org
T:	git git://linuxtv.org/media_tree.git
S:	Maintained
F:	drivers/media/usb/gspca/t613.c

GSPCA USB WEBCAM DRIVER
M:	Hans Verkuil <hverkuil@xs4all.nl>
L:	linux-media@vger.kernel.org
T:	git git://linuxtv.org/media_tree.git
S:	Odd Fixes
F:	drivers/media/usb/gspca/

GTP (GPRS Tunneling Protocol)
M:	Pablo Neira Ayuso <pablo@netfilter.org>
M:	Harald Welte <laforge@gnumonks.org>
L:	osmocom-net-gprs@lists.osmocom.org
T:	git git://git.kernel.org/pub/scm/linux/kernel/git/pablo/gtp.git
S:	Maintained
F:	drivers/net/gtp.c

GUID PARTITION TABLE (GPT)
M:	Davidlohr Bueso <dave@stgolabs.net>
L:	linux-efi@vger.kernel.org
S:	Maintained
F:	block/partitions/efi.*

H8/300 ARCHITECTURE
M:	Yoshinori Sato <ysato@users.sourceforge.jp>
L:	uclinux-h8-devel@lists.sourceforge.jp (moderated for non-subscribers)
W:	http://uclinux-h8.sourceforge.jp
T:	git git://git.sourceforge.jp/gitroot/uclinux-h8/linux.git
S:	Maintained
F:	arch/h8300/
F:	drivers/clocksource/h8300_*.c
F:	drivers/clk/h8300/
F:	drivers/irqchip/irq-renesas-h8*.c

HACKRF MEDIA DRIVER
M:	Antti Palosaari <crope@iki.fi>
L:	linux-media@vger.kernel.org
W:	https://linuxtv.org
W:	http://palosaari.fi/linux/
Q:	http://patchwork.linuxtv.org/project/linux-media/list/
T:	git git://linuxtv.org/anttip/media_tree.git
S:	Maintained
F:	drivers/media/usb/hackrf/

HARD DRIVE ACTIVE PROTECTION SYSTEM (HDAPS) DRIVER
M:	Frank Seidel <frank@f-seidel.de>
L:	platform-driver-x86@vger.kernel.org
W:	http://www.kernel.org/pub/linux/kernel/people/fseidel/hdaps/
S:	Maintained
F:	drivers/platform/x86/hdaps.c

HARDWARE MONITORING
M:	Jean Delvare <jdelvare@suse.com>
M:	Guenter Roeck <linux@roeck-us.net>
L:	linux-hwmon@vger.kernel.org
W:	http://hwmon.wiki.kernel.org/
T:	git git://git.kernel.org/pub/scm/linux/kernel/git/groeck/linux-staging.git
S:	Maintained
F:	Documentation/hwmon/
F:	drivers/hwmon/
F:	include/linux/hwmon*.h

HARDWARE RANDOM NUMBER GENERATOR CORE
M:	Matt Mackall <mpm@selenic.com>
M:	Herbert Xu <herbert@gondor.apana.org.au>
L:	linux-crypto@vger.kernel.org
S:	Odd fixes
F:	Documentation/devicetree/bindings/rng/
F:	Documentation/hw_random.txt
F:	drivers/char/hw_random/
F:	include/linux/hw_random.h

HARDWARE SPINLOCK CORE
M:	Ohad Ben-Cohen <ohad@wizery.com>
M:	Bjorn Andersson <bjorn.andersson@linaro.org>
L:	linux-remoteproc@vger.kernel.org
S:	Maintained
T:	git git://git.kernel.org/pub/scm/linux/kernel/git/ohad/hwspinlock.git
F:	Documentation/devicetree/bindings/hwlock/
F:	Documentation/hwspinlock.txt
F:	drivers/hwspinlock/
F:	include/linux/hwspinlock.h

HARMONY SOUND DRIVER
L:	linux-parisc@vger.kernel.org
S:	Maintained
F:	sound/parisc/harmony.*

HDPVR USB VIDEO ENCODER DRIVER
M:	Hans Verkuil <hverkuil@xs4all.nl>
L:	linux-media@vger.kernel.org
T:	git git://linuxtv.org/media_tree.git
W:	https://linuxtv.org
S:	Odd Fixes
F:	drivers/media/usb/hdpvr/

HEWLETT PACKARD ENTERPRISE ILO NMI WATCHDOG DRIVER
M:	Jimmy Vance <jimmy.vance@hpe.com>
S:	Supported
F:	Documentation/watchdog/hpwdt.txt
F:	drivers/watchdog/hpwdt.c

HEWLETT-PACKARD SMART ARRAY RAID DRIVER (hpsa)
M:	Don Brace <don.brace@microsemi.com>
L:	esc.storagedev@microsemi.com
L:	linux-scsi@vger.kernel.org
S:	Supported
F:	Documentation/scsi/hpsa.txt
F:	drivers/scsi/hpsa*.[ch]
F:	include/linux/cciss*.h
F:	include/uapi/linux/cciss*.h

HFI1 DRIVER
M:	Mike Marciniszyn <mike.marciniszyn@intel.com>
M:	Dennis Dalessandro <dennis.dalessandro@intel.com>
L:	linux-rdma@vger.kernel.org
S:	Supported
F:	drivers/infiniband/hw/hfi1

HFS FILESYSTEM
L:	linux-fsdevel@vger.kernel.org
S:	Orphan
F:	Documentation/filesystems/hfs.txt
F:	fs/hfs/

HFSPLUS FILESYSTEM
L:	linux-fsdevel@vger.kernel.org
S:	Orphan
F:	Documentation/filesystems/hfsplus.txt
F:	fs/hfsplus/

HGA FRAMEBUFFER DRIVER
M:	Ferenc Bakonyi <fero@drama.obuda.kando.hu>
L:	linux-nvidia@lists.surfsouth.com
W:	http://drama.obuda.kando.hu/~fero/cgi-bin/hgafb.shtml
S:	Maintained
F:	drivers/video/fbdev/hgafb.c

HIBERNATION (aka Software Suspend, aka swsusp)
M:	"Rafael J. Wysocki" <rjw@rjwysocki.net>
M:	Pavel Machek <pavel@ucw.cz>
L:	linux-pm@vger.kernel.org
B:	https://bugzilla.kernel.org
S:	Supported
F:	arch/x86/power/
F:	drivers/base/power/
F:	kernel/power/
F:	include/linux/suspend.h
F:	include/linux/freezer.h
F:	include/linux/pm.h
F:	arch/*/include/asm/suspend*.h

HID CORE LAYER
M:	Jiri Kosina <jikos@kernel.org>
R:	Benjamin Tissoires <benjamin.tissoires@redhat.com>
L:	linux-input@vger.kernel.org
T:	git git://git.kernel.org/pub/scm/linux/kernel/git/jikos/hid.git
S:	Maintained
F:	drivers/hid/
F:	include/linux/hid*
F:	include/uapi/linux/hid*

HID SENSOR HUB DRIVERS
M:	Jiri Kosina <jikos@kernel.org>
M:	Jonathan Cameron <jic23@kernel.org>
M:	Srinivas Pandruvada <srinivas.pandruvada@linux.intel.com>
L:	linux-input@vger.kernel.org
L:	linux-iio@vger.kernel.org
S:	Maintained
F:	Documentation/hid/hid-sensor*
F:	drivers/hid/hid-sensor-*
F:	drivers/iio/*/hid-*
F:	include/linux/hid-sensor-*

HIGH-RESOLUTION TIMERS, CLOCKEVENTS
M:	Thomas Gleixner <tglx@linutronix.de>
L:	linux-kernel@vger.kernel.org
T:	git git://git.kernel.org/pub/scm/linux/kernel/git/tip/tip.git timers/core
S:	Maintained
F:	Documentation/timers/
F:	kernel/time/hrtimer.c
F:	kernel/time/clockevents.c
F:	kernel/time/timer_*.c
F:	include/linux/clockchips.h
F:	include/linux/hrtimer.h

HIGH-SPEED SCC DRIVER FOR AX.25
L:	linux-hams@vger.kernel.org
S:	Orphan
F:	drivers/net/hamradio/dmascc.c
F:	drivers/net/hamradio/scc.c

HIGHPOINT ROCKETRAID 3xxx RAID DRIVER
M:	HighPoint Linux Team <linux@highpoint-tech.com>
W:	http://www.highpoint-tech.com
S:	Supported
F:	Documentation/scsi/hptiop.txt
F:	drivers/scsi/hptiop.c

HIPPI
M:	Jes Sorensen <jes@trained-monkey.org>
L:	linux-hippi@sunsite.dk
S:	Maintained
F:	include/linux/hippidevice.h
F:	include/uapi/linux/if_hippi.h
F:	net/802/hippi.c
F:	drivers/net/hippi/

HISILICON NETWORK SUBSYSTEM 3 DRIVER (HNS3)
M:	Yisen Zhuang <yisen.zhuang@huawei.com>
M:	Salil Mehta <salil.mehta@huawei.com>
L:	netdev@vger.kernel.org
W:	http://www.hisilicon.com
S:	Maintained
F:	drivers/net/ethernet/hisilicon/hns3/

HISILICON NETWORK SUBSYSTEM DRIVER
M:	Yisen Zhuang <yisen.zhuang@huawei.com>
M:	Salil Mehta <salil.mehta@huawei.com>
L:	netdev@vger.kernel.org
W:	http://www.hisilicon.com
S:	Maintained
F:	drivers/net/ethernet/hisilicon/
F:	Documentation/devicetree/bindings/net/hisilicon*.txt

HISILICON PMU DRIVER
M:	Shaokun Zhang <zhangshaokun@hisilicon.com>
W:	http://www.hisilicon.com
S:	Supported
F:	drivers/perf/hisilicon
F:	Documentation/perf/hisi-pmu.txt

HISILICON ROCE DRIVER
M:	Lijun Ou <oulijun@huawei.com>
M:	Wei Hu(Xavier) <xavier.huwei@huawei.com>
L:	linux-rdma@vger.kernel.org
S:	Maintained
F:	drivers/infiniband/hw/hns/
F:	Documentation/devicetree/bindings/infiniband/hisilicon-hns-roce.txt

HISILICON SAS Controller
M:	John Garry <john.garry@huawei.com>
W:	http://www.hisilicon.com
S:	Supported
F:	drivers/scsi/hisi_sas/
F:	Documentation/devicetree/bindings/scsi/hisilicon-sas.txt

HMM - Heterogeneous Memory Management
M:	Jérôme Glisse <jglisse@redhat.com>
L:	linux-mm@kvack.org
S:	Maintained
F:	mm/hmm*
F:	include/linux/hmm*

HOST AP DRIVER
M:	Jouni Malinen <j@w1.fi>
L:	linux-wireless@vger.kernel.org
W:	http://w1.fi/hostap-driver.html
S:	Obsolete
F:	drivers/net/wireless/intersil/hostap/

HP COMPAQ TC1100 TABLET WMI EXTRAS DRIVER
L:	platform-driver-x86@vger.kernel.org
S:	Orphan
F:	drivers/platform/x86/tc1100-wmi.c

HP100:	Driver for HP 10/100 Mbit/s Voice Grade Network Adapter Series
M:	Jaroslav Kysela <perex@perex.cz>
S:	Maintained
F:	drivers/net/ethernet/hp/hp100.*

HPET:	High Precision Event Timers driver
M:	Clemens Ladisch <clemens@ladisch.de>
S:	Maintained
F:	Documentation/timers/hpet.txt
F:	drivers/char/hpet.c
F:	include/linux/hpet.h
F:	include/uapi/linux/hpet.h

HPET:	x86
S:	Orphan
F:	arch/x86/kernel/hpet.c
F:	arch/x86/include/asm/hpet.h

HPFS FILESYSTEM
M:	Mikulas Patocka <mikulas@artax.karlin.mff.cuni.cz>
W:	http://artax.karlin.mff.cuni.cz/~mikulas/vyplody/hpfs/index-e.cgi
S:	Maintained
F:	fs/hpfs/

HSI SUBSYSTEM
M:	Sebastian Reichel <sre@kernel.org>
T:	git git://git.kernel.org/pub/scm/linux/kernel/git/sre/linux-hsi.git
S:	Maintained
F:	Documentation/ABI/testing/sysfs-bus-hsi
F:	Documentation/driver-api/hsi.rst
F:	drivers/hsi/
F:	include/linux/hsi/
F:	include/uapi/linux/hsi/

HSO 3G MODEM DRIVER
L:	linux-usb@vger.kernel.org
S:	Orphan
F:	drivers/net/usb/hso.c

HSR NETWORK PROTOCOL
M:	Arvid Brodin <arvid.brodin@alten.se>
L:	netdev@vger.kernel.org
S:	Maintained
F:	net/hsr/

HT16K33 LED CONTROLLER DRIVER
M:	Robin van der Gracht <robin@protonic.nl>
S:	Maintained
F:	drivers/auxdisplay/ht16k33.c
F:	Documentation/devicetree/bindings/display/ht16k33.txt

HTCPEN TOUCHSCREEN DRIVER
M:	Pau Oliva Fora <pof@eslack.org>
L:	linux-input@vger.kernel.org
S:	Maintained
F:	drivers/input/touchscreen/htcpen.c

HUAWEI ETHERNET DRIVER
M:	Aviad Krawczyk <aviad.krawczyk@huawei.com>
L:	netdev@vger.kernel.org
S:	Supported
F:	Documentation/networking/hinic.txt
F:	drivers/net/ethernet/huawei/hinic/

HUGETLB FILESYSTEM
M:	Nadia Yvette Chambers <nyc@holomorphy.com>
S:	Maintained
F:	fs/hugetlbfs/

HVA ST MEDIA DRIVER
M:	Jean-Christophe Trotin <jean-christophe.trotin@st.com>
L:	linux-media@vger.kernel.org
T:	git git://linuxtv.org/media_tree.git
W:	https://linuxtv.org
S:	Supported
F:	drivers/media/platform/sti/hva

HWPOISON MEMORY FAILURE HANDLING
M:	Naoya Horiguchi <n-horiguchi@ah.jp.nec.com>
L:	linux-mm@kvack.org
S:	Maintained
F:	mm/memory-failure.c
F:	mm/hwpoison-inject.c

Hyper-V CORE AND DRIVERS
M:	"K. Y. Srinivasan" <kys@microsoft.com>
M:	Haiyang Zhang <haiyangz@microsoft.com>
M:	Stephen Hemminger <sthemmin@microsoft.com>
L:	devel@linuxdriverproject.org
S:	Maintained
F:	Documentation/networking/netvsc.txt
F:	arch/x86/include/asm/mshyperv.h
F:	arch/x86/include/asm/trace/hyperv.h
F:	arch/x86/include/uapi/asm/hyperv.h
F:	arch/x86/kernel/cpu/mshyperv.c
F:	arch/x86/hyperv
F:	drivers/hid/hid-hyperv.c
F:	drivers/hv/
F:	drivers/input/serio/hyperv-keyboard.c
F:	drivers/pci/host/pci-hyperv.c
F:	drivers/net/hyperv/
F:	drivers/scsi/storvsc_drv.c
F:	drivers/uio/uio_hv_generic.c
F:	drivers/video/fbdev/hyperv_fb.c
F:	net/vmw_vsock/hyperv_transport.c
F:	include/linux/hyperv.h
F:	include/uapi/linux/hyperv.h
F:	tools/hv/
F:	Documentation/ABI/stable/sysfs-bus-vmbus

HYPERVISOR VIRTUAL CONSOLE DRIVER
L:	linuxppc-dev@lists.ozlabs.org
S:	Odd Fixes
F:	drivers/tty/hvc/

I2C ACPI SUPPORT
M:	Mika Westerberg <mika.westerberg@linux.intel.com>
L:	linux-i2c@vger.kernel.org
L:	linux-acpi@vger.kernel.org
S:	Maintained
F:	drivers/i2c/i2c-core-acpi.c

I2C MUXES
M:	Peter Rosin <peda@axentia.se>
L:	linux-i2c@vger.kernel.org
S:	Maintained
F:	Documentation/i2c/i2c-topology
F:	Documentation/i2c/muxes/
F:	Documentation/devicetree/bindings/i2c/i2c-mux*
F:	Documentation/devicetree/bindings/i2c/i2c-arb*
F:	Documentation/devicetree/bindings/i2c/i2c-gate*
F:	drivers/i2c/i2c-mux.c
F:	drivers/i2c/muxes/
F:	include/linux/i2c-mux.h

I2C MV64XXX MARVELL AND ALLWINNER DRIVER
M:	Gregory CLEMENT <gregory.clement@free-electrons.com>
L:	linux-i2c@vger.kernel.org
S:	Maintained
F:	drivers/i2c/busses/i2c-mv64xxx.c

I2C OVER PARALLEL PORT
M:	Jean Delvare <jdelvare@suse.com>
L:	linux-i2c@vger.kernel.org
S:	Maintained
F:	Documentation/i2c/busses/i2c-parport
F:	Documentation/i2c/busses/i2c-parport-light
F:	drivers/i2c/busses/i2c-parport.c
F:	drivers/i2c/busses/i2c-parport-light.c

I2C SUBSYSTEM
M:	Wolfram Sang <wsa@the-dreams.de>
L:	linux-i2c@vger.kernel.org
W:	https://i2c.wiki.kernel.org/
Q:	https://patchwork.ozlabs.org/project/linux-i2c/list/
T:	git git://git.kernel.org/pub/scm/linux/kernel/git/wsa/linux.git
S:	Maintained
F:	Documentation/devicetree/bindings/i2c/
F:	Documentation/i2c/
F:	drivers/i2c/
F:	drivers/i2c/*/
F:	include/linux/i2c.h
F:	include/linux/i2c-*.h
F:	include/uapi/linux/i2c.h
F:	include/uapi/linux/i2c-*.h

I2C-TAOS-EVM DRIVER
M:	Jean Delvare <jdelvare@suse.com>
L:	linux-i2c@vger.kernel.org
S:	Maintained
F:	Documentation/i2c/busses/i2c-taos-evm
F:	drivers/i2c/busses/i2c-taos-evm.c

I2C-TINY-USB DRIVER
M:	Till Harbaum <till@harbaum.org>
L:	linux-i2c@vger.kernel.org
W:	http://www.harbaum.org/till/i2c_tiny_usb
S:	Maintained
F:	drivers/i2c/busses/i2c-tiny-usb.c

I2C/SMBUS CONTROLLER DRIVERS FOR PC
M:	Jean Delvare <jdelvare@suse.com>
L:	linux-i2c@vger.kernel.org
S:	Maintained
F:	Documentation/i2c/busses/i2c-ali1535
F:	Documentation/i2c/busses/i2c-ali1563
F:	Documentation/i2c/busses/i2c-ali15x3
F:	Documentation/i2c/busses/i2c-amd756
F:	Documentation/i2c/busses/i2c-amd8111
F:	Documentation/i2c/busses/i2c-i801
F:	Documentation/i2c/busses/i2c-nforce2
F:	Documentation/i2c/busses/i2c-piix4
F:	Documentation/i2c/busses/i2c-sis5595
F:	Documentation/i2c/busses/i2c-sis630
F:	Documentation/i2c/busses/i2c-sis96x
F:	Documentation/i2c/busses/i2c-via
F:	Documentation/i2c/busses/i2c-viapro
F:	drivers/i2c/busses/i2c-ali1535.c
F:	drivers/i2c/busses/i2c-ali1563.c
F:	drivers/i2c/busses/i2c-ali15x3.c
F:	drivers/i2c/busses/i2c-amd756.c
F:	drivers/i2c/busses/i2c-amd756-s4882.c
F:	drivers/i2c/busses/i2c-amd8111.c
F:	drivers/i2c/busses/i2c-i801.c
F:	drivers/i2c/busses/i2c-isch.c
F:	drivers/i2c/busses/i2c-nforce2.c
F:	drivers/i2c/busses/i2c-nforce2-s4985.c
F:	drivers/i2c/busses/i2c-piix4.c
F:	drivers/i2c/busses/i2c-sis5595.c
F:	drivers/i2c/busses/i2c-sis630.c
F:	drivers/i2c/busses/i2c-sis96x.c
F:	drivers/i2c/busses/i2c-via.c
F:	drivers/i2c/busses/i2c-viapro.c

I2C/SMBUS INTEL CHT WHISKEY COVE PMIC DRIVER
M:	Hans de Goede <hdegoede@redhat.com>
L:	linux-i2c@vger.kernel.org
S:	Maintained
F:	drivers/i2c/busses/i2c-cht-wc.c

I2C/SMBUS ISMT DRIVER
M:	Seth Heasley <seth.heasley@intel.com>
M:	Neil Horman <nhorman@tuxdriver.com>
L:	linux-i2c@vger.kernel.org
F:	drivers/i2c/busses/i2c-ismt.c
F:	Documentation/i2c/busses/i2c-ismt

I2C/SMBUS STUB DRIVER
M:	Jean Delvare <jdelvare@suse.com>
L:	linux-i2c@vger.kernel.org
S:	Maintained
F:	drivers/i2c/i2c-stub.c

IA64 (Itanium) PLATFORM
M:	Tony Luck <tony.luck@intel.com>
M:	Fenghua Yu <fenghua.yu@intel.com>
L:	linux-ia64@vger.kernel.org
T:	git git://git.kernel.org/pub/scm/linux/kernel/git/aegl/linux.git
S:	Maintained
F:	arch/ia64/

IBM Power 842 compression accelerator
M:	Haren Myneni <haren@us.ibm.com>
S:	Supported
F:	drivers/crypto/nx/Makefile
F:	drivers/crypto/nx/Kconfig
F:	drivers/crypto/nx/nx-842*
F:	include/linux/sw842.h
F:	crypto/842.c
F:	lib/842/

IBM Power in-Nest Crypto Acceleration
M:	Leonidas S. Barbosa <leosilva@linux.vnet.ibm.com>
M:	Paulo Flabiano Smorigo <pfsmorigo@linux.vnet.ibm.com>
L:	linux-crypto@vger.kernel.org
S:	Supported
F:	drivers/crypto/nx/Makefile
F:	drivers/crypto/nx/Kconfig
F:	drivers/crypto/nx/nx-aes*
F:	drivers/crypto/nx/nx-sha*
F:	drivers/crypto/nx/nx.*
F:	drivers/crypto/nx/nx_csbcpb.h
F:	drivers/crypto/nx/nx_debugfs.h

IBM Power Linux RAID adapter
M:	Brian King <brking@us.ibm.com>
S:	Supported
F:	drivers/scsi/ipr.*

IBM Power SRIOV Virtual NIC Device Driver
M:	Thomas Falcon <tlfalcon@linux.vnet.ibm.com>
M:	John Allen <jallen@linux.vnet.ibm.com>
L:	netdev@vger.kernel.org
S:	Supported
F:	drivers/net/ethernet/ibm/ibmvnic.*

IBM Power Virtual Accelerator Switchboard
M:	Sukadev Bhattiprolu
L:	linuxppc-dev@lists.ozlabs.org
S:	Supported
F:	arch/powerpc/platforms/powernv/vas*
F:	arch/powerpc/platforms/powernv/copy-paste.h
F:	arch/powerpc/include/asm/vas.h
F:	arch/powerpc/include/uapi/asm/vas.h

IBM Power Virtual Ethernet Device Driver
M:	Thomas Falcon <tlfalcon@linux.vnet.ibm.com>
L:	netdev@vger.kernel.org
S:	Supported
F:	drivers/net/ethernet/ibm/ibmveth.*

IBM Power Virtual FC Device Drivers
M:	Tyrel Datwyler <tyreld@linux.vnet.ibm.com>
L:	linux-scsi@vger.kernel.org
S:	Supported
F:	drivers/scsi/ibmvscsi/ibmvfc*

IBM Power Virtual SCSI Device Drivers
M:	Tyrel Datwyler <tyreld@linux.vnet.ibm.com>
L:	linux-scsi@vger.kernel.org
S:	Supported
F:	drivers/scsi/ibmvscsi/ibmvscsi*
F:	include/scsi/viosrp.h

IBM Power Virtual SCSI Device Target Driver
M:	Bryant G. Ly <bryantly@linux.vnet.ibm.com>
M:	Michael Cyr <mikecyr@linux.vnet.ibm.com>
L:	linux-scsi@vger.kernel.org
L:	target-devel@vger.kernel.org
S:	Supported
F:	drivers/scsi/ibmvscsi_tgt/

IBM Power VMX Cryptographic instructions
M:	Leonidas S. Barbosa <leosilva@linux.vnet.ibm.com>
M:	Paulo Flabiano Smorigo <pfsmorigo@linux.vnet.ibm.com>
L:	linux-crypto@vger.kernel.org
S:	Supported
F:	drivers/crypto/vmx/Makefile
F:	drivers/crypto/vmx/Kconfig
F:	drivers/crypto/vmx/vmx.c
F:	drivers/crypto/vmx/aes*
F:	drivers/crypto/vmx/ghash*
F:	drivers/crypto/vmx/ppc-xlate.pl

IBM ServeRAID RAID DRIVER
S:	Orphan
F:	drivers/scsi/ips.*

ICH LPC AND GPIO DRIVER
M:	Peter Tyser <ptyser@xes-inc.com>
S:	Maintained
F:	drivers/mfd/lpc_ich.c
F:	drivers/gpio/gpio-ich.c

IDE SUBSYSTEM
M:	"David S. Miller" <davem@davemloft.net>
L:	linux-ide@vger.kernel.org
Q:	http://patchwork.ozlabs.org/project/linux-ide/list/
T:	git git://git.kernel.org/pub/scm/linux/kernel/git/davem/ide.git
S:	Maintained
F:	Documentation/ide/
F:	drivers/ide/
F:	include/linux/ide.h

IDE/ATAPI DRIVERS
M:	Borislav Petkov <bp@alien8.de>
L:	linux-ide@vger.kernel.org
S:	Maintained
F:	Documentation/cdrom/ide-cd
F:	drivers/ide/ide-cd*

IDEAPAD LAPTOP EXTRAS DRIVER
M:	Ike Panhc <ike.pan@canonical.com>
L:	platform-driver-x86@vger.kernel.org
W:	http://launchpad.net/ideapad-laptop
S:	Maintained
F:	drivers/platform/x86/ideapad-laptop.c

IDEAPAD LAPTOP SLIDEBAR DRIVER
M:	Andrey Moiseev <o2g.org.ru@gmail.com>
L:	linux-input@vger.kernel.org
W:	https://github.com/o2genum/ideapad-slidebar
S:	Maintained
F:	drivers/input/misc/ideapad_slidebar.c

IDT VersaClock 5 CLOCK DRIVER
M:	Marek Vasut <marek.vasut@gmail.com>
S:	Maintained
F:	drivers/clk/clk-versaclock5.c

IEEE 802.15.4 SUBSYSTEM
M:	Alexander Aring <alex.aring@gmail.com>
M:	Stefan Schmidt <stefan@osg.samsung.com>
L:	linux-wpan@vger.kernel.org
W:	http://wpan.cakelab.org/
T:	git git://git.kernel.org/pub/scm/linux/kernel/git/sschmidt/wpan.git
T:	git git://git.kernel.org/pub/scm/linux/kernel/git/sschmidt/wpan-next.git
S:	Maintained
F:	net/ieee802154/
F:	net/mac802154/
F:	drivers/net/ieee802154/
F:	include/linux/nl802154.h
F:	include/linux/ieee802154.h
F:	include/net/nl802154.h
F:	include/net/mac802154.h
F:	include/net/af_ieee802154.h
F:	include/net/cfg802154.h
F:	include/net/ieee802154_netdev.h
F:	Documentation/networking/ieee802154.txt

IFE PROTOCOL
M:	Yotam Gigi <yotam.gi@gmail.com>
M:	Jamal Hadi Salim <jhs@mojatatu.com>
F:	net/ife
F:	include/net/ife.h
F:	include/uapi/linux/ife.h

IGORPLUG-USB IR RECEIVER
M:	Sean Young <sean@mess.org>
L:	linux-media@vger.kernel.org
S:	Maintained
F:	drivers/media/rc/igorplugusb.c

IGUANAWORKS USB IR TRANSCEIVER
M:	Sean Young <sean@mess.org>
L:	linux-media@vger.kernel.org
S:	Maintained
F:	drivers/media/rc/iguanair.c

IIO DIGITAL POTENTIOMETER DAC
M:	Peter Rosin <peda@axentia.se>
L:	linux-iio@vger.kernel.org
S:	Maintained
F:	Documentation/ABI/testing/sysfs-bus-iio-dac-dpot-dac
F:	Documentation/devicetree/bindings/iio/dac/dpot-dac.txt
F:	drivers/iio/dac/dpot-dac.c

IIO ENVELOPE DETECTOR
M:	Peter Rosin <peda@axentia.se>
L:	linux-iio@vger.kernel.org
S:	Maintained
F:	Documentation/ABI/testing/sysfs-bus-iio-adc-envelope-detector
F:	Documentation/devicetree/bindings/iio/adc/envelope-detector.txt
F:	drivers/iio/adc/envelope-detector.c

IIO MULTIPLEXER
M:	Peter Rosin <peda@axentia.se>
L:	linux-iio@vger.kernel.org
S:	Maintained
F:	Documentation/devicetree/bindings/iio/multiplexer/iio-mux.txt
F:	drivers/iio/multiplexer/iio-mux.c

IIO SUBSYSTEM AND DRIVERS
M:	Jonathan Cameron <jic23@kernel.org>
R:	Hartmut Knaack <knaack.h@gmx.de>
R:	Lars-Peter Clausen <lars@metafoo.de>
R:	Peter Meerwald-Stadler <pmeerw@pmeerw.net>
L:	linux-iio@vger.kernel.org
T:	git git://git.kernel.org/pub/scm/linux/kernel/git/jic23/iio.git
S:	Maintained
F:	Documentation/ABI/testing/configfs-iio*
F:	Documentation/ABI/testing/sysfs-bus-iio*
F:	Documentation/devicetree/bindings/iio/
F:	drivers/iio/
F:	drivers/staging/iio/
F:	include/linux/iio/
F:	tools/iio/

IKANOS/ADI EAGLE ADSL USB DRIVER
M:	Matthieu Castet <castet.matthieu@free.fr>
M:	Stanislaw Gruszka <stf_xl@wp.pl>
S:	Maintained
F:	drivers/usb/atm/ueagle-atm.c

IMGTEC ASCII LCD DRIVER
M:	Paul Burton <paul.burton@mips.com>
S:	Maintained
F:	Documentation/devicetree/bindings/auxdisplay/img-ascii-lcd.txt
F:	drivers/auxdisplay/img-ascii-lcd.c

IMGTEC IR DECODER DRIVER
M:	James Hogan <jhogan@kernel.org>
S:	Maintained
F:	drivers/media/rc/img-ir/

IMS TWINTURBO FRAMEBUFFER DRIVER
L:	linux-fbdev@vger.kernel.org
S:	Orphan
F:	drivers/video/fbdev/imsttfb.c

INA209 HARDWARE MONITOR DRIVER
M:	Guenter Roeck <linux@roeck-us.net>
L:	linux-hwmon@vger.kernel.org
S:	Maintained
F:	Documentation/hwmon/ina209
F:	Documentation/devicetree/bindings/i2c/ina209.txt
F:	drivers/hwmon/ina209.c

INA2XX HARDWARE MONITOR DRIVER
M:	Guenter Roeck <linux@roeck-us.net>
L:	linux-hwmon@vger.kernel.org
S:	Maintained
F:	Documentation/hwmon/ina2xx
F:	drivers/hwmon/ina2xx.c
F:	include/linux/platform_data/ina2xx.h

INDUSTRY PACK SUBSYSTEM (IPACK)
M:	Samuel Iglesias Gonsalvez <siglesias@igalia.com>
M:	Jens Taprogge <jens.taprogge@taprogge.org>
M:	Greg Kroah-Hartman <gregkh@linuxfoundation.org>
L:	industrypack-devel@lists.sourceforge.net
W:	http://industrypack.sourceforge.net
S:	Maintained
F:	drivers/ipack/

INFINIBAND SUBSYSTEM
M:	Doug Ledford <dledford@redhat.com>
M:	Jason Gunthorpe <jgg@mellanox.com>
L:	linux-rdma@vger.kernel.org
W:	https://github.com/linux-rdma/rdma-core
Q:	http://patchwork.kernel.org/project/linux-rdma/list/
T:	git git://git.kernel.org/pub/scm/linux/kernel/git/rdma/rdma.git
S:	Supported
F:	Documentation/devicetree/bindings/infiniband/
F:	Documentation/infiniband/
F:	drivers/infiniband/
F:	include/uapi/linux/if_infiniband.h
F:	include/uapi/rdma/
F:	include/rdma/

INGENIC JZ4780 DMA Driver
M:	Zubair Lutfullah Kakakhel <Zubair.Kakakhel@imgtec.com>
S:	Maintained
F:	drivers/dma/dma-jz4780.c

INGENIC JZ4780 NAND DRIVER
M:	Harvey Hunt <harveyhuntnexus@gmail.com>
L:	linux-mtd@lists.infradead.org
S:	Maintained
F:	drivers/mtd/nand/jz4780_*

INOTIFY
M:	Jan Kara <jack@suse.cz>
R:	Amir Goldstein <amir73il@gmail.com>
L:	linux-fsdevel@vger.kernel.org
S:	Maintained
F:	Documentation/filesystems/inotify.txt
F:	fs/notify/inotify/
F:	include/linux/inotify.h
F:	include/uapi/linux/inotify.h

INPUT (KEYBOARD, MOUSE, JOYSTICK, TOUCHSCREEN) DRIVERS
M:	Dmitry Torokhov <dmitry.torokhov@gmail.com>
L:	linux-input@vger.kernel.org
Q:	http://patchwork.kernel.org/project/linux-input/list/
T:	git git://git.kernel.org/pub/scm/linux/kernel/git/dtor/input.git
S:	Maintained
F:	drivers/input/
F:	include/linux/input.h
F:	include/uapi/linux/input.h
F:	include/uapi/linux/input-event-codes.h
F:	include/linux/input/
F:	Documentation/devicetree/bindings/input/
F:	Documentation/input/

INPUT MULTITOUCH (MT) PROTOCOL
M:	Henrik Rydberg <rydberg@bitmath.org>
L:	linux-input@vger.kernel.org
S:	Odd fixes
F:	Documentation/input/multi-touch-protocol.rst
F:	drivers/input/input-mt.c
K:	\b(ABS|SYN)_MT_

INSIDE SECURE CRYPTO DRIVER
M:	Antoine Tenart <antoine.tenart@free-electrons.com>
F:	drivers/crypto/inside-secure/
S:	Maintained
L:	linux-crypto@vger.kernel.org

INTEGRITY MEASUREMENT ARCHITECTURE (IMA)
M:	Mimi Zohar <zohar@linux.vnet.ibm.com>
M:	Dmitry Kasatkin <dmitry.kasatkin@gmail.com>
L:	linux-integrity@vger.kernel.org
T:	git git://git.kernel.org/pub/scm/linux/kernel/git/zohar/linux-integrity.git
S:	Supported
F:	security/integrity/ima/

INTEL 810/815 FRAMEBUFFER DRIVER
M:	Antonino Daplas <adaplas@gmail.com>
L:	linux-fbdev@vger.kernel.org
S:	Maintained
F:	drivers/video/fbdev/i810/

INTEL ASoC BDW/HSW DRIVERS
M:	Jie Yang <yang.jie@linux.intel.com>
L:	alsa-devel@alsa-project.org (moderated for non-subscribers)
S:	Supported
F:	sound/soc/intel/common/sst-dsp*
F:	sound/soc/intel/common/sst-firmware.c
F:	sound/soc/intel/boards/broadwell.c
F:	sound/soc/intel/haswell/

INTEL C600 SERIES SAS CONTROLLER DRIVER
M:	Intel SCU Linux support <intel-linux-scu@intel.com>
M:	Artur Paszkiewicz <artur.paszkiewicz@intel.com>
L:	linux-scsi@vger.kernel.org
T:	git git://git.code.sf.net/p/intel-sas/isci
S:	Supported
F:	drivers/scsi/isci/

INTEL DRM DRIVERS (excluding Poulsbo, Moorestown and derivative chipsets)
M:	Jani Nikula <jani.nikula@linux.intel.com>
M:	Joonas Lahtinen <joonas.lahtinen@linux.intel.com>
M:	Rodrigo Vivi <rodrigo.vivi@intel.com>
L:	intel-gfx@lists.freedesktop.org
W:	https://01.org/linuxgraphics/
B:	https://01.org/linuxgraphics/documentation/how-report-bugs
C:	irc://chat.freenode.net/intel-gfx
Q:	http://patchwork.freedesktop.org/project/intel-gfx/
T:	git git://anongit.freedesktop.org/drm-intel
S:	Supported
F:	drivers/gpu/drm/i915/
F:	include/drm/i915*
F:	include/uapi/drm/i915_drm.h
F:	Documentation/gpu/i915.rst

INTEL ETHERNET DRIVERS
M:	Jeff Kirsher <jeffrey.t.kirsher@intel.com>
L:	intel-wired-lan@lists.osuosl.org (moderated for non-subscribers)
W:	http://www.intel.com/support/feedback.htm
W:	http://e1000.sourceforge.net/
Q:	http://patchwork.ozlabs.org/project/intel-wired-lan/list/
T:	git git://git.kernel.org/pub/scm/linux/kernel/git/jkirsher/net-queue.git
T:	git git://git.kernel.org/pub/scm/linux/kernel/git/jkirsher/next-queue.git
S:	Supported
F:	Documentation/networking/e100.txt
F:	Documentation/networking/e1000.txt
F:	Documentation/networking/e1000e.txt
F:	Documentation/networking/igb.txt
F:	Documentation/networking/igbvf.txt
F:	Documentation/networking/ixgb.txt
F:	Documentation/networking/ixgbe.txt
F:	Documentation/networking/ixgbevf.txt
F:	Documentation/networking/i40e.txt
F:	Documentation/networking/i40evf.txt
F:	drivers/net/ethernet/intel/
F:	drivers/net/ethernet/intel/*/
F:	include/linux/avf/virtchnl.h

INTEL FRAMEBUFFER DRIVER (excluding 810 and 815)
M:	Maik Broemme <mbroemme@libmpq.org>
L:	linux-fbdev@vger.kernel.org
S:	Maintained
F:	Documentation/fb/intelfb.txt
F:	drivers/video/fbdev/intelfb/

INTEL GVT-g DRIVERS (Intel GPU Virtualization)
M:	Zhenyu Wang <zhenyuw@linux.intel.com>
M:	Zhi Wang <zhi.a.wang@intel.com>
L:	intel-gvt-dev@lists.freedesktop.org
L:	intel-gfx@lists.freedesktop.org
W:	https://01.org/igvt-g
T:	git https://github.com/intel/gvt-linux.git
S:	Supported
F:	drivers/gpu/drm/i915/gvt/

INTEL HID EVENT DRIVER
M:	Alex Hung <alex.hung@canonical.com>
L:	platform-driver-x86@vger.kernel.org
S:	Maintained
F:	drivers/platform/x86/intel-hid.c

INTEL I/OAT DMA DRIVER
M:	Dave Jiang <dave.jiang@intel.com>
R:	Dan Williams <dan.j.williams@intel.com>
L:	dmaengine@vger.kernel.org
Q:	https://patchwork.kernel.org/project/linux-dmaengine/list/
S:	Supported
F:	drivers/dma/ioat*

INTEL IDLE DRIVER
M:	Jacob Pan <jacob.jun.pan@linux.intel.com>
M:	Len Brown <lenb@kernel.org>
L:	linux-pm@vger.kernel.org
T:	git git://git.kernel.org/pub/scm/linux/kernel/git/lenb/linux.git
B:	https://bugzilla.kernel.org
S:	Supported
F:	drivers/idle/intel_idle.c

INTEL INTEGRATED SENSOR HUB DRIVER
M:	Srinivas Pandruvada <srinivas.pandruvada@linux.intel.com>
M:	Jiri Kosina <jikos@kernel.org>
L:	linux-input@vger.kernel.org
S:	Maintained
F:	drivers/hid/intel-ish-hid/

INTEL IOMMU (VT-d)
M:	David Woodhouse <dwmw2@infradead.org>
L:	iommu@lists.linux-foundation.org
T:	git git://git.infradead.org/iommu-2.6.git
S:	Supported
F:	drivers/iommu/intel-iommu.c
F:	include/linux/intel-iommu.h

INTEL IOP-ADMA DMA DRIVER
R:	Dan Williams <dan.j.williams@intel.com>
S:	Odd fixes
F:	drivers/dma/iop-adma.c

INTEL IPU3 CSI-2 CIO2 DRIVER
M:	Yong Zhi <yong.zhi@intel.com>
M:	Sakari Ailus <sakari.ailus@linux.intel.com>
L:	linux-media@vger.kernel.org
S:	Maintained
F:	drivers/media/pci/intel/ipu3/
F:	Documentation/media/uapi/v4l/pixfmt-srggb10-ipu3.rst

INTEL IXP4XX QMGR, NPE, ETHERNET and HSS SUPPORT
M:	Krzysztof Halasa <khalasa@piap.pl>
S:	Maintained
F:	arch/arm/mach-ixp4xx/include/mach/qmgr.h
F:	arch/arm/mach-ixp4xx/include/mach/npe.h
F:	arch/arm/mach-ixp4xx/ixp4xx_qmgr.c
F:	arch/arm/mach-ixp4xx/ixp4xx_npe.c
F:	drivers/net/ethernet/xscale/ixp4xx_eth.c
F:	drivers/net/wan/ixp4xx_hss.c

INTEL IXP4XX RANDOM NUMBER GENERATOR SUPPORT
M:	Deepak Saxena <dsaxena@plexity.net>
S:	Maintained
F:	drivers/char/hw_random/ixp4xx-rng.c

INTEL MANAGEMENT ENGINE (mei)
M:	Tomas Winkler <tomas.winkler@intel.com>
L:	linux-kernel@vger.kernel.org
S:	Supported
F:	include/uapi/linux/mei.h
F:	include/linux/mei_cl_bus.h
F:	drivers/misc/mei/*
F:	drivers/watchdog/mei_wdt.c
F:	Documentation/misc-devices/mei/*
F:	samples/mei/*

INTEL MENLOW THERMAL DRIVER
M:	Sujith Thomas <sujith.thomas@intel.com>
L:	platform-driver-x86@vger.kernel.org
W:	https://01.org/linux-acpi
S:	Supported
F:	drivers/platform/x86/intel_menlow.c

INTEL MERRIFIELD GPIO DRIVER
M:	Andy Shevchenko <andriy.shevchenko@linux.intel.com>
L:	linux-gpio@vger.kernel.org
S:	Maintained
F:	drivers/gpio/gpio-merrifield.c

INTEL MIC DRIVERS (mic)
M:	Sudeep Dutt <sudeep.dutt@intel.com>
M:	Ashutosh Dixit <ashutosh.dixit@intel.com>
S:	Supported
W:	https://github.com/sudeepdutt/mic
W:	http://software.intel.com/en-us/mic-developer
F:	include/linux/mic_bus.h
F:	include/linux/scif.h
F:	include/uapi/linux/mic_common.h
F:	include/uapi/linux/mic_ioctl.h
F:	include/uapi/linux/scif_ioctl.h
F:	drivers/misc/mic/
F:	drivers/dma/mic_x100_dma.c
F:	drivers/dma/mic_x100_dma.h
F:	Documentation/mic/

INTEL PMC CORE DRIVER
M:	Rajneesh Bhardwaj <rajneesh.bhardwaj@intel.com>
M:	Vishwanath Somayaji <vishwanath.somayaji@intel.com>
L:	platform-driver-x86@vger.kernel.org
S:	Maintained
F:	arch/x86/include/asm/pmc_core.h
F:	drivers/platform/x86/intel_pmc_core*

INTEL PMC/P-Unit IPC DRIVER
M:	Zha Qipeng<qipeng.zha@intel.com>
L:	platform-driver-x86@vger.kernel.org
S:	Maintained
F:	drivers/platform/x86/intel_pmc_ipc.c
F:	drivers/platform/x86/intel_punit_ipc.c
F:	arch/x86/include/asm/intel_pmc_ipc.h
F:	arch/x86/include/asm/intel_punit_ipc.h

INTEL PRO/WIRELESS 2100, 2200BG, 2915ABG NETWORK CONNECTION SUPPORT
M:	Stanislav Yakovlev <stas.yakovlev@gmail.com>
L:	linux-wireless@vger.kernel.org
S:	Maintained
F:	Documentation/networking/README.ipw2100
F:	Documentation/networking/README.ipw2200
F:	drivers/net/wireless/intel/ipw2x00/

INTEL PSTATE DRIVER
M:	Srinivas Pandruvada <srinivas.pandruvada@linux.intel.com>
M:	Len Brown <lenb@kernel.org>
L:	linux-pm@vger.kernel.org
S:	Supported
F:	drivers/cpufreq/intel_pstate.c

INTEL RDMA RNIC DRIVER
M:	Faisal Latif <faisal.latif@intel.com>
M:	Shiraz Saleem <shiraz.saleem@intel.com>
L:	linux-rdma@vger.kernel.org
S:	Supported
F:	drivers/infiniband/hw/i40iw/

INTEL TELEMETRY DRIVER
M:	Souvik Kumar Chakravarty <souvik.k.chakravarty@intel.com>
L:	platform-driver-x86@vger.kernel.org
S:	Maintained
F:	arch/x86/include/asm/intel_telemetry.h
F:	drivers/platform/x86/intel_telemetry*

INTEL VIRTUAL BUTTON DRIVER
M:	AceLan Kao <acelan.kao@canonical.com>
L:	platform-driver-x86@vger.kernel.org
S:	Maintained
F:	drivers/platform/x86/intel-vbtn.c

INTEL WIRELESS 3945ABG/BG, 4965AGN (iwlegacy)
M:	Stanislaw Gruszka <sgruszka@redhat.com>
L:	linux-wireless@vger.kernel.org
S:	Supported
F:	drivers/net/wireless/intel/iwlegacy/

INTEL WIRELESS WIFI LINK (iwlwifi)
M:	Johannes Berg <johannes.berg@intel.com>
M:	Emmanuel Grumbach <emmanuel.grumbach@intel.com>
M:	Luca Coelho <luciano.coelho@intel.com>
M:	Intel Linux Wireless <linuxwifi@intel.com>
L:	linux-wireless@vger.kernel.org
W:	http://intellinuxwireless.org
T:	git git://git.kernel.org/pub/scm/linux/kernel/git/iwlwifi/iwlwifi.git
S:	Supported
F:	drivers/net/wireless/intel/iwlwifi/

INTEL WIRELESS WIMAX CONNECTION 2400
M:	Inaky Perez-Gonzalez <inaky.perez-gonzalez@intel.com>
M:	linux-wimax@intel.com
L:	wimax@linuxwimax.org (subscribers-only)
S:	Supported
W:	http://linuxwimax.org
F:	Documentation/wimax/README.i2400m
F:	drivers/net/wimax/i2400m/
F:	include/uapi/linux/wimax/i2400m.h

INTEL WMI THUNDERBOLT FORCE POWER DRIVER
M:	Mario Limonciello <mario.limonciello@dell.com>
S:	Maintained
F:	drivers/platform/x86/intel-wmi-thunderbolt.c

INTEL(R) TRACE HUB
M:	Alexander Shishkin <alexander.shishkin@linux.intel.com>
S:	Supported
F:	Documentation/trace/intel_th.txt
F:	drivers/hwtracing/intel_th/

INTEL(R) TRUSTED EXECUTION TECHNOLOGY (TXT)
M:	Ning Sun <ning.sun@intel.com>
L:	tboot-devel@lists.sourceforge.net
W:	http://tboot.sourceforge.net
T:	hg http://tboot.hg.sourceforge.net:8000/hgroot/tboot/tboot
S:	Supported
F:	Documentation/intel_txt.txt
F:	include/linux/tboot.h
F:	arch/x86/kernel/tboot.c

INTEL-MID GPIO DRIVER
M:	David Cohen <david.a.cohen@linux.intel.com>
L:	linux-gpio@vger.kernel.org
S:	Maintained
F:	drivers/gpio/gpio-intel-mid.c

INVENSENSE MPU-3050 GYROSCOPE DRIVER
M:	Linus Walleij <linus.walleij@linaro.org>
L:	linux-iio@vger.kernel.org
S:	Maintained
F:	drivers/iio/gyro/mpu3050*
F:	Documentation/devicetree/bindings/iio/gyroscope/inv,mpu3050.txt

IOC3 ETHERNET DRIVER
M:	Ralf Baechle <ralf@linux-mips.org>
L:	linux-mips@linux-mips.org
S:	Maintained
F:	drivers/net/ethernet/sgi/ioc3-eth.c

IOC3 SERIAL DRIVER
M:	Pat Gefre <pfg@sgi.com>
L:	linux-serial@vger.kernel.org
S:	Maintained
F:	drivers/tty/serial/ioc3_serial.c

IOMMU DRIVERS
M:	Joerg Roedel <joro@8bytes.org>
L:	iommu@lists.linux-foundation.org
T:	git git://git.kernel.org/pub/scm/linux/kernel/git/joro/iommu.git
S:	Maintained
F:	Documentation/devicetree/bindings/iommu/
F:	drivers/iommu/
F:	include/linux/iommu.h
F:	include/linux/iova.h

IP MASQUERADING
M:	Juanjo Ciarlante <jjciarla@raiz.uncu.edu.ar>
S:	Maintained
F:	net/ipv4/netfilter/ipt_MASQUERADE.c

IPMI SUBSYSTEM
M:	Corey Minyard <minyard@acm.org>
L:	openipmi-developer@lists.sourceforge.net (moderated for non-subscribers)
W:	http://openipmi.sourceforge.net/
S:	Supported
F:	Documentation/IPMI.txt
F:	drivers/char/ipmi/
F:	include/linux/ipmi*
F:	include/uapi/linux/ipmi*

IPS SCSI RAID DRIVER
M:	Adaptec OEM Raid Solutions <aacraid@adaptec.com>
L:	linux-scsi@vger.kernel.org
W:	http://www.adaptec.com/
S:	Maintained
F:	drivers/scsi/ips*

IPVS
M:	Wensong Zhang <wensong@linux-vs.org>
M:	Simon Horman <horms@verge.net.au>
M:	Julian Anastasov <ja@ssi.bg>
L:	netdev@vger.kernel.org
L:	lvs-devel@vger.kernel.org
S:	Maintained
T:	git git://git.kernel.org/pub/scm/linux/kernel/git/horms/ipvs-next.git
T:	git git://git.kernel.org/pub/scm/linux/kernel/git/horms/ipvs.git
F:	Documentation/networking/ipvs-sysctl.txt
F:	include/net/ip_vs.h
F:	include/uapi/linux/ip_vs.h
F:	net/netfilter/ipvs/

IPWIRELESS DRIVER
M:	Jiri Kosina <jikos@kernel.org>
M:	David Sterba <dsterba@suse.com>
S:	Odd Fixes
F:	drivers/tty/ipwireless/

IPX NETWORK LAYER
L:	netdev@vger.kernel.org
S:	Obsolete
F:	include/uapi/linux/ipx.h
F:	drivers/staging/ipx/

IRDA SUBSYSTEM
M:	Samuel Ortiz <samuel@sortiz.org>
L:	irda-users@lists.sourceforge.net (subscribers-only)
L:	netdev@vger.kernel.org
W:	http://irda.sourceforge.net/
S:	Obsolete
T:	git git://git.kernel.org/pub/scm/linux/kernel/git/sameo/irda-2.6.git
F:	Documentation/networking/irda.txt
F:	drivers/staging/irda/

IRQ DOMAINS (IRQ NUMBER MAPPING LIBRARY)
M:	Marc Zyngier <marc.zyngier@arm.com>
S:	Maintained
T:	git git://git.kernel.org/pub/scm/linux/kernel/git/tip/tip.git irq/core
F:	Documentation/IRQ-domain.txt
F:	include/linux/irqdomain.h
F:	kernel/irq/irqdomain.c
F:	kernel/irq/msi.c

IRQ SUBSYSTEM
M:	Thomas Gleixner <tglx@linutronix.de>
L:	linux-kernel@vger.kernel.org
S:	Maintained
T:	git git://git.kernel.org/pub/scm/linux/kernel/git/tip/tip.git irq/core
F:	kernel/irq/

IRQCHIP DRIVERS
M:	Thomas Gleixner <tglx@linutronix.de>
M:	Jason Cooper <jason@lakedaemon.net>
M:	Marc Zyngier <marc.zyngier@arm.com>
L:	linux-kernel@vger.kernel.org
S:	Maintained
T:	git git://git.kernel.org/pub/scm/linux/kernel/git/tip/tip.git irq/core
F:	Documentation/devicetree/bindings/interrupt-controller/
F:	drivers/irqchip/

ISA
M:	William Breathitt Gray <vilhelm.gray@gmail.com>
S:	Maintained
F:	Documentation/isa.txt
F:	drivers/base/isa.c
F:	include/linux/isa.h

ISA RADIO MODULE
M:	Hans Verkuil <hverkuil@xs4all.nl>
L:	linux-media@vger.kernel.org
T:	git git://linuxtv.org/media_tree.git
W:	https://linuxtv.org
S:	Maintained
F:	drivers/media/radio/radio-isa*

ISAPNP
M:	Jaroslav Kysela <perex@perex.cz>
S:	Maintained
F:	Documentation/isapnp.txt
F:	drivers/pnp/isapnp/
F:	include/linux/isapnp.h

ISCSI
M:	Lee Duncan <lduncan@suse.com>
M:	Chris Leech <cleech@redhat.com>
L:	open-iscsi@googlegroups.com
W:	www.open-iscsi.com
S:	Maintained
F:	drivers/scsi/*iscsi*
F:	include/scsi/*iscsi*

iSCSI BOOT FIRMWARE TABLE (iBFT) DRIVER
M:	Peter Jones <pjones@redhat.com>
M:	Konrad Rzeszutek Wilk <konrad@kernel.org>
S:	Maintained
F:	drivers/firmware/iscsi_ibft*

ISCSI EXTENSIONS FOR RDMA (ISER) INITIATOR
M:	Or Gerlitz <ogerlitz@mellanox.com>
M:	Sagi Grimberg <sagi@grimberg.me>
M:	Roi Dayan <roid@mellanox.com>
L:	linux-rdma@vger.kernel.org
S:	Supported
W:	http://www.openfabrics.org
W:	www.open-iscsi.org
Q:	http://patchwork.kernel.org/project/linux-rdma/list/
F:	drivers/infiniband/ulp/iser/

ISCSI EXTENSIONS FOR RDMA (ISER) TARGET
M:	Sagi Grimberg <sagi@grimberg.me>
T:	git git://git.kernel.org/pub/scm/linux/kernel/git/nab/target-pending.git master
L:	linux-rdma@vger.kernel.org
L:	target-devel@vger.kernel.org
S:	Supported
W:	http://www.linux-iscsi.org
F:	drivers/infiniband/ulp/isert

ISDN SUBSYSTEM
M:	Karsten Keil <isdn@linux-pingi.de>
L:	isdn4linux@listserv.isdn4linux.de (subscribers-only)
L:	netdev@vger.kernel.org
W:	http://www.isdn4linux.de
T:	git git://git.kernel.org/pub/scm/linux/kernel/git/kkeil/isdn-2.6.git
S:	Maintained
F:	Documentation/isdn/
F:	drivers/isdn/
F:	include/linux/isdn.h
F:	include/linux/isdn/
F:	include/uapi/linux/isdn.h
F:	include/uapi/linux/isdn/

ISDN SUBSYSTEM (Eicon active card driver)
M:	Armin Schindler <mac@melware.de>
L:	isdn4linux@listserv.isdn4linux.de (subscribers-only)
W:	http://www.melware.de
S:	Maintained
F:	drivers/isdn/hardware/eicon/

IT87 HARDWARE MONITORING DRIVER
M:	Jean Delvare <jdelvare@suse.com>
L:	linux-hwmon@vger.kernel.org
S:	Maintained
F:	Documentation/hwmon/it87
F:	drivers/hwmon/it87.c

IT913X MEDIA DRIVER
M:	Antti Palosaari <crope@iki.fi>
L:	linux-media@vger.kernel.org
W:	https://linuxtv.org
W:	http://palosaari.fi/linux/
Q:	http://patchwork.linuxtv.org/project/linux-media/list/
T:	git git://linuxtv.org/anttip/media_tree.git
S:	Maintained
F:	drivers/media/tuners/it913x*

IVTV VIDEO4LINUX DRIVER
M:	Andy Walls <awalls@md.metrocast.net>
L:	ivtv-devel@ivtvdriver.org (subscribers-only)
L:	linux-media@vger.kernel.org
T:	git git://linuxtv.org/media_tree.git
W:	http://www.ivtvdriver.org
S:	Maintained
F:	Documentation/media/v4l-drivers/ivtv*
F:	drivers/media/pci/ivtv/
F:	include/uapi/linux/ivtv*

IX2505V MEDIA DRIVER
M:	Malcolm Priestley <tvboxspy@gmail.com>
L:	linux-media@vger.kernel.org
W:	https://linuxtv.org
Q:	http://patchwork.linuxtv.org/project/linux-media/list/
S:	Maintained
F:	drivers/media/dvb-frontends/ix2505v*

JC42.4 TEMPERATURE SENSOR DRIVER
M:	Guenter Roeck <linux@roeck-us.net>
L:	linux-hwmon@vger.kernel.org
S:	Maintained
F:	drivers/hwmon/jc42.c
F:	Documentation/hwmon/jc42

JFS FILESYSTEM
M:	Dave Kleikamp <shaggy@kernel.org>
L:	jfs-discussion@lists.sourceforge.net
W:	http://jfs.sourceforge.net/
T:	git git://github.com/kleikamp/linux-shaggy.git
S:	Maintained
F:	Documentation/filesystems/jfs.txt
F:	fs/jfs/

JME NETWORK DRIVER
M:	Guo-Fu Tseng <cooldavid@cooldavid.org>
L:	netdev@vger.kernel.org
S:	Maintained
F:	drivers/net/ethernet/jme.*

JOURNALLING FLASH FILE SYSTEM V2 (JFFS2)
M:	David Woodhouse <dwmw2@infradead.org>
L:	linux-mtd@lists.infradead.org
W:	http://www.linux-mtd.infradead.org/doc/jffs2.html
S:	Maintained
F:	fs/jffs2/
F:	include/uapi/linux/jffs2.h

JOURNALLING LAYER FOR BLOCK DEVICES (JBD2)
M:	"Theodore Ts'o" <tytso@mit.edu>
M:	Jan Kara <jack@suse.com>
L:	linux-ext4@vger.kernel.org
S:	Maintained
F:	fs/jbd2/
F:	include/linux/jbd2.h

JPU V4L2 MEM2MEM DRIVER FOR RENESAS
M:	Mikhail Ulyanov <mikhail.ulyanov@cogentembedded.com>
L:	linux-media@vger.kernel.org
S:	Maintained
F:	drivers/media/platform/rcar_jpu.c

JSM Neo PCI based serial card
M:	Guilherme G. Piccoli <gpiccoli@linux.vnet.ibm.com>
L:	linux-serial@vger.kernel.org
S:	Maintained
F:	drivers/tty/serial/jsm/

K10TEMP HARDWARE MONITORING DRIVER
M:	Clemens Ladisch <clemens@ladisch.de>
L:	linux-hwmon@vger.kernel.org
S:	Maintained
F:	Documentation/hwmon/k10temp
F:	drivers/hwmon/k10temp.c

K8TEMP HARDWARE MONITORING DRIVER
M:	Rudolf Marek <r.marek@assembler.cz>
L:	linux-hwmon@vger.kernel.org
S:	Maintained
F:	Documentation/hwmon/k8temp
F:	drivers/hwmon/k8temp.c

KASAN
M:	Andrey Ryabinin <aryabinin@virtuozzo.com>
R:	Alexander Potapenko <glider@google.com>
R:	Dmitry Vyukov <dvyukov@google.com>
L:	kasan-dev@googlegroups.com
S:	Maintained
F:	arch/*/include/asm/kasan.h
F:	arch/*/mm/kasan_init*
F:	Documentation/dev-tools/kasan.rst
F:	include/linux/kasan*.h
F:	lib/test_kasan.c
F:	mm/kasan/
F:	scripts/Makefile.kasan

KCONFIG
L:	linux-kbuild@vger.kernel.org
S:	Orphan
F:	Documentation/kbuild/kconfig-language.txt
F:	scripts/kconfig/

KDUMP
M:	Dave Young <dyoung@redhat.com>
M:	Baoquan He <bhe@redhat.com>
R:	Vivek Goyal <vgoyal@redhat.com>
L:	kexec@lists.infradead.org
W:	http://lse.sourceforge.net/kdump/
S:	Maintained
F:	Documentation/kdump/

KEENE FM RADIO TRANSMITTER DRIVER
M:	Hans Verkuil <hverkuil@xs4all.nl>
L:	linux-media@vger.kernel.org
T:	git git://linuxtv.org/media_tree.git
W:	https://linuxtv.org
S:	Maintained
F:	drivers/media/radio/radio-keene*

KERNEL AUTOMOUNTER v4 (AUTOFS4)
M:	Ian Kent <raven@themaw.net>
L:	autofs@vger.kernel.org
S:	Maintained
F:	fs/autofs4/

KERNEL BUILD + files below scripts/ (unless maintained elsewhere)
M:	Masahiro Yamada <yamada.masahiro@socionext.com>
M:	Michal Marek <michal.lkml@markovi.net>
T:	git git://git.kernel.org/pub/scm/linux/kernel/git/masahiroy/linux-kbuild.git
L:	linux-kbuild@vger.kernel.org
S:	Maintained
F:	Documentation/kbuild/
F:	Makefile
F:	scripts/Makefile.*
F:	scripts/basic/
F:	scripts/mk*
F:	scripts/package/

KERNEL JANITORS
L:	kernel-janitors@vger.kernel.org
W:	http://kernelnewbies.org/KernelJanitors
S:	Odd Fixes

KERNEL NFSD, SUNRPC, AND LOCKD SERVERS
M:	"J. Bruce Fields" <bfields@fieldses.org>
M:	Jeff Layton <jlayton@kernel.org>
L:	linux-nfs@vger.kernel.org
W:	http://nfs.sourceforge.net/
T:	git git://linux-nfs.org/~bfields/linux.git
S:	Supported
F:	fs/nfsd/
F:	include/uapi/linux/nfsd/
F:	fs/lockd/
F:	fs/nfs_common/
F:	net/sunrpc/
F:	include/linux/lockd/
F:	include/linux/sunrpc/
F:	include/uapi/linux/sunrpc/

KERNEL SELFTEST FRAMEWORK
M:	Shuah Khan <shuahkh@osg.samsung.com>
M:	Shuah Khan <shuah@kernel.org>
L:	linux-kselftest@vger.kernel.org
T:	git git://git.kernel.org/pub/scm/linux/kernel/git/shuah/linux-kselftest.git
S:	Maintained
F:	tools/testing/selftests/
F:	Documentation/dev-tools/kselftest*

KERNEL USERMODE HELPER
M:	"Luis R. Rodriguez" <mcgrof@kernel.org>
L:	linux-kernel@vger.kernel.org
S:	Maintained
F:	kernel/umh.c
F:	include/linux/umh.h

KERNEL VIRTUAL MACHINE (KVM)
M:	Paolo Bonzini <pbonzini@redhat.com>
M:	Radim Krčmář <rkrcmar@redhat.com>
L:	kvm@vger.kernel.org
W:	http://www.linux-kvm.org
T:	git git://git.kernel.org/pub/scm/virt/kvm/kvm.git
S:	Supported
F:	Documentation/virtual/kvm/
F:	include/trace/events/kvm.h
F:	include/uapi/asm-generic/kvm*
F:	include/uapi/linux/kvm*
F:	include/asm-generic/kvm*
F:	include/linux/kvm*
F:	include/kvm/iodev.h
F:	virt/kvm/*
F:	tools/kvm/

KERNEL VIRTUAL MACHINE FOR AMD-V (KVM/amd)
M:	Joerg Roedel <joro@8bytes.org>
L:	kvm@vger.kernel.org
W:	http://www.linux-kvm.org/
S:	Maintained
F:	arch/x86/include/asm/svm.h
F:	arch/x86/kvm/svm.c

KERNEL VIRTUAL MACHINE FOR ARM (KVM/arm)
M:	Christoffer Dall <christoffer.dall@linaro.org>
M:	Marc Zyngier <marc.zyngier@arm.com>
L:	linux-arm-kernel@lists.infradead.org (moderated for non-subscribers)
L:	kvmarm@lists.cs.columbia.edu
W:	http://systems.cs.columbia.edu/projects/kvm-arm
T:	git git://git.kernel.org/pub/scm/linux/kernel/git/kvmarm/kvmarm.git
S:	Supported
F:	arch/arm/include/uapi/asm/kvm*
F:	arch/arm/include/asm/kvm*
F:	arch/arm/kvm/
F:	virt/kvm/arm/
F:	include/kvm/arm_*

KERNEL VIRTUAL MACHINE FOR ARM64 (KVM/arm64)
M:	Christoffer Dall <christoffer.dall@linaro.org>
M:	Marc Zyngier <marc.zyngier@arm.com>
L:	linux-arm-kernel@lists.infradead.org (moderated for non-subscribers)
L:	kvmarm@lists.cs.columbia.edu
S:	Maintained
F:	arch/arm64/include/uapi/asm/kvm*
F:	arch/arm64/include/asm/kvm*
F:	arch/arm64/kvm/

KERNEL VIRTUAL MACHINE FOR MIPS (KVM/mips)
M:	James Hogan <jhogan@kernel.org>
L:	linux-mips@linux-mips.org
S:	Supported
F:	arch/mips/include/uapi/asm/kvm*
F:	arch/mips/include/asm/kvm*
F:	arch/mips/kvm/

KERNEL VIRTUAL MACHINE FOR POWERPC (KVM/powerpc)
M:	Paul Mackerras <paulus@ozlabs.org>
L:	kvm-ppc@vger.kernel.org
W:	http://www.linux-kvm.org/
T:	git git://github.com/agraf/linux-2.6.git
S:	Supported
F:	arch/powerpc/include/uapi/asm/kvm*
F:	arch/powerpc/include/asm/kvm*
F:	arch/powerpc/kvm/
F:	arch/powerpc/kernel/kvm*

KERNEL VIRTUAL MACHINE for s390 (KVM/s390)
M:	Christian Borntraeger <borntraeger@de.ibm.com>
M:	Janosch Frank <frankja@linux.vnet.ibm.com>
R:	David Hildenbrand <david@redhat.com>
R:	Cornelia Huck <cohuck@redhat.com>
L:	linux-s390@vger.kernel.org
W:	http://www.ibm.com/developerworks/linux/linux390/
T:	git git://git.kernel.org/pub/scm/linux/kernel/git/kvms390/linux.git
S:	Supported
F:	arch/s390/include/uapi/asm/kvm*
F:	arch/s390/include/asm/gmap.h
F:	arch/s390/include/asm/kvm*
F:	arch/s390/kvm/
F:	arch/s390/mm/gmap.c

KERNEL VIRTUAL MACHINE FOR X86 (KVM/x86)
M:	Paolo Bonzini <pbonzini@redhat.com>
M:	Radim Krčmář <rkrcmar@redhat.com>
L:	kvm@vger.kernel.org
W:	http://www.linux-kvm.org
T:	git git://git.kernel.org/pub/scm/virt/kvm/kvm.git
S:	Supported
F:	arch/x86/kvm/
F:	arch/x86/include/uapi/asm/kvm*
F:	arch/x86/include/asm/kvm*
F:	arch/x86/include/asm/pvclock-abi.h
F:	arch/x86/kernel/kvm.c
F:	arch/x86/kernel/kvmclock.c

KERNFS
M:	Greg Kroah-Hartman <gregkh@linuxfoundation.org>
M:	Tejun Heo <tj@kernel.org>
T:	git git://git.kernel.org/pub/scm/linux/kernel/git/gregkh/driver-core.git
S:	Supported
F:	include/linux/kernfs.h
F:	fs/kernfs/

KEXEC
M:	Eric Biederman <ebiederm@xmission.com>
W:	http://kernel.org/pub/linux/utils/kernel/kexec/
L:	kexec@lists.infradead.org
S:	Maintained
F:	include/linux/kexec.h
F:	include/uapi/linux/kexec.h
F:	kernel/kexec*

KEYS-ENCRYPTED
M:	Mimi Zohar <zohar@linux.vnet.ibm.com>
L:	linux-integrity@vger.kernel.org
L:	keyrings@vger.kernel.org
S:	Supported
F:	Documentation/security/keys/trusted-encrypted.rst
F:	include/keys/encrypted-type.h
F:	security/keys/encrypted-keys/

KEYS-TRUSTED
M:	James Bottomley <jejb@linux.vnet.ibm.com>
M:	Mimi Zohar <zohar@linux.vnet.ibm.com>
L:	linux-integrity@vger.kernel.org
L:	keyrings@vger.kernel.org
S:	Supported
F:	Documentation/security/keys/trusted-encrypted.rst
F:	include/keys/trusted-type.h
F:	security/keys/trusted.c
F:	security/keys/trusted.h

KEYS/KEYRINGS:
M:	David Howells <dhowells@redhat.com>
L:	keyrings@vger.kernel.org
S:	Maintained
F:	Documentation/security/keys/core.rst
F:	include/linux/key.h
F:	include/linux/key-type.h
F:	include/linux/keyctl.h
F:	include/uapi/linux/keyctl.h
F:	include/keys/
F:	security/keys/

KGDB / KDB /debug_core
M:	Jason Wessel <jason.wessel@windriver.com>
M:	Daniel Thompson <daniel.thompson@linaro.org>
W:	http://kgdb.wiki.kernel.org/
L:	kgdb-bugreport@lists.sourceforge.net
T:	git git://git.kernel.org/pub/scm/linux/kernel/git/jwessel/kgdb.git
S:	Maintained
F:	Documentation/dev-tools/kgdb.rst
F:	drivers/misc/kgdbts.c
F:	drivers/tty/serial/kgdboc.c
F:	include/linux/kdb.h
F:	include/linux/kgdb.h
F:	kernel/debug/

KMEMLEAK
M:	Catalin Marinas <catalin.marinas@arm.com>
S:	Maintained
F:	Documentation/dev-tools/kmemleak.rst
F:	include/linux/kmemleak.h
F:	mm/kmemleak.c
F:	mm/kmemleak-test.c

KMOD KERNEL MODULE LOADER - USERMODE HELPER
M:	"Luis R. Rodriguez" <mcgrof@kernel.org>
L:	linux-kernel@vger.kernel.org
S:	Maintained
F:	kernel/kmod.c
F:	include/linux/kmod.h
F:	lib/test_kmod.c
F:	tools/testing/selftests/kmod/

KPROBES
M:	Ananth N Mavinakayanahalli <ananth@linux.vnet.ibm.com>
M:	Anil S Keshavamurthy <anil.s.keshavamurthy@intel.com>
M:	"David S. Miller" <davem@davemloft.net>
M:	Masami Hiramatsu <mhiramat@kernel.org>
S:	Maintained
F:	Documentation/kprobes.txt
F:	include/linux/kprobes.h
F:	include/asm-generic/kprobes.h
F:	kernel/kprobes.c

KS0108 LCD CONTROLLER DRIVER
M:	Miguel Ojeda Sandonis <miguel.ojeda.sandonis@gmail.com>
W:	http://miguelojeda.es/auxdisplay.htm
W:	http://jair.lab.fi.uva.es/~migojed/auxdisplay.htm
S:	Maintained
F:	Documentation/auxdisplay/ks0108
F:	drivers/auxdisplay/ks0108.c
F:	include/linux/ks0108.h

L3MDEV
M:	David Ahern <dsa@cumulusnetworks.com>
L:	netdev@vger.kernel.org
S:	Maintained
F:	net/l3mdev
F:	include/net/l3mdev.h

LANTIQ MIPS ARCHITECTURE
M:	John Crispin <john@phrozen.org>
L:	linux-mips@linux-mips.org
S:	Maintained
F:	arch/mips/lantiq
F:	drivers/soc/lantiq

LAPB module
L:	linux-x25@vger.kernel.org
S:	Orphan
F:	Documentation/networking/lapb-module.txt
F:	include/*/lapb.h
F:	net/lapb/

LASI 53c700 driver for PARISC
M:	"James E.J. Bottomley" <James.Bottomley@HansenPartnership.com>
L:	linux-scsi@vger.kernel.org
S:	Maintained
F:	Documentation/scsi/53c700.txt
F:	drivers/scsi/53c700*

LEAKING_ADDRESSES
M:	Tobin C. Harding <me@tobin.cc>
S:	Maintained
F:	scripts/leaking_addresses.pl

LED SUBSYSTEM
M:	Richard Purdie <rpurdie@rpsys.net>
M:	Jacek Anaszewski <jacek.anaszewski@gmail.com>
M:	Pavel Machek <pavel@ucw.cz>
L:	linux-leds@vger.kernel.org
T:	git git://git.kernel.org/pub/scm/linux/kernel/git/j.anaszewski/linux-leds.git
S:	Maintained
F:	Documentation/devicetree/bindings/leds/
F:	drivers/leds/
F:	include/linux/leds.h

LEGACY EEPROM DRIVER
M:	Jean Delvare <jdelvare@suse.com>
S:	Maintained
F:	Documentation/misc-devices/eeprom
F:	drivers/misc/eeprom/eeprom.c

LEGO USB Tower driver
M:	Juergen Stuber <starblue@users.sourceforge.net>
L:	legousb-devel@lists.sourceforge.net
W:	http://legousb.sourceforge.net/
S:	Maintained
F:	drivers/usb/misc/legousbtower.c

LG2160 MEDIA DRIVER
M:	Michael Krufky <mkrufky@linuxtv.org>
L:	linux-media@vger.kernel.org
W:	https://linuxtv.org
W:	http://github.com/mkrufky
Q:	http://patchwork.linuxtv.org/project/linux-media/list/
T:	git git://linuxtv.org/mkrufky/tuners.git
S:	Maintained
F:	drivers/media/dvb-frontends/lg2160.*

LGDT3305 MEDIA DRIVER
M:	Michael Krufky <mkrufky@linuxtv.org>
L:	linux-media@vger.kernel.org
W:	https://linuxtv.org
W:	http://github.com/mkrufky
Q:	http://patchwork.linuxtv.org/project/linux-media/list/
T:	git git://linuxtv.org/mkrufky/tuners.git
S:	Maintained
F:	drivers/media/dvb-frontends/lgdt3305.*

LIBATA PATA ARASAN COMPACT FLASH CONTROLLER
M:	Viresh Kumar <vireshk@kernel.org>
L:	linux-ide@vger.kernel.org
T:	git git://git.kernel.org/pub/scm/linux/kernel/git/tj/libata.git
S:	Maintained
F:	include/linux/pata_arasan_cf_data.h
F:	drivers/ata/pata_arasan_cf.c

LIBATA PATA DRIVERS
M:	Bartlomiej Zolnierkiewicz <b.zolnierkie@samsung.com>
M:	Tejun Heo <tj@kernel.org>
L:	linux-ide@vger.kernel.org
T:	git git://git.kernel.org/pub/scm/linux/kernel/git/tj/libata.git
S:	Maintained
F:	drivers/ata/pata_*.c
F:	drivers/ata/ata_generic.c

LIBATA PATA FARADAY FTIDE010 AND GEMINI SATA BRIDGE DRIVERS
M:	Linus Walleij <linus.walleij@linaro.org>
L:	linux-ide@vger.kernel.org
T:	git git://git.kernel.org/pub/scm/linux/kernel/git/tj/libata.git
S:	Maintained
F:	drivers/ata/pata_ftide010.c
F:	drivers/ata/sata_gemini.c
F:	drivers/ata/sata_gemini.h

LIBATA SATA AHCI PLATFORM devices support
M:	Hans de Goede <hdegoede@redhat.com>
M:	Tejun Heo <tj@kernel.org>
L:	linux-ide@vger.kernel.org
T:	git git://git.kernel.org/pub/scm/linux/kernel/git/tj/libata.git
S:	Maintained
F:	drivers/ata/ahci_platform.c
F:	drivers/ata/libahci_platform.c
F:	include/linux/ahci_platform.h

LIBATA SATA PROMISE TX2/TX4 CONTROLLER DRIVER
M:	Mikael Pettersson <mikpelinux@gmail.com>
L:	linux-ide@vger.kernel.org
T:	git git://git.kernel.org/pub/scm/linux/kernel/git/tj/libata.git
S:	Maintained
F:	drivers/ata/sata_promise.*

LIBATA SUBSYSTEM (Serial and Parallel ATA drivers)
M:	Tejun Heo <tj@kernel.org>
L:	linux-ide@vger.kernel.org
T:	git git://git.kernel.org/pub/scm/linux/kernel/git/tj/libata.git
S:	Maintained
F:	drivers/ata/
F:	include/linux/ata.h
F:	include/linux/libata.h
F:	Documentation/devicetree/bindings/ata/

LIBLOCKDEP
M:	Sasha Levin <alexander.levin@verizon.com>
S:	Maintained
F:	tools/lib/lockdep/

LIBNVDIMM BLK: MMIO-APERTURE DRIVER
M:	Ross Zwisler <ross.zwisler@linux.intel.com>
L:	linux-nvdimm@lists.01.org
Q:	https://patchwork.kernel.org/project/linux-nvdimm/list/
S:	Supported
F:	drivers/nvdimm/blk.c
F:	drivers/nvdimm/region_devs.c

LIBNVDIMM BTT: BLOCK TRANSLATION TABLE
M:	Vishal Verma <vishal.l.verma@intel.com>
L:	linux-nvdimm@lists.01.org
Q:	https://patchwork.kernel.org/project/linux-nvdimm/list/
S:	Supported
F:	drivers/nvdimm/btt*

LIBNVDIMM PMEM: PERSISTENT MEMORY DRIVER
M:	Ross Zwisler <ross.zwisler@linux.intel.com>
L:	linux-nvdimm@lists.01.org
Q:	https://patchwork.kernel.org/project/linux-nvdimm/list/
S:	Supported
F:	drivers/nvdimm/pmem*

LIBNVDIMM: NON-VOLATILE MEMORY DEVICE SUBSYSTEM
M:	Dan Williams <dan.j.williams@intel.com>
L:	linux-nvdimm@lists.01.org
Q:	https://patchwork.kernel.org/project/linux-nvdimm/list/
T:	git git://git.kernel.org/pub/scm/linux/kernel/git/nvdimm/nvdimm.git
S:	Supported
F:	drivers/nvdimm/*
F:	drivers/acpi/nfit/*
F:	include/linux/nd.h
F:	include/linux/libnvdimm.h
F:	include/uapi/linux/ndctl.h

LIGHTNVM PLATFORM SUPPORT
M:	Matias Bjorling <mb@lightnvm.io>
W:	http://github/OpenChannelSSD
L:	linux-block@vger.kernel.org
S:	Maintained
F:	drivers/lightnvm/
F:	include/linux/lightnvm.h
F:	include/uapi/linux/lightnvm.h

LINUX FOR POWER MACINTOSH
M:	Benjamin Herrenschmidt <benh@kernel.crashing.org>
W:	http://www.penguinppc.org/
L:	linuxppc-dev@lists.ozlabs.org
S:	Maintained
F:	arch/powerpc/platforms/powermac/
F:	drivers/macintosh/

LINUX FOR POWERPC (32-BIT AND 64-BIT)
M:	Benjamin Herrenschmidt <benh@kernel.crashing.org>
M:	Paul Mackerras <paulus@samba.org>
M:	Michael Ellerman <mpe@ellerman.id.au>
W:	https://github.com/linuxppc/linux/wiki
L:	linuxppc-dev@lists.ozlabs.org
Q:	http://patchwork.ozlabs.org/project/linuxppc-dev/list/
T:	git git://git.kernel.org/pub/scm/linux/kernel/git/powerpc/linux.git
S:	Supported
F:	Documentation/ABI/stable/sysfs-firmware-opal-*
F:	Documentation/devicetree/bindings/powerpc/
F:	Documentation/devicetree/bindings/rtc/rtc-opal.txt
F:	Documentation/devicetree/bindings/i2c/i2c-opal.txt
F:	Documentation/powerpc/
F:	arch/powerpc/
F:	drivers/char/tpm/tpm_ibmvtpm*
F:	drivers/crypto/nx/
F:	drivers/crypto/vmx/
F:	drivers/i2c/busses/i2c-opal.c
F:	drivers/net/ethernet/ibm/ibmveth.*
F:	drivers/net/ethernet/ibm/ibmvnic.*
F:	drivers/pci/hotplug/pnv_php.c
F:	drivers/pci/hotplug/rpa*
F:	drivers/rtc/rtc-opal.c
F:	drivers/scsi/ibmvscsi/
F:	drivers/tty/hvc/hvc_opal.c
F:	drivers/watchdog/wdrtas.c
F:	tools/testing/selftests/powerpc
N:	/pmac
N:	powermac
N:	powernv
N:	[^a-z0-9]ps3
N:	pseries

LINUX FOR POWERPC EMBEDDED MPC5XXX
M:	Anatolij Gustschin <agust@denx.de>
L:	linuxppc-dev@lists.ozlabs.org
T:	git git://git.denx.de/linux-denx-agust.git
S:	Maintained
F:	arch/powerpc/platforms/512x/
F:	arch/powerpc/platforms/52xx/

LINUX FOR POWERPC EMBEDDED PPC4XX
M:	Alistair Popple <alistair@popple.id.au>
M:	Matt Porter <mporter@kernel.crashing.org>
W:	http://www.penguinppc.org/
L:	linuxppc-dev@lists.ozlabs.org
S:	Maintained
F:	arch/powerpc/platforms/40x/
F:	arch/powerpc/platforms/44x/

LINUX FOR POWERPC EMBEDDED PPC83XX AND PPC85XX
M:	Scott Wood <oss@buserror.net>
M:	Kumar Gala <galak@kernel.crashing.org>
W:	http://www.penguinppc.org/
L:	linuxppc-dev@lists.ozlabs.org
T:	git git://git.kernel.org/pub/scm/linux/kernel/git/scottwood/linux.git
S:	Maintained
F:	arch/powerpc/platforms/83xx/
F:	arch/powerpc/platforms/85xx/
F:	Documentation/devicetree/bindings/powerpc/fsl/

LINUX FOR POWERPC EMBEDDED PPC8XX
M:	Vitaly Bordug <vitb@kernel.crashing.org>
W:	http://www.penguinppc.org/
L:	linuxppc-dev@lists.ozlabs.org
S:	Maintained
F:	arch/powerpc/platforms/8xx/

LINUX FOR POWERPC EMBEDDED XILINX VIRTEX
L:	linuxppc-dev@lists.ozlabs.org
S:	Orphan
F:	arch/powerpc/*/*virtex*
F:	arch/powerpc/*/*/*virtex*

LINUX FOR POWERPC PA SEMI PWRFICIENT
L:	linuxppc-dev@lists.ozlabs.org
S:	Orphan
F:	arch/powerpc/platforms/pasemi/
F:	drivers/*/*pasemi*
F:	drivers/*/*/*pasemi*

LINUX KERNEL DUMP TEST MODULE (LKDTM)
M:	Kees Cook <keescook@chromium.org>
S:	Maintained
F:	drivers/misc/lkdtm*

LINUX SECURITY MODULE (LSM) FRAMEWORK
M:	Chris Wright <chrisw@sous-sol.org>
L:	linux-security-module@vger.kernel.org
S:	Supported

LIS3LV02D ACCELEROMETER DRIVER
M:	Eric Piel <eric.piel@tremplin-utc.net>
S:	Maintained
F:	Documentation/misc-devices/lis3lv02d
F:	drivers/misc/lis3lv02d/
F:	drivers/platform/x86/hp_accel.c

LIVE PATCHING
M:	Josh Poimboeuf <jpoimboe@redhat.com>
M:	Jessica Yu <jeyu@kernel.org>
M:	Jiri Kosina <jikos@kernel.org>
M:	Miroslav Benes <mbenes@suse.cz>
R:	Petr Mladek <pmladek@suse.com>
S:	Maintained
F:	kernel/livepatch/
F:	include/linux/livepatch.h
F:	arch/x86/include/asm/livepatch.h
F:	arch/x86/kernel/livepatch.c
F:	Documentation/livepatch/
F:	Documentation/ABI/testing/sysfs-kernel-livepatch
F:	samples/livepatch/
L:	live-patching@vger.kernel.org
T:	git git://git.kernel.org/pub/scm/linux/kernel/git/jikos/livepatching.git

LLC (802.2)
L:	netdev@vger.kernel.org
S:	Odd fixes
F:	include/linux/llc.h
F:	include/uapi/linux/llc.h
F:	include/net/llc*
F:	net/llc/

LM73 HARDWARE MONITOR DRIVER
M:	Guillaume Ligneul <guillaume.ligneul@gmail.com>
L:	linux-hwmon@vger.kernel.org
S:	Maintained
F:	drivers/hwmon/lm73.c

LM78 HARDWARE MONITOR DRIVER
M:	Jean Delvare <jdelvare@suse.com>
L:	linux-hwmon@vger.kernel.org
S:	Maintained
F:	Documentation/hwmon/lm78
F:	drivers/hwmon/lm78.c

LM83 HARDWARE MONITOR DRIVER
M:	Jean Delvare <jdelvare@suse.com>
L:	linux-hwmon@vger.kernel.org
S:	Maintained
F:	Documentation/hwmon/lm83
F:	drivers/hwmon/lm83.c

LM90 HARDWARE MONITOR DRIVER
M:	Jean Delvare <jdelvare@suse.com>
L:	linux-hwmon@vger.kernel.org
S:	Maintained
F:	Documentation/hwmon/lm90
F:	Documentation/devicetree/bindings/hwmon/lm90.txt
F:	drivers/hwmon/lm90.c
F:	include/dt-bindings/thermal/lm90.h

LM95234 HARDWARE MONITOR DRIVER
M:	Guenter Roeck <linux@roeck-us.net>
L:	linux-hwmon@vger.kernel.org
S:	Maintained
F:	Documentation/hwmon/lm95234
F:	drivers/hwmon/lm95234.c

LME2510 MEDIA DRIVER
M:	Malcolm Priestley <tvboxspy@gmail.com>
L:	linux-media@vger.kernel.org
W:	https://linuxtv.org
Q:	http://patchwork.linuxtv.org/project/linux-media/list/
S:	Maintained
F:	drivers/media/usb/dvb-usb-v2/lmedm04*

LOADPIN SECURITY MODULE
M:	Kees Cook <keescook@chromium.org>
T:	git git://git.kernel.org/pub/scm/linux/kernel/git/kees/linux.git lsm/loadpin
S:	Supported
F:	security/loadpin/
F:	Documentation/admin-guide/LSM/LoadPin.rst

LOCKING PRIMITIVES
M:	Peter Zijlstra <peterz@infradead.org>
M:	Ingo Molnar <mingo@redhat.com>
L:	linux-kernel@vger.kernel.org
T:	git git://git.kernel.org/pub/scm/linux/kernel/git/tip/tip.git locking/core
S:	Maintained
F:	Documentation/locking/
F:	include/linux/lockdep.h
F:	include/linux/spinlock*.h
F:	arch/*/include/asm/spinlock*.h
F:	include/linux/rwlock*.h
F:	include/linux/mutex*.h
F:	arch/*/include/asm/mutex*.h
F:	include/linux/rwsem*.h
F:	arch/*/include/asm/rwsem.h
F:	include/linux/seqlock.h
F:	lib/locking*.[ch]
F:	kernel/locking/
X:	kernel/locking/locktorture.c

LOGICAL DISK MANAGER SUPPORT (LDM, Windows 2000/XP/Vista Dynamic Disks)
M:	"Richard Russon (FlatCap)" <ldm@flatcap.org>
L:	linux-ntfs-dev@lists.sourceforge.net
W:	http://www.linux-ntfs.org/content/view/19/37/
S:	Maintained
F:	Documentation/ldm.txt
F:	block/partitions/ldm.*

LSILOGIC MPT FUSION DRIVERS (FC/SAS/SPI)
M:	Sathya Prakash <sathya.prakash@broadcom.com>
M:	Chaitra P B <chaitra.basappa@broadcom.com>
M:	Suganath Prabu Subramani <suganath-prabu.subramani@broadcom.com>
L:	MPT-FusionLinux.pdl@broadcom.com
L:	linux-scsi@vger.kernel.org
W:	http://www.avagotech.com/support/
S:	Supported
F:	drivers/message/fusion/
F:	drivers/scsi/mpt2sas/
F:	drivers/scsi/mpt3sas/

LSILOGIC/SYMBIOS/NCR 53C8XX and 53C1010 PCI-SCSI drivers
M:	Matthew Wilcox <matthew@wil.cx>
L:	linux-scsi@vger.kernel.org
S:	Maintained
F:	drivers/scsi/sym53c8xx_2/

LTC4261 HARDWARE MONITOR DRIVER
M:	Guenter Roeck <linux@roeck-us.net>
L:	linux-hwmon@vger.kernel.org
S:	Maintained
F:	Documentation/hwmon/ltc4261
F:	drivers/hwmon/ltc4261.c

LTC4306 I2C MULTIPLEXER DRIVER
M:	Michael Hennerich <michael.hennerich@analog.com>
W:	http://ez.analog.com/community/linux-device-drivers
L:	linux-i2c@vger.kernel.org
S:	Supported
F:	drivers/i2c/muxes/i2c-mux-ltc4306.c
F:	Documentation/devicetree/bindings/i2c/i2c-mux-ltc4306.txt

LTP (Linux Test Project)
M:	Mike Frysinger <vapier@gentoo.org>
M:	Cyril Hrubis <chrubis@suse.cz>
M:	Wanlong Gao <wanlong.gao@gmail.com>
M:	Jan Stancek <jstancek@redhat.com>
M:	Stanislav Kholmanskikh <stanislav.kholmanskikh@oracle.com>
M:	Alexey Kodanev <alexey.kodanev@oracle.com>
L:	ltp@lists.linux.it (subscribers-only)
W:	http://linux-test-project.github.io/
T:	git git://github.com/linux-test-project/ltp.git
S:	Maintained

M32R ARCHITECTURE
W:	http://www.linux-m32r.org/
S:	Orphan
F:	arch/m32r/

M68K ARCHITECTURE
M:	Geert Uytterhoeven <geert@linux-m68k.org>
L:	linux-m68k@lists.linux-m68k.org
W:	http://www.linux-m68k.org/
T:	git git://git.kernel.org/pub/scm/linux/kernel/git/geert/linux-m68k.git
S:	Maintained
F:	arch/m68k/
F:	drivers/zorro/

M68K ON APPLE MACINTOSH
M:	Joshua Thompson <funaho@jurai.org>
W:	http://www.mac.linux-m68k.org/
L:	linux-m68k@lists.linux-m68k.org
S:	Maintained
F:	arch/m68k/mac/

M68K ON HP9000/300
M:	Philip Blundell <philb@gnu.org>
W:	http://www.tazenda.demon.co.uk/phil/linux-hp
S:	Maintained
F:	arch/m68k/hp300/

M88DS3103 MEDIA DRIVER
M:	Antti Palosaari <crope@iki.fi>
L:	linux-media@vger.kernel.org
W:	https://linuxtv.org
W:	http://palosaari.fi/linux/
Q:	http://patchwork.linuxtv.org/project/linux-media/list/
T:	git git://linuxtv.org/anttip/media_tree.git
S:	Maintained
F:	drivers/media/dvb-frontends/m88ds3103*

M88RS2000 MEDIA DRIVER
M:	Malcolm Priestley <tvboxspy@gmail.com>
L:	linux-media@vger.kernel.org
W:	https://linuxtv.org
Q:	http://patchwork.linuxtv.org/project/linux-media/list/
S:	Maintained
F:	drivers/media/dvb-frontends/m88rs2000*

MA901 MASTERKIT USB FM RADIO DRIVER
M:	Alexey Klimov <klimov.linux@gmail.com>
L:	linux-media@vger.kernel.org
T:	git git://linuxtv.org/media_tree.git
S:	Maintained
F:	drivers/media/radio/radio-ma901.c

MAC80211
M:	Johannes Berg <johannes@sipsolutions.net>
L:	linux-wireless@vger.kernel.org
W:	http://wireless.kernel.org/
T:	git git://git.kernel.org/pub/scm/linux/kernel/git/jberg/mac80211.git
T:	git git://git.kernel.org/pub/scm/linux/kernel/git/jberg/mac80211-next.git
S:	Maintained
F:	Documentation/networking/mac80211-injection.txt
F:	include/net/mac80211.h
F:	net/mac80211/
F:	drivers/net/wireless/mac80211_hwsim.[ch]
F:	Documentation/networking/mac80211_hwsim/README

MAILBOX API
M:	Jassi Brar <jassisinghbrar@gmail.com>
L:	linux-kernel@vger.kernel.org
S:	Maintained
F:	drivers/mailbox/
F:	include/linux/mailbox_client.h
F:	include/linux/mailbox_controller.h

MAN-PAGES: MANUAL PAGES FOR LINUX -- Sections 2, 3, 4, 5, and 7
M:	Michael Kerrisk <mtk.manpages@gmail.com>
W:	http://www.kernel.org/doc/man-pages
L:	linux-man@vger.kernel.org
S:	Maintained

MARDUK (CREATOR CI40) DEVICE TREE SUPPORT
M:	Rahul Bedarkar <rahulbedarkar89@gmail.com>
L:	linux-mips@linux-mips.org
S:	Maintained
F:	arch/mips/boot/dts/img/pistachio_marduk.dts

MARVELL 88E6XXX ETHERNET SWITCH FABRIC DRIVER
M:	Andrew Lunn <andrew@lunn.ch>
M:	Vivien Didelot <vivien.didelot@savoirfairelinux.com>
L:	netdev@vger.kernel.org
S:	Maintained
F:	drivers/net/dsa/mv88e6xxx/
F:	Documentation/devicetree/bindings/net/dsa/marvell.txt

MARVELL ARMADA DRM SUPPORT
M:	Russell King <linux@armlinux.org.uk>
S:	Maintained
T:	git git://git.armlinux.org.uk/~rmk/linux-arm.git drm-armada-devel
T:	git git://git.armlinux.org.uk/~rmk/linux-arm.git drm-armada-fixes
F:	drivers/gpu/drm/armada/
F:	include/uapi/drm/armada_drm.h
F:	Documentation/devicetree/bindings/display/armada/

MARVELL CRYPTO DRIVER
M:	Boris Brezillon <boris.brezillon@free-electrons.com>
M:	Arnaud Ebalard <arno@natisbad.org>
F:	drivers/crypto/marvell/
S:	Maintained
L:	linux-crypto@vger.kernel.org

MARVELL GIGABIT ETHERNET DRIVERS (skge/sky2)
M:	Mirko Lindner <mlindner@marvell.com>
M:	Stephen Hemminger <stephen@networkplumber.org>
L:	netdev@vger.kernel.org
S:	Maintained
F:	drivers/net/ethernet/marvell/sk*

MARVELL LIBERTAS WIRELESS DRIVER
L:	libertas-dev@lists.infradead.org
S:	Orphan
F:	drivers/net/wireless/marvell/libertas/

MARVELL MACCHIATOBIN SUPPORT
M:	Russell King <rmk@armlinux.org.uk>
L:	linux-arm-kernel@lists.infradead.org
S:	Maintained
F:	arch/arm64/boot/dts/marvell/armada-8040-mcbin.dts

MARVELL MV643XX ETHERNET DRIVER
M:	Sebastian Hesselbarth <sebastian.hesselbarth@gmail.com>
L:	netdev@vger.kernel.org
S:	Maintained
F:	drivers/net/ethernet/marvell/mv643xx_eth.*
F:	include/linux/mv643xx.h

MARVELL MV88X3310 PHY DRIVER
M:	Russell King <rmk@armlinux.org.uk>
L:	netdev@vger.kernel.org
S:	Maintained
F:	drivers/net/phy/marvell10g.c

MARVELL MVNETA ETHERNET DRIVER
M:	Thomas Petazzoni <thomas.petazzoni@free-electrons.com>
L:	netdev@vger.kernel.org
S:	Maintained
F:	drivers/net/ethernet/marvell/mvneta.*

MARVELL MWIFIEX WIRELESS DRIVER
M:	Amitkumar Karwar <amitkarwar@gmail.com>
M:	Nishant Sarmukadam <nishants@marvell.com>
M:	Ganapathi Bhat <gbhat@marvell.com>
M:	Xinming Hu <huxm@marvell.com>
L:	linux-wireless@vger.kernel.org
S:	Maintained
F:	drivers/net/wireless/marvell/mwifiex/

MARVELL MWL8K WIRELESS DRIVER
M:	Lennert Buytenhek <buytenh@wantstofly.org>
L:	linux-wireless@vger.kernel.org
S:	Odd Fixes
F:	drivers/net/wireless/marvell/mwl8k.c

MARVELL NAND CONTROLLER DRIVER
M:	Miquel Raynal <miquel.raynal@free-electrons.com>
L:	linux-mtd@lists.infradead.org
S:	Maintained
F:	drivers/mtd/nand/marvell_nand.c
F:	Documentation/devicetree/bindings/mtd/marvell-nand.txt

MARVELL SOC MMC/SD/SDIO CONTROLLER DRIVER
M:	Nicolas Pitre <nico@fluxnic.net>
S:	Odd Fixes
F:	drivers/mmc/host/mvsdio.*

MARVELL XENON MMC/SD/SDIO HOST CONTROLLER DRIVER
M:	Hu Ziji <huziji@marvell.com>
L:	linux-mmc@vger.kernel.org
S:	Supported
F:	drivers/mmc/host/sdhci-xenon*
F:	Documentation/devicetree/bindings/mmc/marvell,xenon-sdhci.txt

MATROX FRAMEBUFFER DRIVER
L:	linux-fbdev@vger.kernel.org
S:	Orphan
F:	drivers/video/fbdev/matrox/matroxfb_*
F:	include/uapi/linux/matroxfb.h

MAX16065 HARDWARE MONITOR DRIVER
M:	Guenter Roeck <linux@roeck-us.net>
L:	linux-hwmon@vger.kernel.org
S:	Maintained
F:	Documentation/hwmon/max16065
F:	drivers/hwmon/max16065.c

MAX20751 HARDWARE MONITOR DRIVER
M:	Guenter Roeck <linux@roeck-us.net>
L:	linux-hwmon@vger.kernel.org
S:	Maintained
F:	Documentation/hwmon/max20751
F:	drivers/hwmon/max20751.c

MAX2175 SDR TUNER DRIVER
M:	Ramesh Shanmugasundaram <ramesh.shanmugasundaram@bp.renesas.com>
L:	linux-media@vger.kernel.org
T:	git git://linuxtv.org/media_tree.git
S:	Maintained
F:	Documentation/devicetree/bindings/media/i2c/max2175.txt
F:	Documentation/media/v4l-drivers/max2175.rst
F:	drivers/media/i2c/max2175*
F:	include/uapi/linux/max2175.h

MAX6650 HARDWARE MONITOR AND FAN CONTROLLER DRIVER
L:	linux-hwmon@vger.kernel.org
S:	Orphan
F:	Documentation/hwmon/max6650
F:	drivers/hwmon/max6650.c

MAX6697 HARDWARE MONITOR DRIVER
M:	Guenter Roeck <linux@roeck-us.net>
L:	linux-hwmon@vger.kernel.org
S:	Maintained
F:	Documentation/hwmon/max6697
F:	Documentation/devicetree/bindings/i2c/max6697.txt
F:	drivers/hwmon/max6697.c
F:	include/linux/platform_data/max6697.h

MAX9860 MONO AUDIO VOICE CODEC DRIVER
M:	Peter Rosin <peda@axentia.se>
L:	alsa-devel@alsa-project.org (moderated for non-subscribers)
S:	Maintained
F:	Documentation/devicetree/bindings/sound/max9860.txt
F:	sound/soc/codecs/max9860.*

MAXIM MAX77802 PMIC REGULATOR DEVICE DRIVER
M:	Javier Martinez Canillas <javier@dowhile0.org>
L:	linux-kernel@vger.kernel.org
S:	Supported
F:	drivers/regulator/max77802-regulator.c
F:	Documentation/devicetree/bindings/*/*max77802.txt
F:	include/dt-bindings/*/*max77802.h

MAXIM MUIC CHARGER DRIVERS FOR EXYNOS BASED BOARDS
M:	Krzysztof Kozlowski <krzk@kernel.org>
M:	Bartlomiej Zolnierkiewicz <b.zolnierkie@samsung.com>
L:	linux-pm@vger.kernel.org
S:	Supported
F:	drivers/power/supply/max14577_charger.c
F:	drivers/power/supply/max77693_charger.c

MAXIM PMIC AND MUIC DRIVERS FOR EXYNOS BASED BOARDS
M:	Chanwoo Choi <cw00.choi@samsung.com>
M:	Krzysztof Kozlowski <krzk@kernel.org>
M:	Bartlomiej Zolnierkiewicz <b.zolnierkie@samsung.com>
L:	linux-kernel@vger.kernel.org
S:	Supported
F:	drivers/*/max14577*.c
F:	drivers/*/max77686*.c
F:	drivers/*/max77693*.c
F:	drivers/extcon/extcon-max14577.c
F:	drivers/extcon/extcon-max77693.c
F:	drivers/rtc/rtc-max77686.c
F:	drivers/clk/clk-max77686.c
F:	Documentation/devicetree/bindings/mfd/max14577.txt
F:	Documentation/devicetree/bindings/*/max77686.txt
F:	Documentation/devicetree/bindings/mfd/max77693.txt
F:	Documentation/devicetree/bindings/clock/maxim,max77686.txt
F:	include/linux/mfd/max14577*.h
F:	include/linux/mfd/max77686*.h
F:	include/linux/mfd/max77693*.h

MAXIRADIO FM RADIO RECEIVER DRIVER
M:	Hans Verkuil <hverkuil@xs4all.nl>
L:	linux-media@vger.kernel.org
T:	git git://linuxtv.org/media_tree.git
W:	https://linuxtv.org
S:	Maintained
F:	drivers/media/radio/radio-maxiradio*

MCP4531 MICROCHIP DIGITAL POTENTIOMETER DRIVER
M:	Peter Rosin <peda@axentia.se>
L:	linux-iio@vger.kernel.org
S:	Maintained
F:	Documentation/ABI/testing/sysfs-bus-iio-potentiometer-mcp4531
F:	drivers/iio/potentiometer/mcp4531.c

MEASUREMENT COMPUTING CIO-DAC IIO DRIVER
M:	William Breathitt Gray <vilhelm.gray@gmail.com>
L:	linux-iio@vger.kernel.org
S:	Maintained
F:	drivers/iio/dac/cio-dac.c

MEDIA DRIVERS FOR ASCOT2E
M:	Sergey Kozlov <serjk@netup.ru>
M:	Abylay Ospan <aospan@netup.ru>
L:	linux-media@vger.kernel.org
W:	https://linuxtv.org
W:	http://netup.tv/
T:	git git://linuxtv.org/media_tree.git
S:	Supported
F:	drivers/media/dvb-frontends/ascot2e*

MEDIA DRIVERS FOR CXD2841ER
M:	Sergey Kozlov <serjk@netup.ru>
M:	Abylay Ospan <aospan@netup.ru>
L:	linux-media@vger.kernel.org
W:	https://linuxtv.org
W:	http://netup.tv/
T:	git git://linuxtv.org/media_tree.git
S:	Supported
F:	drivers/media/dvb-frontends/cxd2841er*

MEDIA DRIVERS FOR DIGITAL DEVICES PCIE DEVICES
M:	Daniel Scheller <d.scheller.oss@gmail.com>
L:	linux-media@vger.kernel.org
W:	https://linuxtv.org
T:	git git://linuxtv.org/media_tree.git
S:	Maintained
F:	drivers/media/pci/ddbridge/*

MEDIA DRIVERS FOR FREESCALE IMX
M:	Steve Longerbeam <slongerbeam@gmail.com>
M:	Philipp Zabel <p.zabel@pengutronix.de>
L:	linux-media@vger.kernel.org
T:	git git://linuxtv.org/media_tree.git
S:	Maintained
F:	Documentation/devicetree/bindings/media/imx.txt
F:	Documentation/media/v4l-drivers/imx.rst
F:	drivers/staging/media/imx/
F:	include/linux/imx-media.h
F:	include/media/imx.h

MEDIA DRIVERS FOR HELENE
M:	Abylay Ospan <aospan@netup.ru>
L:	linux-media@vger.kernel.org
W:	https://linuxtv.org
W:	http://netup.tv/
T:	git git://linuxtv.org/media_tree.git
S:	Supported
F:	drivers/media/dvb-frontends/helene*

MEDIA DRIVERS FOR HORUS3A
M:	Sergey Kozlov <serjk@netup.ru>
M:	Abylay Ospan <aospan@netup.ru>
L:	linux-media@vger.kernel.org
W:	https://linuxtv.org
W:	http://netup.tv/
T:	git git://linuxtv.org/media_tree.git
S:	Supported
F:	drivers/media/dvb-frontends/horus3a*

MEDIA DRIVERS FOR LNBH25
M:	Sergey Kozlov <serjk@netup.ru>
M:	Abylay Ospan <aospan@netup.ru>
L:	linux-media@vger.kernel.org
W:	https://linuxtv.org
W:	http://netup.tv/
T:	git git://linuxtv.org/media_tree.git
S:	Supported
F:	drivers/media/dvb-frontends/lnbh25*

MEDIA DRIVERS FOR MXL5XX TUNER DEMODULATORS
M:	Daniel Scheller <d.scheller.oss@gmail.com>
L:	linux-media@vger.kernel.org
W:	https://linuxtv.org
T:	git git://linuxtv.org/media_tree.git
S:	Maintained
F:	drivers/media/dvb-frontends/mxl5xx*

MEDIA DRIVERS FOR NETUP PCI UNIVERSAL DVB devices
M:	Sergey Kozlov <serjk@netup.ru>
M:	Abylay Ospan <aospan@netup.ru>
L:	linux-media@vger.kernel.org
W:	https://linuxtv.org
W:	http://netup.tv/
T:	git git://linuxtv.org/media_tree.git
S:	Supported
F:	drivers/media/pci/netup_unidvb/*

MEDIA DRIVERS FOR RENESAS - DRIF
M:	Ramesh Shanmugasundaram <ramesh.shanmugasundaram@bp.renesas.com>
L:	linux-media@vger.kernel.org
L:	linux-renesas-soc@vger.kernel.org
T:	git git://linuxtv.org/media_tree.git
S:	Supported
F:	Documentation/devicetree/bindings/media/renesas,drif.txt
F:	drivers/media/platform/rcar_drif.c

MEDIA DRIVERS FOR RENESAS - FCP
M:	Laurent Pinchart <laurent.pinchart@ideasonboard.com>
L:	linux-media@vger.kernel.org
L:	linux-renesas-soc@vger.kernel.org
T:	git git://linuxtv.org/media_tree.git
S:	Supported
F:	Documentation/devicetree/bindings/media/renesas,fcp.txt
F:	drivers/media/platform/rcar-fcp.c
F:	include/media/rcar-fcp.h

MEDIA DRIVERS FOR RENESAS - FDP1
M:	Kieran Bingham <kieran@bingham.xyz>
L:	linux-media@vger.kernel.org
L:	linux-renesas-soc@vger.kernel.org
T:	git git://linuxtv.org/media_tree.git
S:	Supported
F:	Documentation/devicetree/bindings/media/renesas,fdp1.txt
F:	drivers/media/platform/rcar_fdp1.c

MEDIA DRIVERS FOR RENESAS - VIN
M:	Niklas Söderlund <niklas.soderlund@ragnatech.se>
L:	linux-media@vger.kernel.org
L:	linux-renesas-soc@vger.kernel.org
T:	git git://linuxtv.org/media_tree.git
S:	Supported
F:	Documentation/devicetree/bindings/media/rcar_vin.txt
F:	drivers/media/platform/rcar-vin/

MEDIA DRIVERS FOR RENESAS - VSP1
M:	Laurent Pinchart <laurent.pinchart@ideasonboard.com>
L:	linux-media@vger.kernel.org
L:	linux-renesas-soc@vger.kernel.org
T:	git git://linuxtv.org/media_tree.git
S:	Supported
F:	Documentation/devicetree/bindings/media/renesas,vsp1.txt
F:	drivers/media/platform/vsp1/

MEDIA DRIVERS FOR ST STV0910 DEMODULATOR ICs
M:	Daniel Scheller <d.scheller.oss@gmail.com>
L:	linux-media@vger.kernel.org
W:	https://linuxtv.org
T:	git git://linuxtv.org/media_tree.git
S:	Maintained
F:	drivers/media/dvb-frontends/stv0910*

MEDIA DRIVERS FOR ST STV6111 TUNER ICs
M:	Daniel Scheller <d.scheller.oss@gmail.com>
L:	linux-media@vger.kernel.org
W:	https://linuxtv.org
T:	git git://linuxtv.org/media_tree.git
S:	Maintained
F:	drivers/media/dvb-frontends/stv6111*

MEDIA DRIVERS FOR NVIDIA TEGRA - VDE
M:	Dmitry Osipenko <digetx@gmail.com>
L:	linux-media@vger.kernel.org
L:	linux-tegra@vger.kernel.org
T:	git git://linuxtv.org/media_tree.git
S:	Maintained
F:	Documentation/devicetree/bindings/media/nvidia,tegra-vde.txt
F:	drivers/staging/media/tegra-vde/

MEDIA INPUT INFRASTRUCTURE (V4L/DVB)
M:	Mauro Carvalho Chehab <mchehab@s-opensource.com>
M:	Mauro Carvalho Chehab <mchehab@kernel.org>
P:	LinuxTV.org Project
L:	linux-media@vger.kernel.org
W:	https://linuxtv.org
Q:	http://patchwork.kernel.org/project/linux-media/list/
T:	git git://linuxtv.org/media_tree.git
S:	Maintained
F:	Documentation/devicetree/bindings/media/
F:	Documentation/media/
F:	drivers/media/
F:	drivers/staging/media/
F:	include/linux/platform_data/media/
F:	include/media/
F:	include/uapi/linux/dvb/
F:	include/uapi/linux/videodev2.h
F:	include/uapi/linux/media.h
F:	include/uapi/linux/v4l2-*
F:	include/uapi/linux/meye.h
F:	include/uapi/linux/ivtv*
F:	include/uapi/linux/uvcvideo.h

MEDIATEK CIR DRIVER
M:	Sean Wang <sean.wang@mediatek.com>
S:	Maintained
F:	drivers/media/rc/mtk-cir.c

MEDIATEK PMIC LED DRIVER
M:	Sean Wang <sean.wang@mediatek.com>
S:	Maintained
F:	drivers/leds/leds-mt6323.c
F:	Documentation/devicetree/bindings/leds/leds-mt6323.txt

MEDIATEK ETHERNET DRIVER
M:	Felix Fietkau <nbd@openwrt.org>
M:	John Crispin <john@phrozen.org>
M:	Sean Wang <sean.wang@mediatek.com>
M:	Nelson Chang <nelson.chang@mediatek.com>
L:	netdev@vger.kernel.org
S:	Maintained
F:	drivers/net/ethernet/mediatek/

MEDIATEK SWITCH DRIVER
M:	Sean Wang <sean.wang@mediatek.com>
L:	netdev@vger.kernel.org
S:	Maintained
F:	drivers/net/dsa/mt7530.*
F:	net/dsa/tag_mtk.c

MEDIATEK JPEG DRIVER
M:	Rick Chang <rick.chang@mediatek.com>
M:	Bin Liu <bin.liu@mediatek.com>
S:	Supported
F:	drivers/media/platform/mtk-jpeg/
F:	Documentation/devicetree/bindings/media/mediatek-jpeg-decoder.txt

MEDIATEK MDP DRIVER
M:	Minghsiu Tsai <minghsiu.tsai@mediatek.com>
M:	Houlong Wei <houlong.wei@mediatek.com>
M:	Andrew-CT Chen <andrew-ct.chen@mediatek.com>
S:	Supported
F:	drivers/media/platform/mtk-mdp/
F:	drivers/media/platform/mtk-vpu/
F:	Documentation/devicetree/bindings/media/mediatek-mdp.txt

MEDIATEK MEDIA DRIVER
M:	Tiffany Lin <tiffany.lin@mediatek.com>
M:	Andrew-CT Chen <andrew-ct.chen@mediatek.com>
S:	Supported
F:	drivers/media/platform/mtk-vcodec/
F:	drivers/media/platform/mtk-vpu/
F:	Documentation/devicetree/bindings/media/mediatek-vcodec.txt
F:	Documentation/devicetree/bindings/media/mediatek-vpu.txt

MEDIATEK MT7601U WIRELESS LAN DRIVER
M:	Jakub Kicinski <kubakici@wp.pl>
L:	linux-wireless@vger.kernel.org
S:	Maintained
F:	drivers/net/wireless/mediatek/mt7601u/

MEDIATEK RANDOM NUMBER GENERATOR SUPPORT
M:	Sean Wang <sean.wang@mediatek.com>
S:	Maintained
F:	drivers/char/hw_random/mtk-rng.c

MEDIATEK USB3 DRD IP DRIVER
M:	Chunfeng Yun <chunfeng.yun@mediatek.com>
L:	linux-usb@vger.kernel.org (moderated for non-subscribers)
L:	linux-arm-kernel@lists.infradead.org (moderated for non-subscribers)
L:	linux-mediatek@lists.infradead.org (moderated for non-subscribers)
S:	Maintained
F:	drivers/usb/mtu3/

MEGACHIPS STDPXXXX-GE-B850V3-FW LVDS/DP++ BRIDGES
M:	Peter Senna Tschudin <peter.senna@collabora.com>
M:	Martin Donnelly <martin.donnelly@ge.com>
M:	Martyn Welch <martyn.welch@collabora.co.uk>
S:	Maintained
F:	drivers/gpu/drm/bridge/megachips-stdpxxxx-ge-b850v3-fw.c
F:	Documentation/devicetree/bindings/video/bridge/megachips-stdpxxxx-ge-b850v3-fw.txt

MEGARAID SCSI/SAS DRIVERS
M:	Kashyap Desai <kashyap.desai@broadcom.com>
M:	Sumit Saxena <sumit.saxena@broadcom.com>
M:	Shivasharan S <shivasharan.srikanteshwara@broadcom.com>
L:	megaraidlinux.pdl@broadcom.com
L:	linux-scsi@vger.kernel.org
W:	http://www.avagotech.com/support/
S:	Maintained
F:	Documentation/scsi/megaraid.txt
F:	drivers/scsi/megaraid.*
F:	drivers/scsi/megaraid/

MELEXIS MLX90614 DRIVER
M:	Crt Mori <cmo@melexis.com>
L:	linux-iio@vger.kernel.org
W:	http://www.melexis.com
S:	Supported
F:	drivers/iio/temperature/mlx90614.c

MELFAS MIP4 TOUCHSCREEN DRIVER
M:	Sangwon Jee <jeesw@melfas.com>
W:	http://www.melfas.com
S:	Supported
F:	drivers/input/touchscreen/melfas_mip4.c
F:	Documentation/devicetree/bindings/input/touchscreen/melfas_mip4.txt

MELLANOX ETHERNET DRIVER (mlx4_en)
M:	Tariq Toukan <tariqt@mellanox.com>
L:	netdev@vger.kernel.org
S:	Supported
W:	http://www.mellanox.com
Q:	http://patchwork.ozlabs.org/project/netdev/list/
F:	drivers/net/ethernet/mellanox/mlx4/en_*

MELLANOX ETHERNET DRIVER (mlx5e)
M:	Saeed Mahameed <saeedm@mellanox.com>
L:	netdev@vger.kernel.org
S:	Supported
W:	http://www.mellanox.com
Q:	http://patchwork.ozlabs.org/project/netdev/list/
F:	drivers/net/ethernet/mellanox/mlx5/core/en_*

MELLANOX ETHERNET INNOVA DRIVER
M:	Ilan Tayari <ilant@mellanox.com>
R:	Boris Pismenny <borisp@mellanox.com>
L:	netdev@vger.kernel.org
S:	Supported
W:	http://www.mellanox.com
Q:	http://patchwork.ozlabs.org/project/netdev/list/
F:	drivers/net/ethernet/mellanox/mlx5/core/fpga/*
F:	include/linux/mlx5/mlx5_ifc_fpga.h

MELLANOX ETHERNET INNOVA IPSEC DRIVER
M:	Ilan Tayari <ilant@mellanox.com>
R:	Boris Pismenny <borisp@mellanox.com>
L:	netdev@vger.kernel.org
S:	Supported
W:	http://www.mellanox.com
Q:	http://patchwork.ozlabs.org/project/netdev/list/
F:	drivers/net/ethernet/mellanox/mlx5/core/en_ipsec/*
F:	drivers/net/ethernet/mellanox/mlx5/core/ipsec*

MELLANOX ETHERNET SWITCH DRIVERS
M:	Jiri Pirko <jiri@mellanox.com>
M:	Ido Schimmel <idosch@mellanox.com>
L:	netdev@vger.kernel.org
S:	Supported
W:	http://www.mellanox.com
Q:	http://patchwork.ozlabs.org/project/netdev/list/
F:	drivers/net/ethernet/mellanox/mlxsw/

MELLANOX FIRMWARE FLASH LIBRARY (mlxfw)
M:	mlxsw@mellanox.com
L:	netdev@vger.kernel.org
S:	Supported
W:	http://www.mellanox.com
Q:	http://patchwork.ozlabs.org/project/netdev/list/
F:	drivers/net/ethernet/mellanox/mlxfw/

MELLANOX HARDWARE PLATFORM SUPPORT
M:	Andy Shevchenko <andy@infradead.org>
M:	Darren Hart <dvhart@infradead.org>
M:	Vadim Pasternak <vadimp@mellanox.com>
L:	platform-driver-x86@vger.kernel.org
S:	Supported
F:	drivers/platform/mellanox/

MELLANOX MLX4 core VPI driver
M:	Tariq Toukan <tariqt@mellanox.com>
L:	netdev@vger.kernel.org
L:	linux-rdma@vger.kernel.org
W:	http://www.mellanox.com
Q:	http://patchwork.ozlabs.org/project/netdev/list/
S:	Supported
F:	drivers/net/ethernet/mellanox/mlx4/
F:	include/linux/mlx4/

MELLANOX MLX4 IB driver
M:	Yishai Hadas <yishaih@mellanox.com>
L:	linux-rdma@vger.kernel.org
W:	http://www.mellanox.com
Q:	http://patchwork.kernel.org/project/linux-rdma/list/
S:	Supported
F:	drivers/infiniband/hw/mlx4/
F:	include/linux/mlx4/
F:	include/uapi/rdma/mlx4-abi.h

MELLANOX MLX5 core VPI driver
M:	Saeed Mahameed <saeedm@mellanox.com>
M:	Matan Barak <matanb@mellanox.com>
M:	Leon Romanovsky <leonro@mellanox.com>
L:	netdev@vger.kernel.org
L:	linux-rdma@vger.kernel.org
W:	http://www.mellanox.com
Q:	http://patchwork.ozlabs.org/project/netdev/list/
S:	Supported
F:	drivers/net/ethernet/mellanox/mlx5/core/
F:	include/linux/mlx5/

MELLANOX MLX5 IB driver
M:	Matan Barak <matanb@mellanox.com>
M:	Leon Romanovsky <leonro@mellanox.com>
L:	linux-rdma@vger.kernel.org
W:	http://www.mellanox.com
Q:	http://patchwork.kernel.org/project/linux-rdma/list/
S:	Supported
F:	drivers/infiniband/hw/mlx5/
F:	include/linux/mlx5/
F:	include/uapi/rdma/mlx5-abi.h

MELLANOX MLXCPLD I2C AND MUX DRIVER
M:	Vadim Pasternak <vadimp@mellanox.com>
M:	Michael Shych <michaelsh@mellanox.com>
L:	linux-i2c@vger.kernel.org
S:	Supported
F:	drivers/i2c/busses/i2c-mlxcpld.c
F:	drivers/i2c/muxes/i2c-mux-mlxcpld.c
F:	Documentation/i2c/busses/i2c-mlxcpld

MELLANOX MLXCPLD LED DRIVER
M:	Vadim Pasternak <vadimp@mellanox.com>
L:	linux-leds@vger.kernel.org
S:	Supported
F:	drivers/leds/leds-mlxcpld.c
F:	Documentation/leds/leds-mlxcpld.txt

MELLANOX PLATFORM DRIVER
M:	Vadim Pasternak <vadimp@mellanox.com>
L:	platform-driver-x86@vger.kernel.org
S:	Supported
F:	drivers/platform/x86/mlx-platform.c

MEMBARRIER SUPPORT
M:	Mathieu Desnoyers <mathieu.desnoyers@efficios.com>
M:	"Paul E. McKenney" <paulmck@linux.vnet.ibm.com>
L:	linux-kernel@vger.kernel.org
S:	Supported
F:	kernel/sched/membarrier.c
F:	include/uapi/linux/membarrier.h
F:	arch/powerpc/include/asm/membarrier.h

MEMORY MANAGEMENT
L:	linux-mm@kvack.org
W:	http://www.linux-mm.org
S:	Maintained
F:	include/linux/mm.h
F:	include/linux/gfp.h
F:	include/linux/mmzone.h
F:	include/linux/memory_hotplug.h
F:	include/linux/vmalloc.h
F:	mm/

MEMORY TECHNOLOGY DEVICES (MTD)
M:	David Woodhouse <dwmw2@infradead.org>
M:	Brian Norris <computersforpeace@gmail.com>
M:	Boris Brezillon <boris.brezillon@free-electrons.com>
M:	Marek Vasut <marek.vasut@gmail.com>
M:	Richard Weinberger <richard@nod.at>
M:	Cyrille Pitchen <cyrille.pitchen@wedev4u.fr>
L:	linux-mtd@lists.infradead.org
W:	http://www.linux-mtd.infradead.org/
Q:	http://patchwork.ozlabs.org/project/linux-mtd/list/
T:	git git://git.infradead.org/linux-mtd.git master
T:	git git://git.infradead.org/linux-mtd.git mtd/next
S:	Maintained
F:	Documentation/devicetree/bindings/mtd/
F:	drivers/mtd/
F:	include/linux/mtd/
F:	include/uapi/mtd/

MEN A21 WATCHDOG DRIVER
M:	Johannes Thumshirn <morbidrsa@gmail.com>
L:	linux-watchdog@vger.kernel.org
S:	Maintained
F:	drivers/watchdog/mena21_wdt.c

MEN CHAMELEON BUS (mcb)
M:	Johannes Thumshirn <morbidrsa@gmail.com>
S:	Maintained
F:	drivers/mcb/
F:	include/linux/mcb.h
F:	Documentation/men-chameleon-bus.txt

MEN F21BMC (Board Management Controller)
M:	Andreas Werner <andreas.werner@men.de>
S:	Supported
F:	drivers/mfd/menf21bmc.c
F:	drivers/watchdog/menf21bmc_wdt.c
F:	drivers/leds/leds-menf21bmc.c
F:	drivers/hwmon/menf21bmc_hwmon.c
F:	Documentation/hwmon/menf21bmc

MESON AO CEC DRIVER FOR AMLOGIC SOCS
M:	Neil Armstrong <narmstrong@baylibre.com>
L:	linux-media@lists.freedesktop.org
L:	linux-amlogic@lists.infradead.org
W:	http://linux-meson.com/
S:	Supported
F:	drivers/media/platform/meson/ao-cec.c
F:	Documentation/devicetree/bindings/media/meson-ao-cec.txt
T:	git git://linuxtv.org/media_tree.git

METAG ARCHITECTURE
M:	James Hogan <jhogan@kernel.org>
L:	linux-metag@vger.kernel.org
T:	git git://git.kernel.org/pub/scm/linux/kernel/git/jhogan/metag.git
S:	Odd Fixes
F:	arch/metag/
F:	Documentation/metag/
F:	Documentation/devicetree/bindings/metag/
F:	Documentation/devicetree/bindings/interrupt-controller/img,*
F:	drivers/clocksource/metag_generic.c
F:	drivers/irqchip/irq-metag.c
F:	drivers/irqchip/irq-metag-ext.c
F:	drivers/tty/metag_da.c

MICROBLAZE ARCHITECTURE
M:	Michal Simek <monstr@monstr.eu>
W:	http://www.monstr.eu/fdt/
T:	git git://git.monstr.eu/linux-2.6-microblaze.git
S:	Supported
F:	arch/microblaze/

MICROCHIP / ATMEL AT91 SERIAL DRIVER
M:	Richard Genoud <richard.genoud@gmail.com>
S:	Maintained
F:	drivers/tty/serial/atmel_serial.c
F:	drivers/tty/serial/atmel_serial.h

MICROCHIP / ATMEL DMA DRIVER
M:	Ludovic Desroches <ludovic.desroches@microchip.com>
L:	linux-arm-kernel@lists.infradead.org (moderated for non-subscribers)
L:	dmaengine@vger.kernel.org
S:	Supported
F:	drivers/dma/at_hdmac.c
F:	drivers/dma/at_hdmac_regs.h
F:	include/linux/platform_data/dma-atmel.h

MICROCHIP / ATMEL ECC DRIVER
M:	Tudor Ambarus <tudor.ambarus@microchip.com>
L:	linux-crypto@vger.kernel.org
S:	Maintained
F:	drivers/crypto/atmel-ecc.*

MICROCHIP / ATMEL ISC DRIVER
M:	Songjun Wu <songjun.wu@microchip.com>
L:	linux-media@vger.kernel.org
S:	Supported
F:	drivers/media/platform/atmel/atmel-isc.c
F:	drivers/media/platform/atmel/atmel-isc-regs.h
F:	devicetree/bindings/media/atmel-isc.txt

MICROCHIP / ATMEL NAND DRIVER
M:	Wenyou Yang <wenyou.yang@microchip.com>
M:	Josh Wu <rainyfeeling@outlook.com>
L:	linux-mtd@lists.infradead.org
S:	Supported
F:	drivers/mtd/nand/atmel/*
F:	Documentation/devicetree/bindings/mtd/atmel-nand.txt

MICROCHIP KSZ SERIES ETHERNET SWITCH DRIVER
M:	Woojung Huh <Woojung.Huh@microchip.com>
M:	Microchip Linux Driver Support <UNGLinuxDriver@microchip.com>
L:	netdev@vger.kernel.org
S:	Maintained
F:	net/dsa/tag_ksz.c
F:	drivers/net/dsa/microchip/*
F:	include/linux/platform_data/microchip-ksz.h
F:	Documentation/devicetree/bindings/net/dsa/ksz.txt

MICROCHIP USB251XB DRIVER
M:	Richard Leitner <richard.leitner@skidata.com>
L:	linux-usb@vger.kernel.org
S:	Maintained
F:	drivers/usb/misc/usb251xb.c
F:	Documentation/devicetree/bindings/usb/usb251xb.txt

MICROSEMI SMART ARRAY SMARTPQI DRIVER (smartpqi)
M:	Don Brace <don.brace@microsemi.com>
L:	esc.storagedev@microsemi.com
L:	linux-scsi@vger.kernel.org
S:	Supported
F:	drivers/scsi/smartpqi/smartpqi*.[ch]
F:	drivers/scsi/smartpqi/Kconfig
F:	drivers/scsi/smartpqi/Makefile
F:	include/linux/cciss*.h
F:	include/uapi/linux/cciss*.h
F:	Documentation/scsi/smartpqi.txt

MICROSOFT SURFACE PRO 3 BUTTON DRIVER
M:	Chen Yu <yu.c.chen@intel.com>
L:	platform-driver-x86@vger.kernel.org
S:	Supported
F:	drivers/platform/x86/surfacepro3_button.c

MICROTEK X6 SCANNER
M:	Oliver Neukum <oliver@neukum.org>
S:	Maintained
F:	drivers/usb/image/microtek.*

MIPS
M:	Ralf Baechle <ralf@linux-mips.org>
M:	James Hogan <jhogan@kernel.org>
L:	linux-mips@linux-mips.org
W:	http://www.linux-mips.org/
T:	git git://git.linux-mips.org/pub/scm/ralf/linux.git
Q:	http://patchwork.linux-mips.org/project/linux-mips/list/
S:	Supported
F:	Documentation/devicetree/bindings/mips/
F:	Documentation/mips/
F:	arch/mips/
F:	drivers/platform/mips/

MIPS BOSTON DEVELOPMENT BOARD
M:	Paul Burton <paul.burton@mips.com>
L:	linux-mips@linux-mips.org
S:	Maintained
F:	Documentation/devicetree/bindings/clock/img,boston-clock.txt
F:	arch/mips/boot/dts/img/boston.dts
F:	arch/mips/configs/generic/board-boston.config
F:	drivers/clk/imgtec/clk-boston.c
F:	include/dt-bindings/clock/boston-clock.h

MIPS GENERIC PLATFORM
M:	Paul Burton <paul.burton@mips.com>
L:	linux-mips@linux-mips.org
S:	Supported
F:	arch/mips/generic/
F:	arch/mips/tools/generic-board-config.sh

MIPS/LOONGSON1 ARCHITECTURE
M:	Keguang Zhang <keguang.zhang@gmail.com>
L:	linux-mips@linux-mips.org
S:	Maintained
F:	arch/mips/loongson32/
F:	arch/mips/include/asm/mach-loongson32/
F:	drivers/*/*loongson1*
F:	drivers/*/*/*loongson1*

MIPS/LOONGSON2 ARCHITECTURE
M:	Jiaxun Yang <jiaxun.yang@flygoat.com>
L:	linux-mips@linux-mips.org
S:	Maintained
F:	arch/mips/loongson64/*{2e/2f}*
F:	arch/mips/include/asm/mach-loongson64/
F:	drivers/*/*loongson2*
F:	drivers/*/*/*loongson2*

MIPS/LOONGSON3 ARCHITECTURE
M:	Huacai Chen <chenhc@lemote.com>
L:	linux-mips@linux-mips.org
S:	Maintained
F:	arch/mips/loongson64/
F:	arch/mips/include/asm/mach-loongson64/
F:	drivers/platform/mips/cpu_hwmon.c
F:	drivers/*/*loongson3*
F:	drivers/*/*/*loongson3*

MIPS RINT INSTRUCTION EMULATION
M:	Aleksandar Markovic <aleksandar.markovic@mips.com>
L:	linux-mips@linux-mips.org
S:	Supported
F:	arch/mips/math-emu/sp_rint.c
F:	arch/mips/math-emu/dp_rint.c

MIROSOUND PCM20 FM RADIO RECEIVER DRIVER
M:	Hans Verkuil <hverkuil@xs4all.nl>
L:	linux-media@vger.kernel.org
T:	git git://linuxtv.org/media_tree.git
W:	https://linuxtv.org
S:	Odd Fixes
F:	drivers/media/radio/radio-miropcm20*

MMP SUPPORT
M:	Eric Miao <eric.y.miao@gmail.com>
M:	Haojian Zhuang <haojian.zhuang@gmail.com>
L:	linux-arm-kernel@lists.infradead.org (moderated for non-subscribers)
T:	git git://github.com/hzhuang1/linux.git
T:	git git://git.linaro.org/people/ycmiao/pxa-linux.git
S:	Maintained
F:	arch/arm/boot/dts/mmp*
F:	arch/arm/mach-mmp/

MN88472 MEDIA DRIVER
M:	Antti Palosaari <crope@iki.fi>
L:	linux-media@vger.kernel.org
W:	https://linuxtv.org
W:	http://palosaari.fi/linux/
Q:	http://patchwork.linuxtv.org/project/linux-media/list/
S:	Maintained
F:	drivers/media/dvb-frontends/mn88472*

MN88473 MEDIA DRIVER
M:	Antti Palosaari <crope@iki.fi>
L:	linux-media@vger.kernel.org
W:	https://linuxtv.org
W:	http://palosaari.fi/linux/
Q:	http://patchwork.linuxtv.org/project/linux-media/list/
S:	Maintained
F:	drivers/media/dvb-frontends/mn88473*

MODULE SUPPORT
M:	Jessica Yu <jeyu@kernel.org>
T:	git git://git.kernel.org/pub/scm/linux/kernel/git/jeyu/linux.git modules-next
S:	Maintained
F:	include/linux/module.h
F:	kernel/module.c

MOTION EYE VAIO PICTUREBOOK CAMERA DRIVER
W:	http://popies.net/meye/
S:	Orphan
F:	Documentation/media/v4l-drivers/meye*
F:	drivers/media/pci/meye/
F:	include/uapi/linux/meye.h

MOXA SMARTIO/INDUSTIO/INTELLIO SERIAL CARD
M:	Jiri Slaby <jirislaby@gmail.com>
S:	Maintained
F:	Documentation/serial/moxa-smartio
F:	drivers/tty/mxser.*

MR800 AVERMEDIA USB FM RADIO DRIVER
M:	Alexey Klimov <klimov.linux@gmail.com>
L:	linux-media@vger.kernel.org
T:	git git://linuxtv.org/media_tree.git
S:	Maintained
F:	drivers/media/radio/radio-mr800.c

MRF24J40 IEEE 802.15.4 RADIO DRIVER
M:	Alan Ott <alan@signal11.us>
L:	linux-wpan@vger.kernel.org
S:	Maintained
F:	drivers/net/ieee802154/mrf24j40.c
F:	Documentation/devicetree/bindings/net/ieee802154/mrf24j40.txt

MSI LAPTOP SUPPORT
M:	"Lee, Chun-Yi" <jlee@suse.com>
L:	platform-driver-x86@vger.kernel.org
S:	Maintained
F:	drivers/platform/x86/msi-laptop.c

MSI WMI SUPPORT
L:	platform-driver-x86@vger.kernel.org
S:	Orphan
F:	drivers/platform/x86/msi-wmi.c

MSI001 MEDIA DRIVER
M:	Antti Palosaari <crope@iki.fi>
L:	linux-media@vger.kernel.org
W:	https://linuxtv.org
W:	http://palosaari.fi/linux/
Q:	http://patchwork.linuxtv.org/project/linux-media/list/
T:	git git://linuxtv.org/anttip/media_tree.git
S:	Maintained
F:	drivers/media/tuners/msi001*

MSI2500 MEDIA DRIVER
M:	Antti Palosaari <crope@iki.fi>
L:	linux-media@vger.kernel.org
W:	https://linuxtv.org
W:	http://palosaari.fi/linux/
Q:	http://patchwork.linuxtv.org/project/linux-media/list/
T:	git git://linuxtv.org/anttip/media_tree.git
S:	Maintained
F:	drivers/media/usb/msi2500/

MSYSTEMS DISKONCHIP G3 MTD DRIVER
M:	Robert Jarzmik <robert.jarzmik@free.fr>
L:	linux-mtd@lists.infradead.org
S:	Maintained
F:	drivers/mtd/devices/docg3*

MT9M032 APTINA SENSOR DRIVER
M:	Laurent Pinchart <laurent.pinchart@ideasonboard.com>
L:	linux-media@vger.kernel.org
T:	git git://linuxtv.org/media_tree.git
S:	Maintained
F:	drivers/media/i2c/mt9m032.c
F:	include/media/i2c/mt9m032.h

MT9P031 APTINA CAMERA SENSOR
M:	Laurent Pinchart <laurent.pinchart@ideasonboard.com>
L:	linux-media@vger.kernel.org
T:	git git://linuxtv.org/media_tree.git
S:	Maintained
F:	drivers/media/i2c/mt9p031.c
F:	include/media/i2c/mt9p031.h

MT9T001 APTINA CAMERA SENSOR
M:	Laurent Pinchart <laurent.pinchart@ideasonboard.com>
L:	linux-media@vger.kernel.org
T:	git git://linuxtv.org/media_tree.git
S:	Maintained
F:	drivers/media/i2c/mt9t001.c
F:	include/media/i2c/mt9t001.h

MT9V032 APTINA CAMERA SENSOR
M:	Laurent Pinchart <laurent.pinchart@ideasonboard.com>
L:	linux-media@vger.kernel.org
T:	git git://linuxtv.org/media_tree.git
S:	Maintained
F:	Documentation/devicetree/bindings/media/i2c/mt9v032.txt
F:	drivers/media/i2c/mt9v032.c
F:	include/media/i2c/mt9v032.h

MULTIFUNCTION DEVICES (MFD)
M:	Lee Jones <lee.jones@linaro.org>
T:	git git://git.kernel.org/pub/scm/linux/kernel/git/lee/mfd.git
S:	Supported
F:	Documentation/devicetree/bindings/mfd/
F:	drivers/mfd/
F:	include/linux/mfd/
F:	include/dt-bindings/mfd/

MULTIMEDIA CARD (MMC) ETC. OVER SPI
S:	Orphan
F:	drivers/mmc/host/mmc_spi.c
F:	include/linux/spi/mmc_spi.h

MULTIMEDIA CARD (MMC), SECURE DIGITAL (SD) AND SDIO SUBSYSTEM
M:	Ulf Hansson <ulf.hansson@linaro.org>
L:	linux-mmc@vger.kernel.org
T:	git git://git.kernel.org/pub/scm/linux/kernel/git/ulfh/mmc.git
S:	Maintained
F:	Documentation/devicetree/bindings/mmc/
F:	drivers/mmc/
F:	include/linux/mmc/
F:	include/uapi/linux/mmc/

MULTIPLEXER SUBSYSTEM
M:	Peter Rosin <peda@axentia.se>
S:	Maintained
F:	Documentation/ABI/testing/mux/sysfs-class-mux*
F:	Documentation/devicetree/bindings/mux/
F:	include/linux/dt-bindings/mux/
F:	include/linux/mux/
F:	drivers/mux/

MULTITECH MULTIPORT CARD (ISICOM)
S:	Orphan
F:	drivers/tty/isicom.c
F:	include/linux/isicom.h

MUSB MULTIPOINT HIGH SPEED DUAL-ROLE CONTROLLER
M:	Bin Liu <b-liu@ti.com>
L:	linux-usb@vger.kernel.org
S:	Maintained
F:	drivers/usb/musb/

MXL5007T MEDIA DRIVER
M:	Michael Krufky <mkrufky@linuxtv.org>
L:	linux-media@vger.kernel.org
W:	https://linuxtv.org
W:	http://github.com/mkrufky
Q:	http://patchwork.linuxtv.org/project/linux-media/list/
T:	git git://linuxtv.org/mkrufky/tuners.git
S:	Maintained
F:	drivers/media/tuners/mxl5007t.*

MXSFB DRM DRIVER
M:	Marek Vasut <marex@denx.de>
S:	Supported
F:	drivers/gpu/drm/mxsfb/
F:	Documentation/devicetree/bindings/display/mxsfb-drm.txt

MYRICOM MYRI-10G 10GbE DRIVER (MYRI10GE)
M:	Chris Lee <christopher.lee@cspi.com>
L:	netdev@vger.kernel.org
W:	https://www.cspi.com/ethernet-products/support/downloads/
S:	Supported
F:	drivers/net/ethernet/myricom/myri10ge/

NAND FLASH SUBSYSTEM
M:	Boris Brezillon <boris.brezillon@free-electrons.com>
R:	Richard Weinberger <richard@nod.at>
L:	linux-mtd@lists.infradead.org
W:	http://www.linux-mtd.infradead.org/
Q:	http://patchwork.ozlabs.org/project/linux-mtd/list/
T:	git git://git.infradead.org/linux-mtd.git nand/fixes
T:	git git://git.infradead.org/linux-mtd.git nand/next
S:	Maintained
F:	drivers/mtd/nand/
F:	include/linux/mtd/*nand*.h

NATIVE INSTRUMENTS USB SOUND INTERFACE DRIVER
M:	Daniel Mack <zonque@gmail.com>
S:	Maintained
L:	alsa-devel@alsa-project.org (moderated for non-subscribers)
W:	http://www.native-instruments.com
F:	sound/usb/caiaq/

NATSEMI ETHERNET DRIVER (DP8381x)
S:	Orphan
F:	drivers/net/ethernet/natsemi/natsemi.c

NCP FILESYSTEM
M:	Petr Vandrovec <petr@vandrovec.name>
S:	Obsolete
F:	drivers/staging/ncpfs/

NCR 5380 SCSI DRIVERS
M:	Finn Thain <fthain@telegraphics.com.au>
M:	Michael Schmitz <schmitzmic@gmail.com>
L:	linux-scsi@vger.kernel.org
S:	Maintained
F:	Documentation/scsi/g_NCR5380.txt
F:	drivers/scsi/NCR5380.*
F:	drivers/scsi/arm/cumana_1.c
F:	drivers/scsi/arm/oak.c
F:	drivers/scsi/atari_scsi.*
F:	drivers/scsi/dmx3191d.c
F:	drivers/scsi/g_NCR5380.*
F:	drivers/scsi/mac_scsi.*
F:	drivers/scsi/sun3_scsi.*
F:	drivers/scsi/sun3_scsi_vme.c

NCR DUAL 700 SCSI DRIVER (MICROCHANNEL)
M:	"James E.J. Bottomley" <James.Bottomley@HansenPartnership.com>
L:	linux-scsi@vger.kernel.org
S:	Maintained
F:	drivers/scsi/NCR_D700.*

NCT6775 HARDWARE MONITOR DRIVER
M:	Guenter Roeck <linux@roeck-us.net>
L:	linux-hwmon@vger.kernel.org
S:	Maintained
F:	Documentation/hwmon/nct6775
F:	drivers/hwmon/nct6775.c

NETEFFECT IWARP RNIC DRIVER (IW_NES)
M:	Faisal Latif <faisal.latif@intel.com>
L:	linux-rdma@vger.kernel.org
W:	http://www.intel.com/Products/Server/Adapters/Server-Cluster/Server-Cluster-overview.htm
S:	Supported
F:	drivers/infiniband/hw/nes/
F:	include/uapi/rdma/nes-abi.h

NETEM NETWORK EMULATOR
M:	Stephen Hemminger <stephen@networkplumber.org>
L:	netem@lists.linux-foundation.org (moderated for non-subscribers)
S:	Maintained
F:	net/sched/sch_netem.c

NETERION 10GbE DRIVERS (s2io/vxge)
M:	Jon Mason <jdmason@kudzu.us>
L:	netdev@vger.kernel.org
S:	Supported
F:	Documentation/networking/s2io.txt
F:	Documentation/networking/vxge.txt
F:	drivers/net/ethernet/neterion/

NETFILTER
M:	Pablo Neira Ayuso <pablo@netfilter.org>
M:	Jozsef Kadlecsik <kadlec@blackhole.kfki.hu>
M:	Florian Westphal <fw@strlen.de>
L:	netfilter-devel@vger.kernel.org
L:	coreteam@netfilter.org
W:	http://www.netfilter.org/
W:	http://www.iptables.org/
W:	http://www.nftables.org/
Q:	http://patchwork.ozlabs.org/project/netfilter-devel/list/
T:	git git://git.kernel.org/pub/scm/linux/kernel/git/pablo/nf.git
T:	git git://git.kernel.org/pub/scm/linux/kernel/git/pablo/nf-next.git
S:	Maintained
F:	include/linux/netfilter*
F:	include/linux/netfilter/
F:	include/net/netfilter/
F:	include/uapi/linux/netfilter*
F:	include/uapi/linux/netfilter/
F:	net/*/netfilter.c
F:	net/*/netfilter/
F:	net/netfilter/
F:	net/bridge/br_netfilter*.c

NETROM NETWORK LAYER
M:	Ralf Baechle <ralf@linux-mips.org>
L:	linux-hams@vger.kernel.org
W:	http://www.linux-ax25.org/
S:	Maintained
F:	include/net/netrom.h
F:	include/uapi/linux/netrom.h
F:	net/netrom/

NETRONOME ETHERNET DRIVERS
M:	Jakub Kicinski <jakub.kicinski@netronome.com>
L:	oss-drivers@netronome.com
S:	Maintained
F:	drivers/net/ethernet/netronome/

NETWORK BLOCK DEVICE (NBD)
M:	Josef Bacik <jbacik@fb.com>
S:	Maintained
L:	linux-block@vger.kernel.org
L:	nbd@other.debian.org
F:	Documentation/blockdev/nbd.txt
F:	drivers/block/nbd.c
F:	include/uapi/linux/nbd.h

NETWORK DROP MONITOR
M:	Neil Horman <nhorman@tuxdriver.com>
L:	netdev@vger.kernel.org
S:	Maintained
W:	https://fedorahosted.org/dropwatch/
F:	net/core/drop_monitor.c

NETWORKING DRIVERS
L:	netdev@vger.kernel.org
W:	http://www.linuxfoundation.org/en/Net
Q:	http://patchwork.ozlabs.org/project/netdev/list/
T:	git git://git.kernel.org/pub/scm/linux/kernel/git/davem/net.git
T:	git git://git.kernel.org/pub/scm/linux/kernel/git/davem/net-next.git
S:	Odd Fixes
F:	Documentation/devicetree/bindings/net/
F:	drivers/net/
F:	include/linux/if_*
F:	include/linux/netdevice.h
F:	include/linux/etherdevice.h
F:	include/linux/fcdevice.h
F:	include/linux/fddidevice.h
F:	include/linux/hippidevice.h
F:	include/linux/inetdevice.h
F:	include/uapi/linux/if_*
F:	include/uapi/linux/netdevice.h

NETWORKING DRIVERS (WIRELESS)
M:	Kalle Valo <kvalo@codeaurora.org>
L:	linux-wireless@vger.kernel.org
Q:	http://patchwork.kernel.org/project/linux-wireless/list/
T:	git git://git.kernel.org/pub/scm/linux/kernel/git/kvalo/wireless-drivers.git
T:	git git://git.kernel.org/pub/scm/linux/kernel/git/kvalo/wireless-drivers-next.git
S:	Maintained
F:	Documentation/devicetree/bindings/net/wireless/
F:	drivers/net/wireless/

NETWORKING [DSA]
M:	Andrew Lunn <andrew@lunn.ch>
M:	Vivien Didelot <vivien.didelot@savoirfairelinux.com>
M:	Florian Fainelli <f.fainelli@gmail.com>
S:	Maintained
F:	net/dsa/
F:	include/net/dsa.h
F:	include/linux/dsa/
F:	drivers/net/dsa/

NETWORKING [GENERAL]
M:	"David S. Miller" <davem@davemloft.net>
L:	netdev@vger.kernel.org
W:	http://www.linuxfoundation.org/en/Net
Q:	http://patchwork.ozlabs.org/project/netdev/list/
T:	git git://git.kernel.org/pub/scm/linux/kernel/git/davem/net.git
T:	git git://git.kernel.org/pub/scm/linux/kernel/git/davem/net-next.git
B:	mailto:netdev@vger.kernel.org
S:	Maintained
F:	net/
F:	include/net/
F:	include/linux/in.h
F:	include/linux/net.h
F:	include/linux/netdevice.h
F:	include/uapi/linux/in.h
F:	include/uapi/linux/net.h
F:	include/uapi/linux/netdevice.h
F:	include/uapi/linux/net_namespace.h
F:	tools/testing/selftests/net/
F:	lib/net_utils.c
F:	lib/random32.c

NETWORKING [IPSEC]
M:	Steffen Klassert <steffen.klassert@secunet.com>
M:	Herbert Xu <herbert@gondor.apana.org.au>
M:	"David S. Miller" <davem@davemloft.net>
L:	netdev@vger.kernel.org
T:	git git://git.kernel.org/pub/scm/linux/kernel/git/klassert/ipsec.git
T:	git git://git.kernel.org/pub/scm/linux/kernel/git/klassert/ipsec-next.git
S:	Maintained
F:	net/core/flow.c
F:	net/xfrm/
F:	net/key/
F:	net/ipv4/xfrm*
F:	net/ipv4/esp4*
F:	net/ipv4/ah4.c
F:	net/ipv4/ipcomp.c
F:	net/ipv4/ip_vti.c
F:	net/ipv6/xfrm*
F:	net/ipv6/esp6*
F:	net/ipv6/ah6.c
F:	net/ipv6/ipcomp6.c
F:	net/ipv6/ip6_vti.c
F:	include/uapi/linux/xfrm.h
F:	include/net/xfrm.h

NETWORKING [IPv4/IPv6]
M:	"David S. Miller" <davem@davemloft.net>
M:	Alexey Kuznetsov <kuznet@ms2.inr.ac.ru>
M:	Hideaki YOSHIFUJI <yoshfuji@linux-ipv6.org>
L:	netdev@vger.kernel.org
T:	git git://git.kernel.org/pub/scm/linux/kernel/git/davem/net.git
S:	Maintained
F:	net/ipv4/
F:	net/ipv6/
F:	include/net/ip*
F:	arch/x86/net/*

NETWORKING [LABELED] (NetLabel, Labeled IPsec, SECMARK)
M:	Paul Moore <paul@paul-moore.com>
W:	https://github.com/netlabel
L:	netdev@vger.kernel.org
L:	linux-security-module@vger.kernel.org
S:	Maintained
F:	Documentation/netlabel/
F:	include/net/calipso.h
F:	include/net/cipso_ipv4.h
F:	include/net/netlabel.h
F:	include/uapi/linux/netfilter/xt_SECMARK.h
F:	include/uapi/linux/netfilter/xt_CONNSECMARK.h
F:	net/netlabel/
F:	net/ipv4/cipso_ipv4.c
F:	net/ipv6/calipso.c
F:	net/netfilter/xt_CONNSECMARK.c
F:	net/netfilter/xt_SECMARK.c

NETWORKING [TLS]
M:	Ilya Lesokhin <ilyal@mellanox.com>
M:	Aviad Yehezkel <aviadye@mellanox.com>
M:	Dave Watson <davejwatson@fb.com>
L:	netdev@vger.kernel.org
S:	Maintained
F:	net/tls/*
F:	include/uapi/linux/tls.h
F:	include/net/tls.h

NETWORKING [WIRELESS]
L:	linux-wireless@vger.kernel.org
Q:	http://patchwork.kernel.org/project/linux-wireless/list/

NETDEVSIM
M:	Jakub Kicinski <jakub.kicinski@netronome.com>
S:	Maintained
F:	drivers/net/netdevsim/*

NETXEN (1/10) GbE SUPPORT
M:	Manish Chopra <manish.chopra@cavium.com>
M:	Rahul Verma <rahul.verma@cavium.com>
M:	Dept-GELinuxNICDev@cavium.com
L:	netdev@vger.kernel.org
S:	Supported
F:	drivers/net/ethernet/qlogic/netxen/

NFC SUBSYSTEM
M:	Samuel Ortiz <sameo@linux.intel.com>
L:	linux-wireless@vger.kernel.org
L:	linux-nfc@lists.01.org (subscribers-only)
S:	Supported
F:	net/nfc/
F:	include/net/nfc/
F:	include/uapi/linux/nfc.h
F:	drivers/nfc/
F:	include/linux/platform_data/nfcmrvl.h
F:	include/linux/platform_data/nxp-nci.h
F:	Documentation/devicetree/bindings/net/nfc/

NFS, SUNRPC, AND LOCKD CLIENTS
M:	Trond Myklebust <trond.myklebust@primarydata.com>
M:	Anna Schumaker <anna.schumaker@netapp.com>
L:	linux-nfs@vger.kernel.org
W:	http://client.linux-nfs.org
T:	git git://git.linux-nfs.org/projects/trondmy/linux-nfs.git
S:	Maintained
F:	fs/lockd/
F:	fs/nfs/
F:	fs/nfs_common/
F:	net/sunrpc/
F:	include/linux/lockd/
F:	include/linux/nfs*
F:	include/linux/sunrpc/
F:	include/uapi/linux/nfs*
F:	include/uapi/linux/sunrpc/

NILFS2 FILESYSTEM
M:	Ryusuke Konishi <konishi.ryusuke@lab.ntt.co.jp>
L:	linux-nilfs@vger.kernel.org
W:	https://nilfs.sourceforge.io/
W:	https://nilfs.osdn.jp/
T:	git git://github.com/konis/nilfs2.git
S:	Supported
F:	Documentation/filesystems/nilfs2.txt
F:	fs/nilfs2/
F:	include/trace/events/nilfs2.h
F:	include/uapi/linux/nilfs2_api.h
F:	include/uapi/linux/nilfs2_ondisk.h

NINJA SCSI-3 / NINJA SCSI-32Bi (16bit/CardBus) PCMCIA SCSI HOST ADAPTER DRIVER
M:	YOKOTA Hiroshi <yokota@netlab.is.tsukuba.ac.jp>
W:	http://www.netlab.is.tsukuba.ac.jp/~yokota/izumi/ninja/
S:	Maintained
F:	Documentation/scsi/NinjaSCSI.txt
F:	drivers/scsi/pcmcia/nsp_*

NINJA SCSI-32Bi/UDE PCI/CARDBUS SCSI HOST ADAPTER DRIVER
M:	GOTO Masanori <gotom@debian.or.jp>
M:	YOKOTA Hiroshi <yokota@netlab.is.tsukuba.ac.jp>
W:	http://www.netlab.is.tsukuba.ac.jp/~yokota/izumi/ninja/
S:	Maintained
F:	Documentation/scsi/NinjaSCSI.txt
F:	drivers/scsi/nsp32*

NIOS2 ARCHITECTURE
M:	Ley Foon Tan <lftan@altera.com>
L:	nios2-dev@lists.rocketboards.org (moderated for non-subscribers)
T:	git git://git.kernel.org/pub/scm/linux/kernel/git/lftan/nios2.git
S:	Maintained
F:	arch/nios2/

NOHZ, DYNTICKS SUPPORT
M:	Frederic Weisbecker <fweisbec@gmail.com>
M:	Thomas Gleixner <tglx@linutronix.de>
M:	Ingo Molnar <mingo@kernel.org>
L:	linux-kernel@vger.kernel.org
T:	git git://git.kernel.org/pub/scm/linux/kernel/git/tip/tip.git timers/nohz
S:	Maintained
F:	kernel/time/tick*.*
F:	include/linux/tick.h
F:	include/linux/sched/nohz.h

NOKIA N900 CAMERA SUPPORT (ET8EK8 SENSOR, AD5820 FOCUS)
M:	Pavel Machek <pavel@ucw.cz>
M:	Sakari Ailus <sakari.ailus@iki.fi>
L:	linux-media@vger.kernel.org
S:	Maintained
F:	drivers/media/i2c/et8ek8
F:	drivers/media/i2c/ad5820.c

NOKIA N900 POWER SUPPLY DRIVERS
R:	Pali Rohár <pali.rohar@gmail.com>
F:	include/linux/power/bq2415x_charger.h
F:	include/linux/power/bq27xxx_battery.h
F:	include/linux/power/isp1704_charger.h
F:	drivers/power/supply/bq2415x_charger.c
F:	drivers/power/supply/bq27xxx_battery.c
F:	drivers/power/supply/bq27xxx_battery_i2c.c
F:	drivers/power/supply/isp1704_charger.c
F:	drivers/power/supply/rx51_battery.c

NTB AMD DRIVER
M:	Shyam Sundar S K <Shyam-sundar.S-k@amd.com>
L:	linux-ntb@googlegroups.com
S:	Supported
F:	drivers/ntb/hw/amd/

NTB DRIVER CORE
M:	Jon Mason <jdmason@kudzu.us>
M:	Dave Jiang <dave.jiang@intel.com>
M:	Allen Hubbe <allenbh@gmail.com>
L:	linux-ntb@googlegroups.com
S:	Supported
W:	https://github.com/jonmason/ntb/wiki
T:	git git://github.com/jonmason/ntb.git
F:	drivers/ntb/
F:	drivers/net/ntb_netdev.c
F:	include/linux/ntb.h
F:	include/linux/ntb_transport.h
F:	tools/testing/selftests/ntb/

NTB IDT DRIVER
M:	Serge Semin <fancer.lancer@gmail.com>
L:	linux-ntb@googlegroups.com
S:	Supported
F:	drivers/ntb/hw/idt/

NTB INTEL DRIVER
M:	Dave Jiang <dave.jiang@intel.com>
L:	linux-ntb@googlegroups.com
S:	Supported
W:	https://github.com/davejiang/linux/wiki
T:	git https://github.com/davejiang/linux.git
F:	drivers/ntb/hw/intel/

NTFS FILESYSTEM
M:	Anton Altaparmakov <anton@tuxera.com>
L:	linux-ntfs-dev@lists.sourceforge.net
W:	http://www.tuxera.com/
T:	git git://git.kernel.org/pub/scm/linux/kernel/git/aia21/ntfs.git
S:	Supported
F:	Documentation/filesystems/ntfs.txt
F:	fs/ntfs/

NUBUS SUBSYSTEM
M:	Finn Thain <fthain@telegraphics.com.au>
L:	linux-m68k@lists.linux-m68k.org
S:	Maintained
F:	arch/*/include/asm/nubus.h
F:	drivers/nubus/
F:	include/linux/nubus.h
F:	include/uapi/linux/nubus.h

NVIDIA (rivafb and nvidiafb) FRAMEBUFFER DRIVER
M:	Antonino Daplas <adaplas@gmail.com>
L:	linux-fbdev@vger.kernel.org
S:	Maintained
F:	drivers/video/fbdev/riva/
F:	drivers/video/fbdev/nvidia/

NVM EXPRESS DRIVER
M:	Keith Busch <keith.busch@intel.com>
M:	Jens Axboe <axboe@fb.com>
M:	Christoph Hellwig <hch@lst.de>
M:	Sagi Grimberg <sagi@grimberg.me>
L:	linux-nvme@lists.infradead.org
T:	git://git.infradead.org/nvme.git
W:	http://git.infradead.org/nvme.git
S:	Supported
F:	drivers/nvme/host/
F:	include/linux/nvme.h
F:	include/uapi/linux/nvme_ioctl.h

NVM EXPRESS FC TRANSPORT DRIVERS
M:	James Smart <james.smart@broadcom.com>
L:	linux-nvme@lists.infradead.org
S:	Supported
F:	include/linux/nvme-fc.h
F:	include/linux/nvme-fc-driver.h
F:	drivers/nvme/host/fc.c
F:	drivers/nvme/target/fc.c
F:	drivers/nvme/target/fcloop.c

NVM EXPRESS TARGET DRIVER
M:	Christoph Hellwig <hch@lst.de>
M:	Sagi Grimberg <sagi@grimberg.me>
L:	linux-nvme@lists.infradead.org
T:	git://git.infradead.org/nvme.git
W:	http://git.infradead.org/nvme.git
S:	Supported
F:	drivers/nvme/target/

NVMEM FRAMEWORK
M:	Srinivas Kandagatla <srinivas.kandagatla@linaro.org>
S:	Maintained
F:	drivers/nvmem/
F:	Documentation/devicetree/bindings/nvmem/
F:	Documentation/ABI/stable/sysfs-bus-nvmem
F:	include/linux/nvmem-consumer.h
F:	include/linux/nvmem-provider.h

NXP TDA998X DRM DRIVER
M:	Russell King <linux@armlinux.org.uk>
S:	Supported
T:	git git://git.armlinux.org.uk/~rmk/linux-arm.git drm-tda998x-devel
T:	git git://git.armlinux.org.uk/~rmk/linux-arm.git drm-tda998x-fixes
F:	drivers/gpu/drm/i2c/tda998x_drv.c
F:	include/drm/i2c/tda998x.h

NXP TFA9879 DRIVER
M:	Peter Rosin <peda@axentia.se>
L:	alsa-devel@alsa-project.org (moderated for non-subscribers)
S:	Maintained
F:	Documentation/devicetree/bindings/sound/tfa9879.txt
F:	sound/soc/codecs/tfa9879*

NXP-NCI NFC DRIVER
M:	Clément Perrochaud <clement.perrochaud@effinnov.com>
R:	Charles Gorand <charles.gorand@effinnov.com>
L:	linux-nfc@lists.01.org (moderated for non-subscribers)
S:	Supported
F:	drivers/nfc/nxp-nci

OBJTOOL
M:	Josh Poimboeuf <jpoimboe@redhat.com>
S:	Supported
F:	tools/objtool/

OCXL (Open Coherent Accelerator Processor Interface OpenCAPI) DRIVER
M:	Frederic Barrat <fbarrat@linux.vnet.ibm.com>
M:	Andrew Donnellan <andrew.donnellan@au1.ibm.com>
L:	linuxppc-dev@lists.ozlabs.org
S:	Supported
F:	arch/powerpc/platforms/powernv/ocxl.c
F:	arch/powerpc/include/asm/pnv-ocxl.h
F:	drivers/misc/ocxl/
F:	include/misc/ocxl*
F:	include/uapi/misc/ocxl.h
F:	Documentation/accelerators/ocxl.txt

OMAP AUDIO SUPPORT
M:	Peter Ujfalusi <peter.ujfalusi@ti.com>
M:	Jarkko Nikula <jarkko.nikula@bitmer.com>
L:	alsa-devel@alsa-project.org (moderated for non-subscribers)
L:	linux-omap@vger.kernel.org
S:	Maintained
F:	sound/soc/omap/

OMAP CLOCK FRAMEWORK SUPPORT
M:	Paul Walmsley <paul@pwsan.com>
L:	linux-omap@vger.kernel.org
S:	Maintained
F:	arch/arm/*omap*/*clock*

OMAP DEVICE TREE SUPPORT
M:	Benoît Cousson <bcousson@baylibre.com>
M:	Tony Lindgren <tony@atomide.com>
L:	linux-omap@vger.kernel.org
L:	devicetree@vger.kernel.org
S:	Maintained
F:	arch/arm/boot/dts/*omap*
F:	arch/arm/boot/dts/*am3*
F:	arch/arm/boot/dts/*am4*
F:	arch/arm/boot/dts/*am5*
F:	arch/arm/boot/dts/*dra7*

OMAP DISPLAY SUBSYSTEM and FRAMEBUFFER SUPPORT (DSS2)
M:	Tomi Valkeinen <tomi.valkeinen@ti.com>
L:	linux-omap@vger.kernel.org
L:	linux-fbdev@vger.kernel.org
S:	Maintained
F:	drivers/video/fbdev/omap2/
F:	Documentation/arm/OMAP/DSS

OMAP FRAMEBUFFER SUPPORT
M:	Tomi Valkeinen <tomi.valkeinen@ti.com>
L:	linux-fbdev@vger.kernel.org
L:	linux-omap@vger.kernel.org
S:	Maintained
F:	drivers/video/fbdev/omap/

OMAP GENERAL PURPOSE MEMORY CONTROLLER SUPPORT
M:	Roger Quadros <rogerq@ti.com>
M:	Tony Lindgren <tony@atomide.com>
L:	linux-omap@vger.kernel.org
S:	Maintained
F:	drivers/memory/omap-gpmc.c
F:	arch/arm/mach-omap2/*gpmc*

OMAP GPIO DRIVER
M:	Grygorii Strashko <grygorii.strashko@ti.com>
M:	Santosh Shilimkar <ssantosh@kernel.org>
M:	Kevin Hilman <khilman@kernel.org>
L:	linux-omap@vger.kernel.org
S:	Maintained
F:	Documentation/devicetree/bindings/gpio/gpio-omap.txt
F:	drivers/gpio/gpio-omap.c

OMAP HARDWARE SPINLOCK SUPPORT
M:	Ohad Ben-Cohen <ohad@wizery.com>
L:	linux-omap@vger.kernel.org
S:	Maintained
F:	drivers/hwspinlock/omap_hwspinlock.c

OMAP HS MMC SUPPORT
L:	linux-mmc@vger.kernel.org
L:	linux-omap@vger.kernel.org
S:	Orphan
F:	drivers/mmc/host/omap_hsmmc.c

OMAP HWMOD DATA
M:	Paul Walmsley <paul@pwsan.com>
L:	linux-omap@vger.kernel.org
S:	Maintained
F:	arch/arm/mach-omap2/omap_hwmod*data*

OMAP HWMOD DATA FOR OMAP4-BASED DEVICES
M:	Benoît Cousson <bcousson@baylibre.com>
L:	linux-omap@vger.kernel.org
S:	Maintained
F:	arch/arm/mach-omap2/omap_hwmod_44xx_data.c

OMAP HWMOD SUPPORT
M:	Benoît Cousson <bcousson@baylibre.com>
M:	Paul Walmsley <paul@pwsan.com>
L:	linux-omap@vger.kernel.org
S:	Maintained
F:	arch/arm/mach-omap2/omap_hwmod.*

OMAP IMAGING SUBSYSTEM (OMAP3 ISP and OMAP4 ISS)
M:	Laurent Pinchart <laurent.pinchart@ideasonboard.com>
L:	linux-media@vger.kernel.org
S:	Maintained
F:	Documentation/devicetree/bindings/media/ti,omap3isp.txt
F:	drivers/media/platform/omap3isp/
F:	drivers/staging/media/omap4iss/

OMAP MMC SUPPORT
M:	Jarkko Lavinen <jarkko.lavinen@nokia.com>
L:	linux-omap@vger.kernel.org
S:	Maintained
F:	drivers/mmc/host/omap.c

OMAP POWER MANAGEMENT SUPPORT
M:	Kevin Hilman <khilman@kernel.org>
L:	linux-omap@vger.kernel.org
S:	Maintained
F:	arch/arm/*omap*/*pm*
F:	drivers/cpufreq/omap-cpufreq.c

OMAP POWERDOMAIN SOC ADAPTATION LAYER SUPPORT
M:	Rajendra Nayak <rnayak@codeaurora.org>
M:	Paul Walmsley <paul@pwsan.com>
L:	linux-omap@vger.kernel.org
S:	Maintained
F:	arch/arm/mach-omap2/prm*

OMAP RANDOM NUMBER GENERATOR SUPPORT
M:	Deepak Saxena <dsaxena@plexity.net>
S:	Maintained
F:	drivers/char/hw_random/omap-rng.c

OMAP USB SUPPORT
L:	linux-usb@vger.kernel.org
L:	linux-omap@vger.kernel.org
S:	Orphan
F:	drivers/usb/*/*omap*
F:	arch/arm/*omap*/usb*

OMAP/NEWFLOW NANOBONE MACHINE SUPPORT
M:	Mark Jackson <mpfj@newflow.co.uk>
L:	linux-omap@vger.kernel.org
S:	Maintained
F:	arch/arm/boot/dts/am335x-nano.dts

OMAP1 SUPPORT
M:	Aaro Koskinen <aaro.koskinen@iki.fi>
M:	Tony Lindgren <tony@atomide.com>
L:	linux-omap@vger.kernel.org
Q:	http://patchwork.kernel.org/project/linux-omap/list/
T:	git git://git.kernel.org/pub/scm/linux/kernel/git/tmlind/linux-omap.git
S:	Maintained
F:	arch/arm/mach-omap1/
F:	arch/arm/plat-omap/
F:	arch/arm/configs/omap1_defconfig
F:	drivers/i2c/busses/i2c-omap.c
F:	include/linux/i2c-omap.h

OMAP2+ SUPPORT
M:	Tony Lindgren <tony@atomide.com>
L:	linux-omap@vger.kernel.org
W:	http://www.muru.com/linux/omap/
W:	http://linux.omap.com/
Q:	http://patchwork.kernel.org/project/linux-omap/list/
T:	git git://git.kernel.org/pub/scm/linux/kernel/git/tmlind/linux-omap.git
S:	Maintained
F:	arch/arm/mach-omap2/
F:	arch/arm/plat-omap/
F:	arch/arm/configs/omap2plus_defconfig
F:	drivers/i2c/busses/i2c-omap.c
F:	drivers/irqchip/irq-omap-intc.c
F:	drivers/mfd/*omap*.c
F:	drivers/mfd/menelaus.c
F:	drivers/mfd/palmas.c
F:	drivers/mfd/tps65217.c
F:	drivers/mfd/tps65218.c
F:	drivers/mfd/tps65910.c
F:	drivers/mfd/twl-core.[ch]
F:	drivers/mfd/twl4030*.c
F:	drivers/mfd/twl6030*.c
F:	drivers/mfd/twl6040*.c
F:	drivers/regulator/palmas-regulator*.c
F:	drivers/regulator/pbias-regulator.c
F:	drivers/regulator/tps65217-regulator.c
F:	drivers/regulator/tps65218-regulator.c
F:	drivers/regulator/tps65910-regulator.c
F:	drivers/regulator/twl-regulator.c
F:	drivers/regulator/twl6030-regulator.c
F:	include/linux/i2c-omap.h

ONION OMEGA2+ BOARD
M:	Harvey Hunt <harveyhuntnexus@gmail.com>
L:	linux-mips@linux-mips.org
S:	Maintained
F:	arch/mips/boot/dts/ralink/omega2p.dts

OMFS FILESYSTEM
M:	Bob Copeland <me@bobcopeland.com>
L:	linux-karma-devel@lists.sourceforge.net
S:	Maintained
F:	Documentation/filesystems/omfs.txt
F:	fs/omfs/

OMNIKEY CARDMAN 4000 DRIVER
M:	Harald Welte <laforge@gnumonks.org>
S:	Maintained
F:	drivers/char/pcmcia/cm4000_cs.c
F:	include/linux/cm4000_cs.h
F:	include/uapi/linux/cm4000_cs.h

OMNIKEY CARDMAN 4040 DRIVER
M:	Harald Welte <laforge@gnumonks.org>
S:	Maintained
F:	drivers/char/pcmcia/cm4040_cs.*

OMNIVISION OV13858 SENSOR DRIVER
M:	Sakari Ailus <sakari.ailus@linux.intel.com>
L:	linux-media@vger.kernel.org
T:	git git://linuxtv.org/media_tree.git
S:	Maintained
F:	drivers/media/i2c/ov13858.c

OMNIVISION OV5640 SENSOR DRIVER
M:	Steve Longerbeam <slongerbeam@gmail.com>
L:	linux-media@vger.kernel.org
T:	git git://linuxtv.org/media_tree.git
S:	Maintained
F:	drivers/media/i2c/ov5640.c

OMNIVISION OV5647 SENSOR DRIVER
M:	Luis Oliveira <lolivei@synopsys.com>
L:	linux-media@vger.kernel.org
T:	git git://linuxtv.org/media_tree.git
S:	Maintained
F:	drivers/media/i2c/ov5647.c

OMNIVISION OV7670 SENSOR DRIVER
M:	Jonathan Corbet <corbet@lwn.net>
L:	linux-media@vger.kernel.org
T:	git git://linuxtv.org/media_tree.git
S:	Maintained
F:	drivers/media/i2c/ov7670.c
F:	Documentation/devicetree/bindings/media/i2c/ov7670.txt

OMNIVISION OV7740 SENSOR DRIVER
M:	Wenyou Yang <wenyou.yang@microchip.com>
L:	linux-media@vger.kernel.org
T:	git git://linuxtv.org/media_tree.git
S:	Maintained
F:	drivers/media/i2c/ov7740.c
F:	Documentation/devicetree/bindings/media/i2c/ov7740.txt

ONENAND FLASH DRIVER
M:	Kyungmin Park <kyungmin.park@samsung.com>
L:	linux-mtd@lists.infradead.org
S:	Maintained
F:	drivers/mtd/onenand/
F:	include/linux/mtd/onenand*.h

ONSTREAM SCSI TAPE DRIVER
M:	Willem Riede <osst@riede.org>
L:	osst-users@lists.sourceforge.net
L:	linux-scsi@vger.kernel.org
S:	Maintained
F:	Documentation/scsi/osst.txt
F:	drivers/scsi/osst.*
F:	drivers/scsi/osst_*.h
F:	drivers/scsi/st.h

OP-TEE DRIVER
M:	Jens Wiklander <jens.wiklander@linaro.org>
S:	Maintained
F:	drivers/tee/optee/

OPA-VNIC DRIVER
M:	Dennis Dalessandro <dennis.dalessandro@intel.com>
M:	Niranjana Vishwanathapura <niranjana.vishwanathapura@intel.com>
L:	linux-rdma@vger.kernel.org
S:	Supported
F:	drivers/infiniband/ulp/opa_vnic

OPEN FIRMWARE AND DEVICE TREE OVERLAYS
M:	Pantelis Antoniou <pantelis.antoniou@konsulko.com>
L:	devicetree@vger.kernel.org
S:	Maintained
F:	Documentation/devicetree/dynamic-resolution-notes.txt
F:	Documentation/devicetree/overlay-notes.txt
F:	drivers/of/overlay.c
F:	drivers/of/resolver.c

OPEN FIRMWARE AND FLATTENED DEVICE TREE
M:	Rob Herring <robh+dt@kernel.org>
M:	Frank Rowand <frowand.list@gmail.com>
L:	devicetree@vger.kernel.org
W:	http://www.devicetree.org/
T:	git git://git.kernel.org/pub/scm/linux/kernel/git/robh/linux.git
S:	Maintained
F:	drivers/of/
F:	include/linux/of*.h
F:	scripts/dtc/
F:	Documentation/ABI/testing/sysfs-firmware-ofw

OPEN FIRMWARE AND FLATTENED DEVICE TREE BINDINGS
M:	Rob Herring <robh+dt@kernel.org>
M:	Mark Rutland <mark.rutland@arm.com>
L:	devicetree@vger.kernel.org
T:	git git://git.kernel.org/pub/scm/linux/kernel/git/robh/linux.git
Q:	http://patchwork.ozlabs.org/project/devicetree-bindings/list/
S:	Maintained
F:	Documentation/devicetree/
F:	arch/*/boot/dts/
F:	include/dt-bindings/

OPENCORES I2C BUS DRIVER
M:	Peter Korsgaard <jacmet@sunsite.dk>
L:	linux-i2c@vger.kernel.org
S:	Maintained
F:	Documentation/i2c/busses/i2c-ocores
F:	drivers/i2c/busses/i2c-ocores.c

OPENRISC ARCHITECTURE
M:	Jonas Bonn <jonas@southpole.se>
M:	Stefan Kristiansson <stefan.kristiansson@saunalahti.fi>
M:	Stafford Horne <shorne@gmail.com>
T:	git git://github.com/openrisc/linux.git
L:	openrisc@lists.librecores.org
W:	http://openrisc.io
S:	Maintained
F:	Documentation/devicetree/bindings/openrisc/
F:	Documentation/openrisc/
F:	arch/openrisc/
F:	drivers/irqchip/irq-ompic.c
F:	drivers/irqchip/irq-or1k-*

OPENVSWITCH
M:	Pravin B Shelar <pshelar@ovn.org>
L:	netdev@vger.kernel.org
L:	dev@openvswitch.org
W:	http://openvswitch.org
S:	Maintained
F:	net/openvswitch/
F:	include/uapi/linux/openvswitch.h

OPERATING PERFORMANCE POINTS (OPP)
M:	Viresh Kumar <vireshk@kernel.org>
M:	Nishanth Menon <nm@ti.com>
M:	Stephen Boyd <sboyd@kernel.org>
L:	linux-pm@vger.kernel.org
S:	Maintained
T:	git git://git.kernel.org/pub/scm/linux/kernel/git/vireshk/pm.git
F:	drivers/opp/
F:	include/linux/pm_opp.h
F:	Documentation/power/opp.txt
F:	Documentation/devicetree/bindings/opp/

OPL4 DRIVER
M:	Clemens Ladisch <clemens@ladisch.de>
L:	alsa-devel@alsa-project.org (moderated for non-subscribers)
T:	git git://git.alsa-project.org/alsa-kernel.git
S:	Maintained
F:	sound/drivers/opl4/

OPROFILE
M:	Robert Richter <rric@kernel.org>
L:	oprofile-list@lists.sf.net
S:	Maintained
F:	arch/*/include/asm/oprofile*.h
F:	arch/*/oprofile/
F:	drivers/oprofile/
F:	include/linux/oprofile.h

ORACLE CLUSTER FILESYSTEM 2 (OCFS2)
M:	Mark Fasheh <mfasheh@versity.com>
M:	Joel Becker <jlbec@evilplan.org>
L:	ocfs2-devel@oss.oracle.com (moderated for non-subscribers)
W:	http://ocfs2.wiki.kernel.org
S:	Supported
F:	Documentation/filesystems/ocfs2.txt
F:	Documentation/filesystems/dlmfs.txt
F:	fs/ocfs2/

ORANGEFS FILESYSTEM
M:	Mike Marshall <hubcap@omnibond.com>
R:	Martin Brandenburg <martin@omnibond.com>
L:	devel@lists.orangefs.org
T:	git git://git.kernel.org/pub/scm/linux/kernel/git/hubcap/linux.git
S:	Supported
F:	fs/orangefs/
F:	Documentation/filesystems/orangefs.txt

ORINOCO DRIVER
L:	linux-wireless@vger.kernel.org
W:	http://wireless.kernel.org/en/users/Drivers/orinoco
W:	http://www.nongnu.org/orinoco/
S:	Orphan
F:	drivers/net/wireless/intersil/orinoco/

OSD LIBRARY and FILESYSTEM
M:	Boaz Harrosh <ooo@electrozaur.com>
S:	Maintained
F:	drivers/scsi/osd/
F:	include/scsi/osd_*
F:	fs/exofs/

OV2659 OMNIVISION SENSOR DRIVER
M:	"Lad, Prabhakar" <prabhakar.csengg@gmail.com>
L:	linux-media@vger.kernel.org
W:	https://linuxtv.org
Q:	http://patchwork.linuxtv.org/project/linux-media/list/
T:	git git://linuxtv.org/mhadli/v4l-dvb-davinci_devices.git
S:	Maintained
F:	drivers/media/i2c/ov2659.c
F:	include/media/i2c/ov2659.h

OVERLAY FILESYSTEM
M:	Miklos Szeredi <miklos@szeredi.hu>
L:	linux-unionfs@vger.kernel.org
T:	git git://git.kernel.org/pub/scm/linux/kernel/git/mszeredi/vfs.git
S:	Supported
F:	fs/overlayfs/
F:	Documentation/filesystems/overlayfs.txt

P54 WIRELESS DRIVER
M:	Christian Lamparter <chunkeey@googlemail.com>
L:	linux-wireless@vger.kernel.org
W:	http://wireless.kernel.org/en/users/Drivers/p54
S:	Maintained
F:	drivers/net/wireless/intersil/p54/

PA SEMI ETHERNET DRIVER
L:	netdev@vger.kernel.org
S:	Orphan
F:	drivers/net/ethernet/pasemi/*

PA SEMI SMBUS DRIVER
L:	linux-i2c@vger.kernel.org
S:	Orphan
F:	drivers/i2c/busses/i2c-pasemi.c

PADATA PARALLEL EXECUTION MECHANISM
M:	Steffen Klassert <steffen.klassert@secunet.com>
L:	linux-crypto@vger.kernel.org
S:	Maintained
F:	kernel/padata.c
F:	include/linux/padata.h
F:	Documentation/padata.txt

PANASONIC LAPTOP ACPI EXTRAS DRIVER
M:	Harald Welte <laforge@gnumonks.org>
L:	platform-driver-x86@vger.kernel.org
S:	Maintained
F:	drivers/platform/x86/panasonic-laptop.c

PANASONIC MN10300/AM33/AM34 PORT
M:	David Howells <dhowells@redhat.com>
L:	linux-am33-list@redhat.com (moderated for non-subscribers)
W:	ftp://ftp.redhat.com/pub/redhat/gnupro/AM33/
S:	Maintained
F:	Documentation/mn10300/
F:	arch/mn10300/

PARALLEL LCD/KEYPAD PANEL DRIVER
M:	Willy Tarreau <willy@haproxy.com>
M:	Ksenija Stanojevic <ksenija.stanojevic@gmail.com>
S:	Odd Fixes
F:	Documentation/misc-devices/lcd-panel-cgram.txt
F:	drivers/misc/panel.c

PARALLEL PORT SUBSYSTEM
M:	Sudip Mukherjee <sudipm.mukherjee@gmail.com>
M:	Sudip Mukherjee <sudip.mukherjee@codethink.co.uk>
L:	linux-parport@lists.infradead.org (subscribers-only)
S:	Maintained
F:	drivers/parport/
F:	include/linux/parport*.h
F:	drivers/char/ppdev.c
F:	include/uapi/linux/ppdev.h
F:	Documentation/parport*.txt

PARAVIRT_OPS INTERFACE
M:	Juergen Gross <jgross@suse.com>
M:	Alok Kataria <akataria@vmware.com>
L:	virtualization@lists.linux-foundation.org
S:	Supported
F:	Documentation/virtual/paravirt_ops.txt
F:	arch/*/kernel/paravirt*
F:	arch/*/include/asm/paravirt*.h
F:	include/linux/hypervisor.h

PARIDE DRIVERS FOR PARALLEL PORT IDE DEVICES
M:	Tim Waugh <tim@cyberelk.net>
L:	linux-parport@lists.infradead.org (subscribers-only)
S:	Maintained
F:	Documentation/blockdev/paride.txt
F:	drivers/block/paride/

PARISC ARCHITECTURE
M:	"James E.J. Bottomley" <jejb@parisc-linux.org>
M:	Helge Deller <deller@gmx.de>
L:	linux-parisc@vger.kernel.org
W:	http://www.parisc-linux.org/
Q:	http://patchwork.kernel.org/project/linux-parisc/list/
T:	git git://git.kernel.org/pub/scm/linux/kernel/git/jejb/parisc-2.6.git
T:	git git://git.kernel.org/pub/scm/linux/kernel/git/deller/parisc-linux.git
S:	Maintained
F:	arch/parisc/
F:	Documentation/parisc/
F:	drivers/parisc/
F:	drivers/char/agp/parisc-agp.c
F:	drivers/input/serio/gscps2.c
F:	drivers/parport/parport_gsc.*
F:	drivers/tty/serial/8250/8250_gsc.c
F:	drivers/video/fbdev/sti*
F:	drivers/video/console/sti*
F:	drivers/video/logo/logo_parisc*

PARMAN
M:	Jiri Pirko <jiri@mellanox.com>
L:	netdev@vger.kernel.org
S:	Supported
F:	lib/parman.c
F:	lib/test_parman.c
F:	include/linux/parman.h

PC87360 HARDWARE MONITORING DRIVER
M:	Jim Cromie <jim.cromie@gmail.com>
L:	linux-hwmon@vger.kernel.org
S:	Maintained
F:	Documentation/hwmon/pc87360
F:	drivers/hwmon/pc87360.c

PC8736x GPIO DRIVER
M:	Jim Cromie <jim.cromie@gmail.com>
S:	Maintained
F:	drivers/char/pc8736x_gpio.c

PC87427 HARDWARE MONITORING DRIVER
M:	Jean Delvare <jdelvare@suse.com>
L:	linux-hwmon@vger.kernel.org
S:	Maintained
F:	Documentation/hwmon/pc87427
F:	drivers/hwmon/pc87427.c

PCA9532 LED DRIVER
M:	Riku Voipio <riku.voipio@iki.fi>
S:	Maintained
F:	drivers/leds/leds-pca9532.c
F:	include/linux/leds-pca9532.h

PCA9541 I2C BUS MASTER SELECTOR DRIVER
M:	Guenter Roeck <linux@roeck-us.net>
L:	linux-i2c@vger.kernel.org
S:	Maintained
F:	drivers/i2c/muxes/i2c-mux-pca9541.c

PCDP - PRIMARY CONSOLE AND DEBUG PORT
M:	Khalid Aziz <khalid@gonehiking.org>
S:	Maintained
F:	drivers/firmware/pcdp.*

PCI DRIVER FOR AARDVARK (Marvell Armada 3700)
M:	Thomas Petazzoni <thomas.petazzoni@free-electrons.com>
L:	linux-pci@vger.kernel.org
L:	linux-arm-kernel@lists.infradead.org (moderated for non-subscribers)
S:	Maintained
F:	Documentation/devicetree/bindings/pci/aardvark-pci.txt
F:	drivers/pci/host/pci-aardvark.c

PCI DRIVER FOR ALTERA PCIE IP
M:	Ley Foon Tan <lftan@altera.com>
L:	rfi@lists.rocketboards.org (moderated for non-subscribers)
L:	linux-pci@vger.kernel.org
S:	Supported
F:	Documentation/devicetree/bindings/pci/altera-pcie.txt
F:	drivers/pci/host/pcie-altera.c

PCI DRIVER FOR APPLIEDMICRO XGENE
M:	Tanmay Inamdar <tinamdar@apm.com>
L:	linux-pci@vger.kernel.org
L:	linux-arm-kernel@lists.infradead.org
S:	Maintained
F:	Documentation/devicetree/bindings/pci/xgene-pci.txt
F:	drivers/pci/host/pci-xgene.c

PCI DRIVER FOR ARM VERSATILE PLATFORM
M:	Rob Herring <robh@kernel.org>
L:	linux-pci@vger.kernel.org
L:	linux-arm-kernel@lists.infradead.org
S:	Maintained
F:	Documentation/devicetree/bindings/pci/versatile.txt
F:	drivers/pci/host/pci-versatile.c

PCI DRIVER FOR ARMADA 8K
M:	Thomas Petazzoni <thomas.petazzoni@free-electrons.com>
L:	linux-pci@vger.kernel.org
L:	linux-arm-kernel@lists.infradead.org
S:	Maintained
F:	Documentation/devicetree/bindings/pci/pci-armada8k.txt
F:	drivers/pci/dwc/pcie-armada8k.c

PCI DRIVER FOR CADENCE PCIE IP
M:	Alan Douglas <adouglas@cadence.com>
L:	linux-pci@vger.kernel.org
S:	Maintained
F:	Documentation/devicetree/bindings/pci/cdns,*.txt
F:	drivers/pci/cadence/pcie-cadence*

PCI DRIVER FOR FREESCALE LAYERSCAPE
M:	Minghuan Lian <minghuan.Lian@freescale.com>
M:	Mingkai Hu <mingkai.hu@freescale.com>
M:	Roy Zang <tie-fei.zang@freescale.com>
L:	linuxppc-dev@lists.ozlabs.org
L:	linux-pci@vger.kernel.org
L:	linux-arm-kernel@lists.infradead.org
S:	Maintained
F:	drivers/pci/dwc/*layerscape*

PCI DRIVER FOR GENERIC OF HOSTS
M:	Will Deacon <will.deacon@arm.com>
L:	linux-pci@vger.kernel.org
L:	linux-arm-kernel@lists.infradead.org (moderated for non-subscribers)
S:	Maintained
F:	Documentation/devicetree/bindings/pci/host-generic-pci.txt
F:	drivers/pci/host/pci-host-common.c
F:	drivers/pci/host/pci-host-generic.c

PCI DRIVER FOR IMX6
M:	Richard Zhu <hongxing.zhu@nxp.com>
M:	Lucas Stach <l.stach@pengutronix.de>
L:	linux-pci@vger.kernel.org
L:	linux-arm-kernel@lists.infradead.org (moderated for non-subscribers)
S:	Maintained
F:	Documentation/devicetree/bindings/pci/fsl,imx6q-pcie.txt
F:	drivers/pci/dwc/*imx6*

PCI DRIVER FOR INTEL VOLUME MANAGEMENT DEVICE (VMD)
M:	Keith Busch <keith.busch@intel.com>
M:	Jonathan Derrick <jonathan.derrick@intel.com>
L:	linux-pci@vger.kernel.org
S:	Supported
F:	drivers/pci/host/vmd.c

PCI DRIVER FOR MICROSEMI SWITCHTEC
M:	Kurt Schwemmer <kurt.schwemmer@microsemi.com>
M:	Logan Gunthorpe <logang@deltatee.com>
L:	linux-pci@vger.kernel.org
S:	Maintained
F:	Documentation/switchtec.txt
F:	Documentation/ABI/testing/sysfs-class-switchtec
F:	drivers/pci/switch/switchtec*
F:	include/uapi/linux/switchtec_ioctl.h
F:	include/linux/switchtec.h
F:	drivers/ntb/hw/mscc/

PCI DRIVER FOR MVEBU (Marvell Armada 370 and Armada XP SOC support)
M:	Thomas Petazzoni <thomas.petazzoni@free-electrons.com>
M:	Jason Cooper <jason@lakedaemon.net>
L:	linux-pci@vger.kernel.org
L:	linux-arm-kernel@lists.infradead.org (moderated for non-subscribers)
S:	Maintained
F:	drivers/pci/host/*mvebu*

PCI DRIVER FOR NVIDIA TEGRA
M:	Thierry Reding <thierry.reding@gmail.com>
L:	linux-tegra@vger.kernel.org
L:	linux-pci@vger.kernel.org
S:	Supported
F:	Documentation/devicetree/bindings/pci/nvidia,tegra20-pcie.txt
F:	drivers/pci/host/pci-tegra.c

PCI DRIVER FOR RENESAS R-CAR
M:	Simon Horman <horms@verge.net.au>
L:	linux-pci@vger.kernel.org
L:	linux-renesas-soc@vger.kernel.org
S:	Maintained
F:	drivers/pci/host/*rcar*

PCI DRIVER FOR SAMSUNG EXYNOS
M:	Jingoo Han <jingoohan1@gmail.com>
L:	linux-pci@vger.kernel.org
L:	linux-arm-kernel@lists.infradead.org (moderated for non-subscribers)
L:	linux-samsung-soc@vger.kernel.org (moderated for non-subscribers)
S:	Maintained
F:	drivers/pci/dwc/pci-exynos.c

PCI DRIVER FOR SYNOPSYS DESIGNWARE
M:	Jingoo Han <jingoohan1@gmail.com>
M:	Joao Pinto <Joao.Pinto@synopsys.com>
L:	linux-pci@vger.kernel.org
S:	Maintained
F:	Documentation/devicetree/bindings/pci/designware-pcie.txt
F:	drivers/pci/dwc/*designware*

PCI DRIVER FOR TI DRA7XX
M:	Kishon Vijay Abraham I <kishon@ti.com>
L:	linux-omap@vger.kernel.org
L:	linux-pci@vger.kernel.org
S:	Supported
F:	Documentation/devicetree/bindings/pci/ti-pci.txt
F:	drivers/pci/dwc/pci-dra7xx.c

PCI DRIVER FOR TI KEYSTONE
M:	Murali Karicheri <m-karicheri2@ti.com>
L:	linux-pci@vger.kernel.org
L:	linux-arm-kernel@lists.infradead.org (moderated for non-subscribers)
S:	Maintained
F:	drivers/pci/dwc/*keystone*

PCI ENDPOINT SUBSYSTEM
M:	Kishon Vijay Abraham I <kishon@ti.com>
M:	Lorenzo Pieralisi <lorenzo.pieralisi@arm.com>
L:	linux-pci@vger.kernel.org
T:	git git://git.kernel.org/pub/scm/linux/kernel/git/kishon/pci-endpoint.git
S:	Supported
F:	drivers/pci/endpoint/
F:	drivers/misc/pci_endpoint_test.c
F:	tools/pci/

PCI ENHANCED ERROR HANDLING (EEH) FOR POWERPC
M:	Russell Currey <ruscur@russell.cc>
L:	linuxppc-dev@lists.ozlabs.org
S:	Supported
F:	Documentation/powerpc/eeh-pci-error-recovery.txt
F:	arch/powerpc/kernel/eeh*.c
F:	arch/powerpc/platforms/*/eeh*.c
F:	arch/powerpc/include/*/eeh*.h

PCI ERROR RECOVERY
M:	Linas Vepstas <linasvepstas@gmail.com>
L:	linux-pci@vger.kernel.org
S:	Supported
F:	Documentation/PCI/pci-error-recovery.txt

PCI MSI DRIVER FOR ALTERA MSI IP
M:	Ley Foon Tan <lftan@altera.com>
L:	rfi@lists.rocketboards.org (moderated for non-subscribers)
L:	linux-pci@vger.kernel.org
S:	Supported
F:	Documentation/devicetree/bindings/pci/altera-pcie-msi.txt
F:	drivers/pci/host/pcie-altera-msi.c

PCI MSI DRIVER FOR APPLIEDMICRO XGENE
M:	Duc Dang <dhdang@apm.com>
L:	linux-pci@vger.kernel.org
L:	linux-arm-kernel@lists.infradead.org
S:	Maintained
F:	Documentation/devicetree/bindings/pci/xgene-pci-msi.txt
F:	drivers/pci/host/pci-xgene-msi.c

PCI SUBSYSTEM
M:	Bjorn Helgaas <bhelgaas@google.com>
L:	linux-pci@vger.kernel.org
Q:	http://patchwork.ozlabs.org/project/linux-pci/list/
T:	git git://git.kernel.org/pub/scm/linux/kernel/git/helgaas/pci.git
S:	Supported
F:	Documentation/devicetree/bindings/pci/
F:	Documentation/PCI/
F:	drivers/acpi/pci*
F:	drivers/pci/
F:	include/asm-generic/pci*
F:	include/linux/pci*
F:	include/uapi/linux/pci*
F:	lib/pci*
F:	arch/x86/pci/
F:	arch/x86/kernel/quirks.c

PCI NATIVE HOST BRIDGE AND ENDPOINT DRIVERS
M:	Lorenzo Pieralisi <lorenzo.pieralisi@arm.com>
L:	linux-pci@vger.kernel.org
Q:	http://patchwork.ozlabs.org/project/linux-pci/list/
T:	git git://git.kernel.org/pub/scm/linux/kernel/git/lpieralisi/pci.git/
S:	Supported
F:	drivers/pci/host/
F:	drivers/pci/dwc/

PCIE DRIVER FOR AXIS ARTPEC
M:	Niklas Cassel <niklas.cassel@axis.com>
M:	Jesper Nilsson <jesper.nilsson@axis.com>
L:	linux-arm-kernel@axis.com
L:	linux-pci@vger.kernel.org
S:	Maintained
F:	Documentation/devicetree/bindings/pci/axis,artpec*
F:	drivers/pci/dwc/*artpec*

PCIE DRIVER FOR CAVIUM THUNDERX
M:	David Daney <david.daney@cavium.com>
L:	linux-pci@vger.kernel.org
L:	linux-arm-kernel@lists.infradead.org (moderated for non-subscribers)
S:	Supported
F:	Documentation/devicetree/bindings/pci/pci-thunder-*
F:	drivers/pci/host/pci-thunder-*

PCIE DRIVER FOR HISILICON
M:	Zhou Wang <wangzhou1@hisilicon.com>
L:	linux-pci@vger.kernel.org
S:	Maintained
F:	Documentation/devicetree/bindings/pci/hisilicon-pcie.txt
F:	drivers/pci/dwc/pcie-hisi.c

PCIE DRIVER FOR HISILICON KIRIN
M:	Xiaowei Song <songxiaowei@hisilicon.com>
M:	Binghui Wang <wangbinghui@hisilicon.com>
L:	linux-pci@vger.kernel.org
S:	Maintained
F:	Documentation/devicetree/bindings/pci/pcie-kirin.txt
F:	drivers/pci/dwc/pcie-kirin.c

PCIE DRIVER FOR HISILICON STB
M:	Jianguo Sun <sunjianguo1@huawei.com>
M:	Shawn Guo <shawn.guo@linaro.org>
L:	linux-pci@vger.kernel.org
S:	Maintained
F:	Documentation/devicetree/bindings/pci/hisilicon-histb-pcie.txt
F:	drivers/pci/dwc/pcie-histb.c

PCIE DRIVER FOR MEDIATEK
M:	Ryder Lee <ryder.lee@mediatek.com>
L:	linux-pci@vger.kernel.org
L:	linux-mediatek@lists.infradead.org
S:	Supported
F:	Documentation/devicetree/bindings/pci/mediatek*
F:	drivers/pci/host/*mediatek*

PCIE DRIVER FOR QUALCOMM MSM
M:	Stanimir Varbanov <svarbanov@mm-sol.com>
L:	linux-pci@vger.kernel.org
L:	linux-arm-msm@vger.kernel.org
S:	Maintained
F:	drivers/pci/dwc/*qcom*

PCIE DRIVER FOR ROCKCHIP
M:	Shawn Lin <shawn.lin@rock-chips.com>
L:	linux-pci@vger.kernel.org
L:	linux-rockchip@lists.infradead.org
S:	Maintained
F:	Documentation/devicetree/bindings/pci/rockchip-pcie.txt
F:	drivers/pci/host/pcie-rockchip.c

PCI DRIVER FOR V3 SEMICONDUCTOR V360EPC
M:	Linus Walleij <linus.walleij@linaro.org>
L:	linux-pci@vger.kernel.org
S:	Maintained
F:	Documentation/devicetree/bindings/pci/v3-v360epc-pci.txt
F:	drivers/pci/host/pci-v3-semi.c

PCIE DRIVER FOR ST SPEAR13XX
M:	Pratyush Anand <pratyush.anand@gmail.com>
L:	linux-pci@vger.kernel.org
S:	Maintained
F:	drivers/pci/dwc/*spear*

PCMCIA SUBSYSTEM
M:	Dominik Brodowski <linux@dominikbrodowski.net>
T:	git git://git.kernel.org/pub/scm/linux/kernel/git/brodo/pcmcia.git
S:	Odd Fixes
F:	Documentation/pcmcia/
F:	tools/pcmcia/
F:	drivers/pcmcia/
F:	include/pcmcia/

PCNET32 NETWORK DRIVER
M:	Don Fry <pcnet32@frontier.com>
L:	netdev@vger.kernel.org
S:	Maintained
F:	drivers/net/ethernet/amd/pcnet32.c

PCRYPT PARALLEL CRYPTO ENGINE
M:	Steffen Klassert <steffen.klassert@secunet.com>
L:	linux-crypto@vger.kernel.org
S:	Maintained
F:	crypto/pcrypt.c
F:	include/crypto/pcrypt.h

PEAQ WMI HOTKEYS DRIVER
M:	Hans de Goede <hdegoede@redhat.com>
L:	platform-driver-x86@vger.kernel.org
S:	Maintained
F:	drivers/platform/x86/peaq-wmi.c

PER-CPU MEMORY ALLOCATOR
M:	Tejun Heo <tj@kernel.org>
M:	Christoph Lameter <cl@linux.com>
T:	git git://git.kernel.org/pub/scm/linux/kernel/git/tj/percpu.git
S:	Maintained
F:	include/linux/percpu*.h
F:	mm/percpu*.c
F:	arch/*/include/asm/percpu.h

PER-TASK DELAY ACCOUNTING
M:	Balbir Singh <bsingharora@gmail.com>
S:	Maintained
F:	include/linux/delayacct.h
F:	kernel/delayacct.c

PERFORMANCE EVENTS SUBSYSTEM
M:	Peter Zijlstra <peterz@infradead.org>
M:	Ingo Molnar <mingo@redhat.com>
M:	Arnaldo Carvalho de Melo <acme@kernel.org>
R:	Alexander Shishkin <alexander.shishkin@linux.intel.com>
R:	Jiri Olsa <jolsa@redhat.com>
R:	Namhyung Kim <namhyung@kernel.org>
L:	linux-kernel@vger.kernel.org
T:	git git://git.kernel.org/pub/scm/linux/kernel/git/tip/tip.git perf/core
S:	Supported
F:	kernel/events/*
F:	include/linux/perf_event.h
F:	include/uapi/linux/perf_event.h
F:	arch/*/kernel/perf_event*.c
F:	arch/*/kernel/*/perf_event*.c
F:	arch/*/kernel/*/*/perf_event*.c
F:	arch/*/include/asm/perf_event.h
F:	arch/*/kernel/perf_callchain.c
F:	arch/*/events/*
F:	tools/perf/

PERSONALITY HANDLING
M:	Christoph Hellwig <hch@infradead.org>
L:	linux-abi-devel@lists.sourceforge.net
S:	Maintained
F:	include/linux/personality.h
F:	include/uapi/linux/personality.h

PHONET PROTOCOL
M:	Remi Denis-Courmont <courmisch@gmail.com>
S:	Supported
F:	Documentation/networking/phonet.txt
F:	include/linux/phonet.h
F:	include/net/phonet/
F:	include/uapi/linux/phonet.h
F:	net/phonet/

PHRAM MTD DRIVER
M:	Joern Engel <joern@lazybastard.org>
L:	linux-mtd@lists.infradead.org
S:	Maintained
F:	drivers/mtd/devices/phram.c

PICOLCD HID DRIVER
M:	Bruno Prémont <bonbons@linux-vserver.org>
L:	linux-input@vger.kernel.org
S:	Maintained
F:	drivers/hid/hid-picolcd*

PICOXCELL SUPPORT
M:	Jamie Iles <jamie@jamieiles.com>
L:	linux-arm-kernel@lists.infradead.org (moderated for non-subscribers)
T:	git git://github.com/jamieiles/linux-2.6-ji.git
S:	Supported
F:	arch/arm/boot/dts/picoxcell*
F:	arch/arm/mach-picoxcell/
F:	drivers/crypto/picoxcell*

PIN CONTROL SUBSYSTEM
M:	Linus Walleij <linus.walleij@linaro.org>
L:	linux-gpio@vger.kernel.org
T:	git git://git.kernel.org/pub/scm/linux/kernel/git/linusw/linux-pinctrl.git
S:	Maintained
F:	Documentation/devicetree/bindings/pinctrl/
F:	Documentation/driver-api/pinctl.rst
F:	drivers/pinctrl/
F:	include/linux/pinctrl/

PIN CONTROLLER - ATMEL AT91
M:	Jean-Christophe Plagniol-Villard <plagnioj@jcrosoft.com>
L:	linux-arm-kernel@lists.infradead.org (moderated for non-subscribers)
S:	Maintained
F:	drivers/pinctrl/pinctrl-at91.*

PIN CONTROLLER - ATMEL AT91 PIO4
M:	Ludovic Desroches <ludovic.desroches@microchip.com>
L:	linux-arm-kernel@lists.infradead.org (moderated for non-subscribers)
L:	linux-gpio@vger.kernel.org
S:	Supported
F:	drivers/pinctrl/pinctrl-at91-pio4.*

PIN CONTROLLER - INTEL
M:	Mika Westerberg <mika.westerberg@linux.intel.com>
M:	Heikki Krogerus <heikki.krogerus@linux.intel.com>
S:	Maintained
F:	drivers/pinctrl/intel/

PIN CONTROLLER - MEDIATEK
M:	Sean Wang <sean.wang@mediatek.com>
L:	linux-mediatek@lists.infradead.org (moderated for non-subscribers)
S:	Maintained
F:	Documentation/devicetree/bindings/pinctrl/pinctrl-mt65xx.txt
F:	Documentation/devicetree/bindings/pinctrl/pinctrl-mt7622.txt
F:	drivers/pinctrl/mediatek/pinctrl-mtk-common.*
F:	drivers/pinctrl/mediatek/pinctrl-mt2701.c
F:	drivers/pinctrl/mediatek/pinctrl-mt7622.c

PIN CONTROLLER - QUALCOMM
M:	Bjorn Andersson <bjorn.andersson@linaro.org>
S:	Maintained
L:	linux-arm-msm@vger.kernel.org
F:	Documentation/devicetree/bindings/pinctrl/qcom,*.txt
F:	drivers/pinctrl/qcom/

PIN CONTROLLER - RENESAS
M:	Laurent Pinchart <laurent.pinchart@ideasonboard.com>
M:	Geert Uytterhoeven <geert+renesas@glider.be>
L:	linux-renesas-soc@vger.kernel.org
T:	git git://git.kernel.org/pub/scm/linux/kernel/git/geert/renesas-drivers.git sh-pfc
S:	Maintained
F:	drivers/pinctrl/sh-pfc/

PIN CONTROLLER - SAMSUNG
M:	Tomasz Figa <tomasz.figa@gmail.com>
M:	Krzysztof Kozlowski <krzk@kernel.org>
M:	Sylwester Nawrocki <s.nawrocki@samsung.com>
L:	linux-arm-kernel@lists.infradead.org (moderated for non-subscribers)
L:	linux-samsung-soc@vger.kernel.org (moderated for non-subscribers)
Q:	https://patchwork.kernel.org/project/linux-samsung-soc/list/
T:	git git://git.kernel.org/pub/scm/linux/kernel/git/pinctrl/samsung.git
S:	Maintained
F:	drivers/pinctrl/samsung/
F:	include/dt-bindings/pinctrl/samsung.h
F:	Documentation/devicetree/bindings/pinctrl/samsung-pinctrl.txt

PIN CONTROLLER - SINGLE
M:	Tony Lindgren <tony@atomide.com>
M:	Haojian Zhuang <haojian.zhuang@linaro.org>
L:	linux-arm-kernel@lists.infradead.org (moderated for non-subscribers)
L:	linux-omap@vger.kernel.org
S:	Maintained
F:	drivers/pinctrl/pinctrl-single.c

PIN CONTROLLER - ST SPEAR
M:	Viresh Kumar <vireshk@kernel.org>
L:	linux-arm-kernel@lists.infradead.org (moderated for non-subscribers)
W:	http://www.st.com/spear
S:	Maintained
F:	drivers/pinctrl/spear/

PISTACHIO SOC SUPPORT
M:	James Hartley <james.hartley@sondrel.com>
L:	linux-mips@linux-mips.org
S:	Odd Fixes
F:	arch/mips/pistachio/
F:	arch/mips/include/asm/mach-pistachio/
F:	arch/mips/boot/dts/img/pistachio*
F:	arch/mips/configs/pistachio*_defconfig

PKTCDVD DRIVER
S:	Orphan
M:	linux-block@vger.kernel.org
F:	drivers/block/pktcdvd.c
F:	include/linux/pktcdvd.h
F:	include/uapi/linux/pktcdvd.h

PKUNITY SOC DRIVERS
M:	Guan Xuetao <gxt@mprc.pku.edu.cn>
W:	http://mprc.pku.edu.cn/~guanxuetao/linux
S:	Maintained
T:	git git://github.com/gxt/linux.git
F:	drivers/input/serio/i8042-unicore32io.h
F:	drivers/i2c/busses/i2c-puv3.c
F:	drivers/video/fbdev/fb-puv3.c
F:	drivers/rtc/rtc-puv3.c

PMBUS HARDWARE MONITORING DRIVERS
M:	Guenter Roeck <linux@roeck-us.net>
L:	linux-hwmon@vger.kernel.org
W:	http://hwmon.wiki.kernel.org/
W:	http://www.roeck-us.net/linux/drivers/
T:	git git://git.kernel.org/pub/scm/linux/kernel/git/groeck/linux-staging.git
S:	Maintained
F:	Documentation/hwmon/pmbus
F:	drivers/hwmon/pmbus/
F:	include/linux/pmbus.h

PMC SIERRA MaxRAID DRIVER
L:	linux-scsi@vger.kernel.org
W:	http://www.pmc-sierra.com/
S:	Orphan
F:	drivers/scsi/pmcraid.*

PMC SIERRA PM8001 DRIVER
M:	Jack Wang <jinpu.wang@profitbricks.com>
M:	lindar_liu@usish.com
L:	linux-scsi@vger.kernel.org
S:	Supported
F:	drivers/scsi/pm8001/

PNP SUPPORT
M:	"Rafael J. Wysocki" <rafael.j.wysocki@intel.com>
S:	Maintained
F:	drivers/pnp/

POSIX CLOCKS and TIMERS
M:	Thomas Gleixner <tglx@linutronix.de>
L:	linux-kernel@vger.kernel.org
T:	git git://git.kernel.org/pub/scm/linux/kernel/git/tip/tip.git timers/core
S:	Maintained
F:	fs/timerfd.c
F:	include/linux/timer*
F:	kernel/time/*timer*

POWER MANAGEMENT CORE
M:	"Rafael J. Wysocki" <rjw@rjwysocki.net>
L:	linux-pm@vger.kernel.org
T:	git git://git.kernel.org/pub/scm/linux/kernel/git/rafael/linux-pm
B:	https://bugzilla.kernel.org
S:	Supported
F:	drivers/base/power/
F:	include/linux/pm.h
F:	include/linux/pm_*
F:	include/linux/powercap.h
F:	drivers/powercap/
F:	kernel/configs/nopm.config

POWER STATE COORDINATION INTERFACE (PSCI)
M:	Mark Rutland <mark.rutland@arm.com>
M:	Lorenzo Pieralisi <lorenzo.pieralisi@arm.com>
L:	linux-arm-kernel@lists.infradead.org
S:	Maintained
F:	drivers/firmware/psci*.c
F:	include/linux/psci.h
F:	include/uapi/linux/psci.h

POWER SUPPLY CLASS/SUBSYSTEM and DRIVERS
M:	Sebastian Reichel <sre@kernel.org>
L:	linux-pm@vger.kernel.org
T:	git git://git.kernel.org/pub/scm/linux/kernel/git/sre/linux-power-supply.git
S:	Maintained
F:	Documentation/devicetree/bindings/power/supply/
F:	include/linux/power_supply.h
F:	drivers/power/supply/

POWERNV OPERATOR PANEL LCD DISPLAY DRIVER
M:	Suraj Jitindar Singh <sjitindarsingh@gmail.com>
L:	linuxppc-dev@lists.ozlabs.org
S:	Maintained
F:	drivers/char/powernv-op-panel.c

PPP OVER ATM (RFC 2364)
M:	Mitchell Blank Jr <mitch@sfgoth.com>
S:	Maintained
F:	net/atm/pppoatm.c
F:	include/uapi/linux/atmppp.h

PPP OVER ETHERNET
M:	Michal Ostrowski <mostrows@earthlink.net>
S:	Maintained
F:	drivers/net/ppp/pppoe.c
F:	drivers/net/ppp/pppox.c

PPP OVER L2TP
M:	James Chapman <jchapman@katalix.com>
S:	Maintained
F:	net/l2tp/l2tp_ppp.c
F:	include/linux/if_pppol2tp.h
F:	include/uapi/linux/if_pppol2tp.h

PPP PROTOCOL DRIVERS AND COMPRESSORS
M:	Paul Mackerras <paulus@samba.org>
L:	linux-ppp@vger.kernel.org
S:	Maintained
F:	drivers/net/ppp/ppp_*

PPS SUPPORT
M:	Rodolfo Giometti <giometti@enneenne.com>
W:	http://wiki.enneenne.com/index.php/LinuxPPS_support
L:	linuxpps@ml.enneenne.com (subscribers-only)
S:	Maintained
F:	Documentation/pps/
F:	Documentation/devicetree/bindings/pps/pps-gpio.txt
F:	Documentation/ABI/testing/sysfs-pps
F:	drivers/pps/
F:	include/linux/pps*.h
F:	include/uapi/linux/pps.h

PPTP DRIVER
M:	Dmitry Kozlov <xeb@mail.ru>
L:	netdev@vger.kernel.org
S:	Maintained
F:	drivers/net/ppp/pptp.c
W:	http://sourceforge.net/projects/accel-pptp

PREEMPTIBLE KERNEL
M:	Robert Love <rml@tech9.net>
L:	kpreempt-tech@lists.sourceforge.net
W:	https://www.kernel.org/pub/linux/kernel/people/rml/preempt-kernel
S:	Supported
F:	Documentation/preempt-locking.txt
F:	include/linux/preempt.h

PRINTK
M:	Petr Mladek <pmladek@suse.com>
M:	Sergey Senozhatsky <sergey.senozhatsky@gmail.com>
R:	Steven Rostedt <rostedt@goodmis.org>
S:	Maintained
F:	kernel/printk/
F:	include/linux/printk.h

PRISM54 WIRELESS DRIVER
M:	"Luis R. Rodriguez" <mcgrof@gmail.com>
L:	linux-wireless@vger.kernel.org
W:	http://wireless.kernel.org/en/users/Drivers/p54
S:	Obsolete
F:	drivers/net/wireless/intersil/prism54/

PROC SYSCTL
M:	"Luis R. Rodriguez" <mcgrof@kernel.org>
M:	Kees Cook <keescook@chromium.org>
L:	linux-kernel@vger.kernel.org
L:	linux-fsdevel@vger.kernel.org
S:	Maintained
F:	fs/proc/proc_sysctl.c
F:	include/linux/sysctl.h
F:	kernel/sysctl.c
F:	tools/testing/selftests/sysctl/

PS3 NETWORK SUPPORT
M:	Geoff Levand <geoff@infradead.org>
L:	netdev@vger.kernel.org
L:	linuxppc-dev@lists.ozlabs.org
S:	Maintained
F:	drivers/net/ethernet/toshiba/ps3_gelic_net.*

PS3 PLATFORM SUPPORT
M:	Geoff Levand <geoff@infradead.org>
L:	linuxppc-dev@lists.ozlabs.org
S:	Maintained
F:	arch/powerpc/boot/ps3*
F:	arch/powerpc/include/asm/lv1call.h
F:	arch/powerpc/include/asm/ps3*.h
F:	arch/powerpc/platforms/ps3/
F:	drivers/*/ps3*
F:	drivers/ps3/
F:	drivers/rtc/rtc-ps3.c
F:	drivers/usb/host/*ps3.c
F:	sound/ppc/snd_ps3*

PS3VRAM DRIVER
M:	Jim Paris <jim@jtan.com>
M:	Geoff Levand <geoff@infradead.org>
L:	linuxppc-dev@lists.ozlabs.org
S:	Maintained
F:	drivers/block/ps3vram.c

PSAMPLE PACKET SAMPLING SUPPORT:
M:	Yotam Gigi <yotam.gi@gmail.com>
S:	Maintained
F:	net/psample
F:	include/net/psample.h
F:	include/uapi/linux/psample.h

PSTORE FILESYSTEM
M:	Kees Cook <keescook@chromium.org>
M:	Anton Vorontsov <anton@enomsg.org>
M:	Colin Cross <ccross@android.com>
M:	Tony Luck <tony.luck@intel.com>
S:	Maintained
T:	git git://git.kernel.org/pub/scm/linux/kernel/git/kees/linux.git for-next/pstore
F:	fs/pstore/
F:	include/linux/pstore*
F:	drivers/firmware/efi/efi-pstore.c
F:	drivers/acpi/apei/erst.c
F:	Documentation/admin-guide/ramoops.rst
F:	Documentation/devicetree/bindings/reserved-memory/ramoops.txt
K:	\b(pstore|ramoops)

PTP HARDWARE CLOCK SUPPORT
M:	Richard Cochran <richardcochran@gmail.com>
L:	netdev@vger.kernel.org
S:	Maintained
W:	http://linuxptp.sourceforge.net/
F:	Documentation/ABI/testing/sysfs-ptp
F:	Documentation/ptp/*
F:	drivers/net/ethernet/freescale/gianfar_ptp.c
F:	drivers/net/phy/dp83640*
F:	drivers/ptp/*
F:	include/linux/ptp_cl*

PTRACE SUPPORT
M:	Oleg Nesterov <oleg@redhat.com>
S:	Maintained
F:	include/asm-generic/syscall.h
F:	include/linux/ptrace.h
F:	include/linux/regset.h
F:	include/linux/tracehook.h
F:	include/uapi/linux/ptrace.h
F:	include/uapi/linux/ptrace.h
F:	include/asm-generic/ptrace.h
F:	kernel/ptrace.c
F:	arch/*/ptrace*.c
F:	arch/*/*/ptrace*.c
F:	arch/*/include/asm/ptrace*.h

PULSE8-CEC DRIVER
M:	Hans Verkuil <hverkuil@xs4all.nl>
L:	linux-media@vger.kernel.org
T:	git git://linuxtv.org/media_tree.git
S:	Maintained
F:	drivers/media/usb/pulse8-cec/*
F:	Documentation/media/cec-drivers/pulse8-cec.rst

PVRUSB2 VIDEO4LINUX DRIVER
M:	Mike Isely <isely@pobox.com>
L:	pvrusb2@isely.net	(subscribers-only)
L:	linux-media@vger.kernel.org
W:	http://www.isely.net/pvrusb2/
T:	git git://linuxtv.org/media_tree.git
S:	Maintained
F:	Documentation/media/v4l-drivers/pvrusb2*
F:	drivers/media/usb/pvrusb2/

PWC WEBCAM DRIVER
M:	Hans Verkuil <hverkuil@xs4all.nl>
L:	linux-media@vger.kernel.org
T:	git git://linuxtv.org/media_tree.git
S:	Odd Fixes
F:	drivers/media/usb/pwc/*

PWM FAN DRIVER
M:	Kamil Debski <kamil@wypas.org>
M:	Bartlomiej Zolnierkiewicz <b.zolnierkie@samsung.com>
L:	linux-hwmon@vger.kernel.org
S:	Supported
F:	Documentation/devicetree/bindings/hwmon/pwm-fan.txt
F:	Documentation/hwmon/pwm-fan
F:	drivers/hwmon/pwm-fan.c

PWM IR Transmitter
M:	Sean Young <sean@mess.org>
L:	linux-media@vger.kernel.org
S:	Maintained
F:	drivers/media/rc/pwm-ir-tx.c

PWM SUBSYSTEM
M:	Thierry Reding <thierry.reding@gmail.com>
L:	linux-pwm@vger.kernel.org
S:	Maintained
T:	git git://git.kernel.org/pub/scm/linux/kernel/git/thierry.reding/linux-pwm.git
F:	Documentation/pwm.txt
F:	Documentation/devicetree/bindings/pwm/
F:	include/linux/pwm.h
F:	drivers/pwm/
F:	drivers/video/backlight/pwm_bl.c
F:	include/linux/pwm_backlight.h
F:	drivers/gpio/gpio-mvebu.c
F:	Documentation/devicetree/bindings/gpio/gpio-mvebu.txt

PXA GPIO DRIVER
M:	Robert Jarzmik <robert.jarzmik@free.fr>
L:	linux-gpio@vger.kernel.org
S:	Maintained
F:	drivers/gpio/gpio-pxa.c

PXA MMCI DRIVER
S:	Orphan

PXA RTC DRIVER
M:	Robert Jarzmik <robert.jarzmik@free.fr>
L:	linux-rtc@vger.kernel.org
S:	Maintained

PXA2xx/PXA3xx SUPPORT
M:	Daniel Mack <daniel@zonque.org>
M:	Haojian Zhuang <haojian.zhuang@gmail.com>
M:	Robert Jarzmik <robert.jarzmik@free.fr>
L:	linux-arm-kernel@lists.infradead.org (moderated for non-subscribers)
T:	git git://github.com/hzhuang1/linux.git
T:	git git://github.com/rjarzmik/linux.git
S:	Maintained
F:	arch/arm/boot/dts/pxa*
F:	arch/arm/mach-pxa/
F:	drivers/dma/pxa*
F:	drivers/pcmcia/pxa2xx*
F:	drivers/pinctrl/pxa/
F:	drivers/spi/spi-pxa2xx*
F:	drivers/usb/gadget/udc/pxa2*
F:	include/sound/pxa2xx-lib.h
F:	sound/arm/pxa*
F:	sound/soc/pxa/

PXA3xx NAND FLASH DRIVER
M:	Ezequiel Garcia <ezequiel.garcia@free-electrons.com>
L:	linux-mtd@lists.infradead.org
S:	Maintained
F:	drivers/mtd/nand/pxa3xx_nand.c

QAT DRIVER
M:	Giovanni Cabiddu <giovanni.cabiddu@intel.com>
L:	qat-linux@intel.com
S:	Supported
F:	drivers/crypto/qat/

QCOM AUDIO (ASoC) DRIVERS
M:	Patrick Lai <plai@codeaurora.org>
M:	Banajit Goswami <bgoswami@codeaurora.org>
L:	alsa-devel@alsa-project.org (moderated for non-subscribers)
S:	Supported
F:	sound/soc/qcom/

QEMU MACHINE EMULATOR AND VIRTUALIZER SUPPORT
M:	Gabriel Somlo <somlo@cmu.edu>
M:	"Michael S. Tsirkin" <mst@redhat.com>
L:	qemu-devel@nongnu.org
S:	Maintained
F:	drivers/firmware/qemu_fw_cfg.c

QIB DRIVER
M:	Dennis Dalessandro <dennis.dalessandro@intel.com>
M:	Mike Marciniszyn <mike.marciniszyn@intel.com>
L:	linux-rdma@vger.kernel.org
S:	Supported
F:	drivers/infiniband/hw/qib/

QLOGIC QL41xxx FCOE DRIVER
M:	QLogic-Storage-Upstream@cavium.com
L:	linux-scsi@vger.kernel.org
S:	Supported
F:	drivers/scsi/qedf/

QLOGIC QL41xxx ISCSI DRIVER
M:	QLogic-Storage-Upstream@cavium.com
L:	linux-scsi@vger.kernel.org
S:	Supported
F:	drivers/scsi/qedi/

QLOGIC QL4xxx ETHERNET DRIVER
M:	Ariel Elior <Ariel.Elior@cavium.com>
M:	everest-linux-l2@cavium.com
L:	netdev@vger.kernel.org
S:	Supported
F:	drivers/net/ethernet/qlogic/qed/
F:	include/linux/qed/
F:	drivers/net/ethernet/qlogic/qede/

QLOGIC QL4xxx RDMA DRIVER
M:	Michal Kalderon <Michal.Kalderon@cavium.com>
M:	Ariel Elior <Ariel.Elior@cavium.com>
L:	linux-rdma@vger.kernel.org
S:	Supported
F:	drivers/infiniband/hw/qedr/
F:	include/uapi/rdma/qedr-abi.h

QLOGIC QLA1280 SCSI DRIVER
M:	Michael Reed <mdr@sgi.com>
L:	linux-scsi@vger.kernel.org
S:	Maintained
F:	drivers/scsi/qla1280.[ch]

QLOGIC QLA2XXX FC-SCSI DRIVER
M:	qla2xxx-upstream@qlogic.com
L:	linux-scsi@vger.kernel.org
S:	Supported
F:	Documentation/scsi/LICENSE.qla2xxx
F:	drivers/scsi/qla2xxx/

QLOGIC QLA3XXX NETWORK DRIVER
M:	Dept-GELinuxNICDev@cavium.com
L:	netdev@vger.kernel.org
S:	Supported
F:	Documentation/networking/LICENSE.qla3xxx
F:	drivers/net/ethernet/qlogic/qla3xxx.*

QLOGIC QLA4XXX iSCSI DRIVER
M:	QLogic-Storage-Upstream@qlogic.com
L:	linux-scsi@vger.kernel.org
S:	Supported
F:	Documentation/scsi/LICENSE.qla4xxx
F:	drivers/scsi/qla4xxx/

QLOGIC QLCNIC (1/10)Gb ETHERNET DRIVER
M:	Harish Patil <harish.patil@cavium.com>
M:	Manish Chopra <manish.chopra@cavium.com>
M:	Dept-GELinuxNICDev@cavium.com
L:	netdev@vger.kernel.org
S:	Supported
F:	drivers/net/ethernet/qlogic/qlcnic/

QLOGIC QLGE 10Gb ETHERNET DRIVER
M:	Harish Patil <harish.patil@cavium.com>
M:	Manish Chopra <manish.chopra@cavium.com>
M:	Dept-GELinuxNICDev@cavium.com
L:	netdev@vger.kernel.org
S:	Supported
F:	drivers/net/ethernet/qlogic/qlge/

QNX4 FILESYSTEM
M:	Anders Larsen <al@alarsen.net>
W:	http://www.alarsen.net/linux/qnx4fs/
S:	Maintained
F:	fs/qnx4/
F:	include/uapi/linux/qnx4_fs.h
F:	include/uapi/linux/qnxtypes.h

QORIQ DPAA2 FSL-MC BUS DRIVER
M:	Stuart Yoder <stuyoder@gmail.com>
M:	Laurentiu Tudor <laurentiu.tudor@nxp.com>
L:	linux-kernel@vger.kernel.org
S:	Maintained
F:	drivers/staging/fsl-mc/
F:	Documentation/devicetree/bindings/misc/fsl,qoriq-mc.txt

QT1010 MEDIA DRIVER
M:	Antti Palosaari <crope@iki.fi>
L:	linux-media@vger.kernel.org
W:	https://linuxtv.org
W:	http://palosaari.fi/linux/
Q:	http://patchwork.linuxtv.org/project/linux-media/list/
T:	git git://linuxtv.org/anttip/media_tree.git
S:	Maintained
F:	drivers/media/tuners/qt1010*

QUALCOMM ATHEROS ATH10K WIRELESS DRIVER
M:	Kalle Valo <kvalo@qca.qualcomm.com>
L:	ath10k@lists.infradead.org
W:	http://wireless.kernel.org/en/users/Drivers/ath10k
T:	git git://git.kernel.org/pub/scm/linux/kernel/git/kvalo/ath.git
S:	Supported
F:	drivers/net/wireless/ath/ath10k/

QUALCOMM ATHEROS ATH9K WIRELESS DRIVER
M:	QCA ath9k Development <ath9k-devel@qca.qualcomm.com>
L:	linux-wireless@vger.kernel.org
W:	http://wireless.kernel.org/en/users/Drivers/ath9k
S:	Supported
F:	drivers/net/wireless/ath/ath9k/

QUALCOMM CAMERA SUBSYSTEM DRIVER
M:	Todor Tomov <todor.tomov@linaro.org>
L:	linux-media@vger.kernel.org
S:	Maintained
F:	Documentation/devicetree/bindings/media/qcom,camss.txt
F:	Documentation/media/v4l-drivers/qcom_camss.rst
F:	drivers/media/platform/qcom/camss-8x16/

QUALCOMM EMAC GIGABIT ETHERNET DRIVER
M:	Timur Tabi <timur@codeaurora.org>
L:	netdev@vger.kernel.org
S:	Supported
F:	drivers/net/ethernet/qualcomm/emac/

QUALCOMM HEXAGON ARCHITECTURE
M:	Richard Kuo <rkuo@codeaurora.org>
L:	linux-hexagon@vger.kernel.org
T:	git git://git.kernel.org/pub/scm/linux/kernel/git/rkuo/linux-hexagon-kernel.git
S:	Supported
F:	arch/hexagon/

QUALCOMM IOMMU
M:	Rob Clark <robdclark@gmail.com>
L:	iommu@lists.linux-foundation.org
L:	linux-arm-msm@vger.kernel.org
S:	Maintained
F:	drivers/iommu/qcom_iommu.c

QUALCOMM VENUS VIDEO ACCELERATOR DRIVER
M:	Stanimir Varbanov <stanimir.varbanov@linaro.org>
L:	linux-media@vger.kernel.org
L:	linux-arm-msm@vger.kernel.org
T:	git git://linuxtv.org/media_tree.git
S:	Maintained
F:	drivers/media/platform/qcom/venus/

QUALCOMM WCN36XX WIRELESS DRIVER
M:	Eugene Krasnikov <k.eugene.e@gmail.com>
L:	wcn36xx@lists.infradead.org
W:	http://wireless.kernel.org/en/users/Drivers/wcn36xx
T:	git git://github.com/KrasnikovEugene/wcn36xx.git
S:	Supported
F:	drivers/net/wireless/ath/wcn36xx/

QUANTENNA QTNFMAC WIRELESS DRIVER
M:	Igor Mitsyanko <imitsyanko@quantenna.com>
M:	Avinash Patil <avinashp@quantenna.com>
M:	Sergey Matyukevich <smatyukevich@quantenna.com>
L:	linux-wireless@vger.kernel.org
S:	Maintained
F:	drivers/net/wireless/quantenna

RADEON and AMDGPU DRM DRIVERS
M:	Alex Deucher <alexander.deucher@amd.com>
M:	Christian König <christian.koenig@amd.com>
M:	David (ChunMing) Zhou <David1.Zhou@amd.com>
L:	amd-gfx@lists.freedesktop.org
T:	git git://people.freedesktop.org/~agd5f/linux
S:	Supported
F:	drivers/gpu/drm/radeon/
F:	include/uapi/drm/radeon_drm.h
F:	drivers/gpu/drm/amd/
F:	include/uapi/drm/amdgpu_drm.h

RADEON FRAMEBUFFER DISPLAY DRIVER
M:	Benjamin Herrenschmidt <benh@kernel.crashing.org>
L:	linux-fbdev@vger.kernel.org
S:	Maintained
F:	drivers/video/fbdev/aty/radeon*
F:	include/uapi/linux/radeonfb.h

RADIOSHARK RADIO DRIVER
M:	Hans Verkuil <hverkuil@xs4all.nl>
L:	linux-media@vger.kernel.org
T:	git git://linuxtv.org/media_tree.git
S:	Maintained
F:	drivers/media/radio/radio-shark.c

RADIOSHARK2 RADIO DRIVER
M:	Hans Verkuil <hverkuil@xs4all.nl>
L:	linux-media@vger.kernel.org
T:	git git://linuxtv.org/media_tree.git
S:	Maintained
F:	drivers/media/radio/radio-shark2.c
F:	drivers/media/radio/radio-tea5777.c

RADOS BLOCK DEVICE (RBD)
M:	Ilya Dryomov <idryomov@gmail.com>
M:	Sage Weil <sage@redhat.com>
M:	Alex Elder <elder@kernel.org>
L:	ceph-devel@vger.kernel.org
W:	http://ceph.com/
T:	git git://git.kernel.org/pub/scm/linux/kernel/git/sage/ceph-client.git
T:	git git://github.com/ceph/ceph-client.git
S:	Supported
F:	Documentation/ABI/testing/sysfs-bus-rbd
F:	drivers/block/rbd.c
F:	drivers/block/rbd_types.h

RAGE128 FRAMEBUFFER DISPLAY DRIVER
M:	Paul Mackerras <paulus@samba.org>
L:	linux-fbdev@vger.kernel.org
S:	Maintained
F:	drivers/video/fbdev/aty/aty128fb.c

RAINSHADOW-CEC DRIVER
M:	Hans Verkuil <hverkuil@xs4all.nl>
L:	linux-media@vger.kernel.org
T:	git git://linuxtv.org/media_tree.git
S:	Maintained
F:	drivers/media/usb/rainshadow-cec/*

RALINK MIPS ARCHITECTURE
M:	John Crispin <john@phrozen.org>
L:	linux-mips@linux-mips.org
S:	Maintained
F:	arch/mips/ralink

RALINK RT2X00 WIRELESS LAN DRIVER
P:	rt2x00 project
M:	Stanislaw Gruszka <sgruszka@redhat.com>
M:	Helmut Schaa <helmut.schaa@googlemail.com>
L:	linux-wireless@vger.kernel.org
S:	Maintained
F:	drivers/net/wireless/ralink/rt2x00/

RAMDISK RAM BLOCK DEVICE DRIVER
M:	Jens Axboe <axboe@kernel.dk>
S:	Maintained
F:	Documentation/blockdev/ramdisk.txt
F:	drivers/block/brd.c

RANCHU VIRTUAL BOARD FOR MIPS
M:	Miodrag Dinic <miodrag.dinic@mips.com>
L:	linux-mips@linux-mips.org
S:	Supported
F:	arch/mips/generic/board-ranchu.c
F:	arch/mips/configs/generic/board-ranchu.config

RANDOM NUMBER DRIVER
M:	"Theodore Ts'o" <tytso@mit.edu>
S:	Maintained
F:	drivers/char/random.c

RAPIDIO SUBSYSTEM
M:	Matt Porter <mporter@kernel.crashing.org>
M:	Alexandre Bounine <alexandre.bounine@idt.com>
S:	Maintained
F:	drivers/rapidio/

RAYLINK/WEBGEAR 802.11 WIRELESS LAN DRIVER
L:	linux-wireless@vger.kernel.org
S:	Orphan
F:	drivers/net/wireless/ray*

RCUTORTURE TEST FRAMEWORK
M:	"Paul E. McKenney" <paulmck@linux.vnet.ibm.com>
M:	Josh Triplett <josh@joshtriplett.org>
R:	Steven Rostedt <rostedt@goodmis.org>
R:	Mathieu Desnoyers <mathieu.desnoyers@efficios.com>
R:	Lai Jiangshan <jiangshanlai@gmail.com>
L:	linux-kernel@vger.kernel.org
S:	Supported
T:	git git://git.kernel.org/pub/scm/linux/kernel/git/paulmck/linux-rcu.git
F:	tools/testing/selftests/rcutorture

RDC R-321X SoC
M:	Florian Fainelli <florian@openwrt.org>
S:	Maintained

RDC R6040 FAST ETHERNET DRIVER
M:	Florian Fainelli <f.fainelli@gmail.com>
L:	netdev@vger.kernel.org
S:	Maintained
F:	drivers/net/ethernet/rdc/r6040.c

RDMAVT - RDMA verbs software
M:	Dennis Dalessandro <dennis.dalessandro@intel.com>
M:	Mike Marciniszyn <mike.marciniszyn@intel.com>
L:	linux-rdma@vger.kernel.org
S:	Supported
F:	drivers/infiniband/sw/rdmavt

RDS - RELIABLE DATAGRAM SOCKETS
M:	Santosh Shilimkar <santosh.shilimkar@oracle.com>
L:	netdev@vger.kernel.org
L:	linux-rdma@vger.kernel.org
L:	rds-devel@oss.oracle.com (moderated for non-subscribers)
W:	https://oss.oracle.com/projects/rds/
S:	Supported
F:	net/rds/
F:	Documentation/networking/rds.txt

RDT - RESOURCE ALLOCATION
M:	Fenghua Yu <fenghua.yu@intel.com>
L:	linux-kernel@vger.kernel.org
S:	Supported
F:	arch/x86/kernel/cpu/intel_rdt*
F:	arch/x86/include/asm/intel_rdt_sched.h
F:	Documentation/x86/intel_rdt*

READ-COPY UPDATE (RCU)
M:	"Paul E. McKenney" <paulmck@linux.vnet.ibm.com>
M:	Josh Triplett <josh@joshtriplett.org>
R:	Steven Rostedt <rostedt@goodmis.org>
R:	Mathieu Desnoyers <mathieu.desnoyers@efficios.com>
R:	Lai Jiangshan <jiangshanlai@gmail.com>
L:	linux-kernel@vger.kernel.org
W:	http://www.rdrop.com/users/paulmck/RCU/
S:	Supported
T:	git git://git.kernel.org/pub/scm/linux/kernel/git/paulmck/linux-rcu.git
F:	Documentation/RCU/
X:	Documentation/RCU/torture.txt
F:	include/linux/rcu*
X:	include/linux/srcu.h
F:	kernel/rcu/
X:	kernel/torture.c

REAL TIME CLOCK (RTC) SUBSYSTEM
M:	Alessandro Zummo <a.zummo@towertech.it>
M:	Alexandre Belloni <alexandre.belloni@free-electrons.com>
L:	linux-rtc@vger.kernel.org
Q:	http://patchwork.ozlabs.org/project/rtc-linux/list/
T:	git git://git.kernel.org/pub/scm/linux/kernel/git/abelloni/linux.git
S:	Maintained
F:	Documentation/devicetree/bindings/rtc/
F:	Documentation/rtc.txt
F:	drivers/rtc/
F:	include/linux/rtc.h
F:	include/uapi/linux/rtc.h
F:	include/linux/rtc/
F:	include/linux/platform_data/rtc-*
F:	tools/testing/selftests/timers/rtctest.c

REALTEK AUDIO CODECS
M:	Bard Liao <bardliao@realtek.com>
M:	Oder Chiou <oder_chiou@realtek.com>
S:	Maintained
F:	sound/soc/codecs/rt*
F:	include/sound/rt*.h

REGISTER MAP ABSTRACTION
M:	Mark Brown <broonie@kernel.org>
L:	linux-kernel@vger.kernel.org
T:	git git://git.kernel.org/pub/scm/linux/kernel/git/broonie/regmap.git
S:	Supported
F:	Documentation/devicetree/bindings/regmap/
F:	drivers/base/regmap/
F:	include/linux/regmap.h

REISERFS FILE SYSTEM
L:	reiserfs-devel@vger.kernel.org
S:	Supported
F:	fs/reiserfs/

REMOTE PROCESSOR (REMOTEPROC) SUBSYSTEM
M:	Ohad Ben-Cohen <ohad@wizery.com>
M:	Bjorn Andersson <bjorn.andersson@linaro.org>
L:	linux-remoteproc@vger.kernel.org
T:	git git://git.kernel.org/pub/scm/linux/kernel/git/ohad/remoteproc.git
S:	Maintained
F:	Documentation/devicetree/bindings/remoteproc/
F:	Documentation/remoteproc.txt
F:	drivers/remoteproc/
F:	include/linux/remoteproc.h

REMOTE PROCESSOR MESSAGING (RPMSG) SUBSYSTEM
M:	Ohad Ben-Cohen <ohad@wizery.com>
M:	Bjorn Andersson <bjorn.andersson@linaro.org>
L:	linux-remoteproc@vger.kernel.org
T:	git git://git.kernel.org/pub/scm/linux/kernel/git/ohad/rpmsg.git
S:	Maintained
F:	drivers/rpmsg/
F:	Documentation/rpmsg.txt
F:	include/linux/rpmsg.h
F:	include/linux/rpmsg/

RENESAS CLOCK DRIVERS
M:	Geert Uytterhoeven <geert+renesas@glider.be>
L:	linux-renesas-soc@vger.kernel.org
T:	git git://git.kernel.org/pub/scm/linux/kernel/git/geert/renesas-drivers.git clk-renesas
S:	Supported
F:	drivers/clk/renesas/

RENESAS ETHERNET DRIVERS
R:	Sergei Shtylyov <sergei.shtylyov@cogentembedded.com>
L:	netdev@vger.kernel.org
L:	linux-renesas-soc@vger.kernel.org
F:	Documentation/devicetree/bindings/net/renesas,*.txt
F:	Documentation/devicetree/bindings/net/sh_eth.txt
F:	drivers/net/ethernet/renesas/
F:	include/linux/sh_eth.h

RENESAS R-CAR GYROADC DRIVER
M:	Marek Vasut <marek.vasut@gmail.com>
L:	linux-iio@vger.kernel.org
S:	Supported
F:	drivers/iio/adc/rcar_gyro_adc.c

RENESAS USB PHY DRIVER
M:	Yoshihiro Shimoda <yoshihiro.shimoda.uh@renesas.com>
L:	linux-renesas-soc@vger.kernel.org
S:	Maintained
F:	drivers/phy/renesas/phy-rcar-gen3-usb*.c

RESET CONTROLLER FRAMEWORK
M:	Philipp Zabel <p.zabel@pengutronix.de>
T:	git git://git.pengutronix.de/git/pza/linux
S:	Maintained
F:	drivers/reset/
F:	Documentation/devicetree/bindings/reset/
F:	include/dt-bindings/reset/
F:	include/linux/reset.h
F:	include/linux/reset-controller.h

RFKILL
M:	Johannes Berg <johannes@sipsolutions.net>
L:	linux-wireless@vger.kernel.org
W:	http://wireless.kernel.org/
T:	git git://git.kernel.org/pub/scm/linux/kernel/git/jberg/mac80211.git
T:	git git://git.kernel.org/pub/scm/linux/kernel/git/jberg/mac80211-next.git
S:	Maintained
F:	Documentation/rfkill.txt
F:	Documentation/ABI/stable/sysfs-class-rfkill
F:	net/rfkill/

RHASHTABLE
M:	Thomas Graf <tgraf@suug.ch>
M:	Herbert Xu <herbert@gondor.apana.org.au>
L:	netdev@vger.kernel.org
S:	Maintained
F:	lib/rhashtable.c
F:	include/linux/rhashtable.h

RICOH R5C592 MEMORYSTICK DRIVER
M:	Maxim Levitsky <maximlevitsky@gmail.com>
S:	Maintained
F:	drivers/memstick/host/r592.*

RICOH SMARTMEDIA/XD DRIVER
M:	Maxim Levitsky <maximlevitsky@gmail.com>
S:	Maintained
F:	drivers/mtd/nand/r852.c
F:	drivers/mtd/nand/r852.h

RISC-V ARCHITECTURE
M:	Palmer Dabbelt <palmer@sifive.com>
M:	Albert Ou <albert@sifive.com>
L:	linux-riscv@lists.infradead.org
T:	git git://git.kernel.org/pub/scm/linux/kernel/git/palmer/riscv-linux.git
S:	Supported
F:	arch/riscv/
K:	riscv
N:	riscv

ROCCAT DRIVERS
M:	Stefan Achatz <erazor_de@users.sourceforge.net>
W:	http://sourceforge.net/projects/roccat/
S:	Maintained
F:	drivers/hid/hid-roccat*
F:	include/linux/hid-roccat*
F:	Documentation/ABI/*/sysfs-driver-hid-roccat*

ROCKCHIP RASTER 2D GRAPHIC ACCELERATION UNIT DRIVER
M:	Jacob chen <jacob2.chen@rock-chips.com>
L:	linux-media@vger.kernel.org
S:	Maintained
F:	drivers/media/platform/rockchip/rga/
F:	Documentation/devicetree/bindings/media/rockchip-rga.txt

ROCKER DRIVER
M:	Jiri Pirko <jiri@resnulli.us>
L:	netdev@vger.kernel.org
S:	Supported
F:	drivers/net/ethernet/rocker/

ROCKETPORT DRIVER
P:	Comtrol Corp.
W:	http://www.comtrol.com
S:	Maintained
F:	Documentation/serial/rocket.txt
F:	drivers/tty/rocket*

ROCKETPORT EXPRESS/INFINITY DRIVER
M:	Kevin Cernekee <cernekee@gmail.com>
L:	linux-serial@vger.kernel.org
S:	Odd Fixes
F:	drivers/tty/serial/rp2.*

ROHM MULTIFUNCTION BD9571MWV-M PMIC DEVICE DRIVERS
M:	Marek Vasut <marek.vasut+renesas@gmail.com>
L:	linux-kernel@vger.kernel.org
L:	linux-renesas-soc@vger.kernel.org
S:	Supported
F:	drivers/mfd/bd9571mwv.c
F:	drivers/regulator/bd9571mwv-regulator.c
F:	drivers/gpio/gpio-bd9571mwv.c
F:	include/linux/mfd/bd9571mwv.h
F:	Documentation/devicetree/bindings/mfd/bd9571mwv.txt

ROSE NETWORK LAYER
M:	Ralf Baechle <ralf@linux-mips.org>
L:	linux-hams@vger.kernel.org
W:	http://www.linux-ax25.org/
S:	Maintained
F:	include/net/rose.h
F:	include/uapi/linux/rose.h
F:	net/rose/

RTL2830 MEDIA DRIVER
M:	Antti Palosaari <crope@iki.fi>
L:	linux-media@vger.kernel.org
W:	https://linuxtv.org
W:	http://palosaari.fi/linux/
Q:	http://patchwork.linuxtv.org/project/linux-media/list/
T:	git git://linuxtv.org/anttip/media_tree.git
S:	Maintained
F:	drivers/media/dvb-frontends/rtl2830*

RTL2832 MEDIA DRIVER
M:	Antti Palosaari <crope@iki.fi>
L:	linux-media@vger.kernel.org
W:	https://linuxtv.org
W:	http://palosaari.fi/linux/
Q:	http://patchwork.linuxtv.org/project/linux-media/list/
T:	git git://linuxtv.org/anttip/media_tree.git
S:	Maintained
F:	drivers/media/dvb-frontends/rtl2832*

RTL2832_SDR MEDIA DRIVER
M:	Antti Palosaari <crope@iki.fi>
L:	linux-media@vger.kernel.org
W:	https://linuxtv.org
W:	http://palosaari.fi/linux/
Q:	http://patchwork.linuxtv.org/project/linux-media/list/
T:	git git://linuxtv.org/anttip/media_tree.git
S:	Maintained
F:	drivers/media/dvb-frontends/rtl2832_sdr*

RTL8180 WIRELESS DRIVER
L:	linux-wireless@vger.kernel.org
W:	http://wireless.kernel.org/
T:	git git://git.kernel.org/pub/scm/linux/kernel/git/linville/wireless-testing.git
S:	Orphan
F:	drivers/net/wireless/realtek/rtl818x/rtl8180/

RTL8187 WIRELESS DRIVER
M:	Herton Ronaldo Krzesinski <herton@canonical.com>
M:	Hin-Tak Leung <htl10@users.sourceforge.net>
M:	Larry Finger <Larry.Finger@lwfinger.net>
L:	linux-wireless@vger.kernel.org
W:	http://wireless.kernel.org/
T:	git git://git.kernel.org/pub/scm/linux/kernel/git/linville/wireless-testing.git
S:	Maintained
F:	drivers/net/wireless/realtek/rtl818x/rtl8187/

REALTEK WIRELESS DRIVER (rtlwifi family)
M:	Ping-Ke Shih <pkshih@realtek.com>
L:	linux-wireless@vger.kernel.org
W:	http://wireless.kernel.org/
T:	git git://git.kernel.org/pub/scm/linux/kernel/git/linville/wireless-testing.git
S:	Maintained
F:	drivers/net/wireless/realtek/rtlwifi/

RTL8XXXU WIRELESS DRIVER (rtl8xxxu)
M:	Jes Sorensen <Jes.Sorensen@gmail.com>
L:	linux-wireless@vger.kernel.org
T:	git git://git.kernel.org/pub/scm/linux/kernel/git/jes/linux.git rtl8xxxu-devel
S:	Maintained
F:	drivers/net/wireless/realtek/rtl8xxxu/

RXRPC SOCKETS (AF_RXRPC)
M:	David Howells <dhowells@redhat.com>
L:	linux-afs@lists.infradead.org
S:	Supported
F:	net/rxrpc/
F:	include/keys/rxrpc-type.h
F:	include/net/af_rxrpc.h
F:	include/trace/events/rxrpc.h
F:	include/uapi/linux/rxrpc.h
F:	Documentation/networking/rxrpc.txt
W:	https://www.infradead.org/~dhowells/kafs/

S3 SAVAGE FRAMEBUFFER DRIVER
M:	Antonino Daplas <adaplas@gmail.com>
L:	linux-fbdev@vger.kernel.org
S:	Maintained
F:	drivers/video/fbdev/savage/

S390
M:	Martin Schwidefsky <schwidefsky@de.ibm.com>
M:	Heiko Carstens <heiko.carstens@de.ibm.com>
L:	linux-s390@vger.kernel.org
W:	http://www.ibm.com/developerworks/linux/linux390/
T:	git git://git.kernel.org/pub/scm/linux/kernel/git/s390/linux.git
S:	Supported
F:	arch/s390/
F:	drivers/s390/
F:	Documentation/s390/
F:	Documentation/driver-api/s390-drivers.rst

S390 COMMON I/O LAYER
M:	Sebastian Ott <sebott@linux.vnet.ibm.com>
M:	Peter Oberparleiter <oberpar@linux.vnet.ibm.com>
L:	linux-s390@vger.kernel.org
W:	http://www.ibm.com/developerworks/linux/linux390/
S:	Supported
F:	drivers/s390/cio/

S390 DASD DRIVER
M:	Stefan Haberland <sth@linux.vnet.ibm.com>
M:	Jan Hoeppner <hoeppner@linux.vnet.ibm.com>
L:	linux-s390@vger.kernel.org
W:	http://www.ibm.com/developerworks/linux/linux390/
S:	Supported
F:	drivers/s390/block/dasd*
F:	block/partitions/ibm.c

S390 IOMMU (PCI)
M:	Gerald Schaefer <gerald.schaefer@de.ibm.com>
L:	linux-s390@vger.kernel.org
W:	http://www.ibm.com/developerworks/linux/linux390/
S:	Supported
F:	drivers/iommu/s390-iommu.c

S390 IUCV NETWORK LAYER
M:	Julian Wiedmann <jwi@linux.vnet.ibm.com>
M:	Ursula Braun <ubraun@linux.vnet.ibm.com>
L:	linux-s390@vger.kernel.org
W:	http://www.ibm.com/developerworks/linux/linux390/
S:	Supported
F:	drivers/s390/net/*iucv*
F:	include/net/iucv/
F:	net/iucv/

S390 NETWORK DRIVERS
M:	Julian Wiedmann <jwi@linux.vnet.ibm.com>
M:	Ursula Braun <ubraun@linux.vnet.ibm.com>
L:	linux-s390@vger.kernel.org
W:	http://www.ibm.com/developerworks/linux/linux390/
S:	Supported
F:	drivers/s390/net/

S390 PCI SUBSYSTEM
M:	Sebastian Ott <sebott@linux.vnet.ibm.com>
M:	Gerald Schaefer <gerald.schaefer@de.ibm.com>
L:	linux-s390@vger.kernel.org
W:	http://www.ibm.com/developerworks/linux/linux390/
S:	Supported
F:	arch/s390/pci/
F:	drivers/pci/hotplug/s390_pci_hpc.c

S390 VFIO-CCW DRIVER
M:	Cornelia Huck <cohuck@redhat.com>
M:	Dong Jia Shi <bjsdjshi@linux.vnet.ibm.com>
M:	Halil Pasic <pasic@linux.vnet.ibm.com>
L:	linux-s390@vger.kernel.org
L:	kvm@vger.kernel.org
S:	Supported
F:	drivers/s390/cio/vfio_ccw*
F:	Documentation/s390/vfio-ccw.txt
F:	include/uapi/linux/vfio_ccw.h

S390 ZCRYPT DRIVER
M:	Harald Freudenberger <freude@de.ibm.com>
L:	linux-s390@vger.kernel.org
W:	http://www.ibm.com/developerworks/linux/linux390/
S:	Supported
F:	drivers/s390/crypto/

S390 ZFCP DRIVER
M:	Steffen Maier <maier@linux.vnet.ibm.com>
M:	Benjamin Block <bblock@linux.vnet.ibm.com>
L:	linux-s390@vger.kernel.org
W:	http://www.ibm.com/developerworks/linux/linux390/
S:	Supported
F:	drivers/s390/scsi/zfcp_*

S3C24XX SD/MMC Driver
M:	Ben Dooks <ben-linux@fluff.org>
L:	linux-arm-kernel@lists.infradead.org (moderated for non-subscribers)
S:	Supported
F:	drivers/mmc/host/s3cmci.*

SAA6588 RDS RECEIVER DRIVER
M:	Hans Verkuil <hverkuil@xs4all.nl>
L:	linux-media@vger.kernel.org
T:	git git://linuxtv.org/media_tree.git
W:	https://linuxtv.org
S:	Odd Fixes
F:	drivers/media/i2c/saa6588*

SAA7134 VIDEO4LINUX DRIVER
M:	Mauro Carvalho Chehab <mchehab@s-opensource.com>
M:	Mauro Carvalho Chehab <mchehab@kernel.org>
L:	linux-media@vger.kernel.org
W:	https://linuxtv.org
T:	git git://linuxtv.org/media_tree.git
S:	Odd fixes
F:	Documentation/media/v4l-drivers/saa7134*
F:	drivers/media/pci/saa7134/

SAA7146 VIDEO4LINUX-2 DRIVER
M:	Hans Verkuil <hverkuil@xs4all.nl>
L:	linux-media@vger.kernel.org
T:	git git://linuxtv.org/media_tree.git
S:	Maintained
F:	drivers/media/common/saa7146/
F:	drivers/media/pci/saa7146/
F:	include/media/saa7146*

SAMSUNG AUDIO (ASoC) DRIVERS
M:	Krzysztof Kozlowski <krzk@kernel.org>
M:	Sangbeom Kim <sbkim73@samsung.com>
M:	Sylwester Nawrocki <s.nawrocki@samsung.com>
L:	alsa-devel@alsa-project.org (moderated for non-subscribers)
S:	Supported
F:	sound/soc/samsung/
F:	Documentation/devicetree/bindings/sound/samsung*

SAMSUNG EXYNOS PSEUDO RANDOM NUMBER GENERATOR (RNG) DRIVER
M:	Krzysztof Kozlowski <krzk@kernel.org>
L:	linux-crypto@vger.kernel.org
L:	linux-samsung-soc@vger.kernel.org
S:	Maintained
F:	drivers/crypto/exynos-rng.c
F:	Documentation/devicetree/bindings/crypto/samsung,exynos-rng4.txt

SAMSUNG EXYNOS TRUE RANDOM NUMBER GENERATOR (TRNG) DRIVER
M:	Łukasz Stelmach <l.stelmach@samsung.com>
L:	linux-samsung-soc@vger.kernel.org
S:	Maintained
F:	drivers/char/hw_random/exynos-trng.c
F:	Documentation/devicetree/bindings/rng/samsung,exynos5250-trng.txt

SAMSUNG FRAMEBUFFER DRIVER
M:	Jingoo Han <jingoohan1@gmail.com>
L:	linux-fbdev@vger.kernel.org
S:	Maintained
F:	drivers/video/fbdev/s3c-fb.c

SAMSUNG LAPTOP DRIVER
M:	Corentin Chary <corentin.chary@gmail.com>
L:	platform-driver-x86@vger.kernel.org
S:	Maintained
F:	drivers/platform/x86/samsung-laptop.c

SAMSUNG MULTIFUNCTION PMIC DEVICE DRIVERS
M:	Sangbeom Kim <sbkim73@samsung.com>
M:	Krzysztof Kozlowski <krzk@kernel.org>
M:	Bartlomiej Zolnierkiewicz <b.zolnierkie@samsung.com>
L:	linux-kernel@vger.kernel.org
L:	linux-samsung-soc@vger.kernel.org
S:	Supported
F:	drivers/mfd/sec*.c
F:	drivers/regulator/s2m*.c
F:	drivers/regulator/s5m*.c
F:	drivers/clk/clk-s2mps11.c
F:	drivers/rtc/rtc-s5m.c
F:	include/linux/mfd/samsung/
F:	Documentation/devicetree/bindings/mfd/samsung,sec-core.txt
F:	Documentation/devicetree/bindings/regulator/samsung,s2m*.txt
F:	Documentation/devicetree/bindings/regulator/samsung,s5m*.txt
F:	Documentation/devicetree/bindings/clock/samsung,s2mps11.txt

SAMSUNG S3C24XX/S3C64XX SOC SERIES CAMIF DRIVER
M:	Sylwester Nawrocki <sylvester.nawrocki@gmail.com>
L:	linux-media@vger.kernel.org
L:	linux-samsung-soc@vger.kernel.org (moderated for non-subscribers)
S:	Maintained
F:	drivers/media/platform/s3c-camif/
F:	include/media/drv-intf/s3c_camif.h

SAMSUNG S3FWRN5 NFC DRIVER
M:	Robert Baldyga <r.baldyga@samsung.com>
M:	Krzysztof Opasiak <k.opasiak@samsung.com>
L:	linux-nfc@lists.01.org (moderated for non-subscribers)
S:	Supported
F:	drivers/nfc/s3fwrn5

SAMSUNG S5C73M3 CAMERA DRIVER
M:	Kyungmin Park <kyungmin.park@samsung.com>
M:	Andrzej Hajda <a.hajda@samsung.com>
L:	linux-media@vger.kernel.org
S:	Supported
F:	drivers/media/i2c/s5c73m3/*

SAMSUNG S5K5BAF CAMERA DRIVER
M:	Kyungmin Park <kyungmin.park@samsung.com>
M:	Andrzej Hajda <a.hajda@samsung.com>
L:	linux-media@vger.kernel.org
S:	Supported
F:	drivers/media/i2c/s5k5baf.c

SAMSUNG S5P Security SubSystem (SSS) DRIVER
M:	Krzysztof Kozlowski <krzk@kernel.org>
M:	Vladimir Zapolskiy <vz@mleia.com>
M:	Kamil Konieczny <k.konieczny@partner.samsung.com>
L:	linux-crypto@vger.kernel.org
L:	linux-samsung-soc@vger.kernel.org
S:	Maintained
F:	drivers/crypto/s5p-sss.c

SAMSUNG S5P/EXYNOS4 SOC SERIES CAMERA SUBSYSTEM DRIVERS
M:	Kyungmin Park <kyungmin.park@samsung.com>
M:	Sylwester Nawrocki <s.nawrocki@samsung.com>
L:	linux-media@vger.kernel.org
Q:	https://patchwork.linuxtv.org/project/linux-media/list/
S:	Supported
F:	drivers/media/platform/exynos4-is/

SAMSUNG SOC CLOCK DRIVERS
M:	Sylwester Nawrocki <s.nawrocki@samsung.com>
M:	Tomasz Figa <tomasz.figa@gmail.com>
M:	Chanwoo Choi <cw00.choi@samsung.com>
S:	Supported
L:	linux-samsung-soc@vger.kernel.org (moderated for non-subscribers)
F:	drivers/clk/samsung/
F:	include/dt-bindings/clock/exynos*.h
F:	Documentation/devicetree/bindings/clock/exynos*.txt

SAMSUNG SPI DRIVERS
M:	Kukjin Kim <kgene@kernel.org>
M:	Krzysztof Kozlowski <krzk@kernel.org>
M:	Andi Shyti <andi.shyti@samsung.com>
L:	linux-spi@vger.kernel.org
L:	linux-samsung-soc@vger.kernel.org (moderated for non-subscribers)
S:	Maintained
F:	Documentation/devicetree/bindings/spi/spi-samsung.txt
F:	drivers/spi/spi-s3c*
F:	include/linux/platform_data/spi-s3c64xx.h

SAMSUNG SXGBE DRIVERS
M:	Byungho An <bh74.an@samsung.com>
M:	Girish K S <ks.giri@samsung.com>
M:	Vipul Pandya <vipul.pandya@samsung.com>
S:	Supported
L:	netdev@vger.kernel.org
F:	drivers/net/ethernet/samsung/sxgbe/

SAMSUNG THERMAL DRIVER
M:	Bartlomiej Zolnierkiewicz <b.zolnierkie@samsung.com>
L:	linux-pm@vger.kernel.org
L:	linux-samsung-soc@vger.kernel.org
S:	Supported
T:	git https://github.com/lmajewski/linux-samsung-thermal.git
F:	drivers/thermal/samsung/

SAMSUNG USB2 PHY DRIVER
M:	Kamil Debski <kamil@wypas.org>
M:	Sylwester Nawrocki <s.nawrocki@samsung.com>
L:	linux-kernel@vger.kernel.org
S:	Supported
F:	Documentation/devicetree/bindings/phy/samsung-phy.txt
F:	Documentation/phy/samsung-usb2.txt
F:	drivers/phy/samsung/phy-exynos4210-usb2.c
F:	drivers/phy/samsung/phy-exynos4x12-usb2.c
F:	drivers/phy/samsung/phy-exynos5250-usb2.c
F:	drivers/phy/samsung/phy-s5pv210-usb2.c
F:	drivers/phy/samsung/phy-samsung-usb2.c
F:	drivers/phy/samsung/phy-samsung-usb2.h

SC1200 WDT DRIVER
M:	Zwane Mwaikambo <zwanem@gmail.com>
S:	Maintained
F:	drivers/watchdog/sc1200wdt.c

SCHEDULER
M:	Ingo Molnar <mingo@redhat.com>
M:	Peter Zijlstra <peterz@infradead.org>
L:	linux-kernel@vger.kernel.org
T:	git git://git.kernel.org/pub/scm/linux/kernel/git/tip/tip.git sched/core
S:	Maintained
F:	kernel/sched/
F:	include/linux/sched.h
F:	include/uapi/linux/sched.h
F:	include/linux/wait.h

SCORE ARCHITECTURE
M:	Chen Liqin <liqin.linux@gmail.com>
M:	Lennox Wu <lennox.wu@gmail.com>
W:	http://www.sunplus.com
S:	Supported
F:	arch/score/

SCR24X CHIP CARD INTERFACE DRIVER
M:	Lubomir Rintel <lkundrak@v3.sk>
S:	Supported
F:	drivers/char/pcmcia/scr24x_cs.c

SCSI CDROM DRIVER
M:	Jens Axboe <axboe@kernel.dk>
L:	linux-scsi@vger.kernel.org
W:	http://www.kernel.dk
S:	Maintained
F:	drivers/scsi/sr*

SCSI RDMA PROTOCOL (SRP) INITIATOR
M:	Bart Van Assche <bart.vanassche@sandisk.com>
L:	linux-rdma@vger.kernel.org
S:	Supported
W:	http://www.openfabrics.org
Q:	http://patchwork.kernel.org/project/linux-rdma/list/
T:	git git://git.kernel.org/pub/scm/linux/kernel/git/dad/srp-initiator.git
F:	drivers/infiniband/ulp/srp/
F:	include/scsi/srp.h

SCSI SG DRIVER
M:	Doug Gilbert <dgilbert@interlog.com>
L:	linux-scsi@vger.kernel.org
W:	http://sg.danny.cz/sg
S:	Maintained
F:	Documentation/scsi/scsi-generic.txt
F:	drivers/scsi/sg.c
F:	include/scsi/sg.h

SCSI SUBSYSTEM
M:	"James E.J. Bottomley" <jejb@linux.vnet.ibm.com>
T:	git git://git.kernel.org/pub/scm/linux/kernel/git/jejb/scsi.git
M:	"Martin K. Petersen" <martin.petersen@oracle.com>
T:	git git://git.kernel.org/pub/scm/linux/kernel/git/mkp/scsi.git
L:	linux-scsi@vger.kernel.org
S:	Maintained
F:	Documentation/devicetree/bindings/scsi/
F:	drivers/scsi/
F:	include/scsi/

SCSI TAPE DRIVER
M:	Kai Mäkisara <Kai.Makisara@kolumbus.fi>
L:	linux-scsi@vger.kernel.org
S:	Maintained
F:	Documentation/scsi/st.txt
F:	drivers/scsi/st.*
F:	drivers/scsi/st_*.h

SCTP PROTOCOL
M:	Vlad Yasevich <vyasevich@gmail.com>
M:	Neil Horman <nhorman@tuxdriver.com>
L:	linux-sctp@vger.kernel.org
W:	http://lksctp.sourceforge.net
S:	Maintained
F:	Documentation/networking/sctp.txt
F:	include/linux/sctp.h
F:	include/uapi/linux/sctp.h
F:	include/net/sctp/
F:	net/sctp/

SCx200 CPU SUPPORT
M:	Jim Cromie <jim.cromie@gmail.com>
S:	Odd Fixes
F:	Documentation/i2c/busses/scx200_acb
F:	arch/x86/platform/scx200/
F:	drivers/watchdog/scx200_wdt.c
F:	drivers/i2c/busses/scx200*
F:	drivers/mtd/maps/scx200_docflash.c
F:	include/linux/scx200.h

SCx200 GPIO DRIVER
M:	Jim Cromie <jim.cromie@gmail.com>
S:	Maintained
F:	drivers/char/scx200_gpio.c
F:	include/linux/scx200_gpio.h

SCx200 HRT CLOCKSOURCE DRIVER
M:	Jim Cromie <jim.cromie@gmail.com>
S:	Maintained
F:	drivers/clocksource/scx200_hrt.c

SDRICOH_CS MMC/SD HOST CONTROLLER INTERFACE DRIVER
M:	Sascha Sommer <saschasommer@freenet.de>
L:	sdricohcs-devel@lists.sourceforge.net (subscribers-only)
S:	Maintained
F:	drivers/mmc/host/sdricoh_cs.c

SECURE COMPUTING
M:	Kees Cook <keescook@chromium.org>
R:	Andy Lutomirski <luto@amacapital.net>
R:	Will Drewry <wad@chromium.org>
T:	git git://git.kernel.org/pub/scm/linux/kernel/git/kees/linux.git seccomp
S:	Supported
F:	kernel/seccomp.c
F:	include/uapi/linux/seccomp.h
F:	include/linux/seccomp.h
F:	tools/testing/selftests/seccomp/*
F:	tools/testing/selftests/kselftest_harness.h
F:	Documentation/userspace-api/seccomp_filter.rst
K:	\bsecure_computing
K:	\bTIF_SECCOMP\b

SECURE DIGITAL HOST CONTROLLER INTERFACE (SDHCI) Broadcom BRCMSTB DRIVER
M:	Al Cooper <alcooperx@gmail.com>
L:	linux-mmc@vger.kernel.org
L:	bcm-kernel-feedback-list@broadcom.com
S:	Maintained
F:	drivers/mmc/host/sdhci-brcmstb*

SECURE DIGITAL HOST CONTROLLER INTERFACE (SDHCI) DRIVER
M:	Adrian Hunter <adrian.hunter@intel.com>
L:	linux-mmc@vger.kernel.org
T:	git git://git.infradead.org/users/ahunter/linux-sdhci.git
S:	Maintained
F:	drivers/mmc/host/sdhci*
F:	include/linux/mmc/sdhci*

SECURE DIGITAL HOST CONTROLLER INTERFACE (SDHCI) SAMSUNG DRIVER
M:	Ben Dooks <ben-linux@fluff.org>
M:	Jaehoon Chung <jh80.chung@samsung.com>
L:	linux-mmc@vger.kernel.org
S:	Maintained
F:	drivers/mmc/host/sdhci-s3c*

SECURE DIGITAL HOST CONTROLLER INTERFACE (SDHCI) ST SPEAR DRIVER
M:	Viresh Kumar <vireshk@kernel.org>
L:	linux-mmc@vger.kernel.org
S:	Maintained
F:	drivers/mmc/host/sdhci-spear.c

SECURE DIGITAL HOST CONTROLLER INTERFACE (SDHCI) TI OMAP DRIVER
M:	Kishon Vijay Abraham I <kishon@ti.com>
L:	linux-mmc@vger.kernel.org
S:	Maintained
F:	drivers/mmc/host/sdhci-omap.c

SECURE ENCRYPTING DEVICE (SED) OPAL DRIVER
M:	Scott Bauer <scott.bauer@intel.com>
M:	Jonathan Derrick <jonathan.derrick@intel.com>
L:	linux-block@vger.kernel.org
S:	Supported
F:	block/sed*
F:	block/opal_proto.h
F:	include/linux/sed*
F:	include/uapi/linux/sed*

SECURITY CONTACT
M:	Security Officers <security@kernel.org>
S:	Supported

SECURITY SUBSYSTEM
M:	James Morris <jmorris@namei.org>
M:	"Serge E. Hallyn" <serge@hallyn.com>
L:	linux-security-module@vger.kernel.org (suggested Cc:)
T:	git git://git.kernel.org/pub/scm/linux/kernel/git/jmorris/linux-security.git
W:	http://kernsec.org/
S:	Supported
F:	security/

SELINUX SECURITY MODULE
M:	Paul Moore <paul@paul-moore.com>
M:	Stephen Smalley <sds@tycho.nsa.gov>
M:	Eric Paris <eparis@parisplace.org>
L:	selinux@tycho.nsa.gov (moderated for non-subscribers)
W:	https://selinuxproject.org
W:	https://github.com/SELinuxProject
T:	git git://git.kernel.org/pub/scm/linux/kernel/git/pcmoore/selinux.git
S:	Supported
F:	include/linux/selinux*
F:	security/selinux/
F:	scripts/selinux/
F:	Documentation/admin-guide/LSM/SELinux.rst

SENSABLE PHANTOM
M:	Jiri Slaby <jirislaby@gmail.com>
S:	Maintained
F:	drivers/misc/phantom.c
F:	include/uapi/linux/phantom.h

SERIAL DEVICE BUS
M:	Rob Herring <robh@kernel.org>
L:	linux-serial@vger.kernel.org
S:	Maintained
F:	Documentation/devicetree/bindings/serial/slave-device.txt
F:	drivers/tty/serdev/
F:	include/linux/serdev.h

SERIAL DRIVERS
M:	Greg Kroah-Hartman <gregkh@linuxfoundation.org>
L:	linux-serial@vger.kernel.org
S:	Maintained
F:	Documentation/devicetree/bindings/serial/
F:	drivers/tty/serial/

SERIAL IR RECEIVER
M:	Sean Young <sean@mess.org>
L:	linux-media@vger.kernel.org
S:	Maintained
F:	drivers/media/rc/serial_ir.c

SFC NETWORK DRIVER
M:	Solarflare linux maintainers <linux-net-drivers@solarflare.com>
M:	Edward Cree <ecree@solarflare.com>
M:	Bert Kenward <bkenward@solarflare.com>
L:	netdev@vger.kernel.org
S:	Supported
F:	drivers/net/ethernet/sfc/

SGI GRU DRIVER
M:	Dimitri Sivanich <sivanich@sgi.com>
S:	Maintained
F:	drivers/misc/sgi-gru/

SGI SN-IA64 (Altix) SERIAL CONSOLE DRIVER
M:	Pat Gefre <pfg@sgi.com>
L:	linux-ia64@vger.kernel.org
S:	Supported
F:	Documentation/ia64/serial.txt
F:	drivers/tty/serial/ioc?_serial.c
F:	include/linux/ioc?.h

SGI XP/XPC/XPNET DRIVER
M:	Cliff Whickman <cpw@sgi.com>
M:	Robin Holt <robinmholt@gmail.com>
S:	Maintained
F:	drivers/misc/sgi-xp/

SHARED MEMORY COMMUNICATIONS (SMC) SOCKETS
M:	Ursula Braun <ubraun@linux.vnet.ibm.com>
L:	linux-s390@vger.kernel.org
W:	http://www.ibm.com/developerworks/linux/linux390/
S:	Supported
F:	net/smc/

SH_VEU V4L2 MEM2MEM DRIVER
L:	linux-media@vger.kernel.org
S:	Orphan
F:	drivers/media/platform/sh_veu.c

SH_VOU V4L2 OUTPUT DRIVER
L:	linux-media@vger.kernel.org
S:	Orphan
F:	drivers/media/platform/sh_vou.c
F:	include/media/drv-intf/sh_vou.h

SI2157 MEDIA DRIVER
M:	Antti Palosaari <crope@iki.fi>
L:	linux-media@vger.kernel.org
W:	https://linuxtv.org
W:	http://palosaari.fi/linux/
Q:	http://patchwork.linuxtv.org/project/linux-media/list/
T:	git git://linuxtv.org/anttip/media_tree.git
S:	Maintained
F:	drivers/media/tuners/si2157*

SI2165 MEDIA DRIVER
M:	Matthias Schwarzott <zzam@gentoo.org>
L:	linux-media@vger.kernel.org
W:	https://linuxtv.org
Q:	http://patchwork.linuxtv.org/project/linux-media/list/
S:	Maintained
F:	drivers/media/dvb-frontends/si2165*

SI2168 MEDIA DRIVER
M:	Antti Palosaari <crope@iki.fi>
L:	linux-media@vger.kernel.org
W:	https://linuxtv.org
W:	http://palosaari.fi/linux/
Q:	http://patchwork.linuxtv.org/project/linux-media/list/
T:	git git://linuxtv.org/anttip/media_tree.git
S:	Maintained
F:	drivers/media/dvb-frontends/si2168*

SI470X FM RADIO RECEIVER I2C DRIVER
M:	Hans Verkuil <hverkuil@xs4all.nl>
L:	linux-media@vger.kernel.org
T:	git git://linuxtv.org/media_tree.git
W:	https://linuxtv.org
S:	Odd Fixes
F:	drivers/media/radio/si470x/radio-si470x-i2c.c

SI470X FM RADIO RECEIVER USB DRIVER
M:	Hans Verkuil <hverkuil@xs4all.nl>
L:	linux-media@vger.kernel.org
T:	git git://linuxtv.org/media_tree.git
W:	https://linuxtv.org
S:	Maintained
F:	drivers/media/radio/si470x/radio-si470x-common.c
F:	drivers/media/radio/si470x/radio-si470x.h
F:	drivers/media/radio/si470x/radio-si470x-usb.c

SI4713 FM RADIO TRANSMITTER I2C DRIVER
M:	Eduardo Valentin <edubezval@gmail.com>
L:	linux-media@vger.kernel.org
T:	git git://linuxtv.org/media_tree.git
W:	https://linuxtv.org
S:	Odd Fixes
F:	drivers/media/radio/si4713/si4713.?

SI4713 FM RADIO TRANSMITTER PLATFORM DRIVER
M:	Eduardo Valentin <edubezval@gmail.com>
L:	linux-media@vger.kernel.org
T:	git git://linuxtv.org/media_tree.git
W:	https://linuxtv.org
S:	Odd Fixes
F:	drivers/media/radio/si4713/radio-platform-si4713.c

SI4713 FM RADIO TRANSMITTER USB DRIVER
M:	Hans Verkuil <hverkuil@xs4all.nl>
L:	linux-media@vger.kernel.org
T:	git git://linuxtv.org/media_tree.git
W:	https://linuxtv.org
S:	Maintained
F:	drivers/media/radio/si4713/radio-usb-si4713.c

SIANO DVB DRIVER
M:	Mauro Carvalho Chehab <mchehab@s-opensource.com>
M:	Mauro Carvalho Chehab <mchehab@kernel.org>
L:	linux-media@vger.kernel.org
W:	https://linuxtv.org
T:	git git://linuxtv.org/media_tree.git
S:	Odd fixes
F:	drivers/media/common/siano/
F:	drivers/media/usb/siano/
F:	drivers/media/usb/siano/
F:	drivers/media/mmc/siano/

SILEAD TOUCHSCREEN DRIVER
M:	Hans de Goede <hdegoede@redhat.com>
L:	linux-input@vger.kernel.org
L:	platform-driver-x86@vger.kernel.org
S:	Maintained
F:	drivers/input/touchscreen/silead.c
F:	drivers/platform/x86/silead_dmi.c

SILICON MOTION SM712 FRAME BUFFER DRIVER
M:	Sudip Mukherjee <sudipm.mukherjee@gmail.com>
M:	Teddy Wang <teddy.wang@siliconmotion.com>
M:	Sudip Mukherjee <sudip.mukherjee@codethink.co.uk>
L:	linux-fbdev@vger.kernel.org
S:	Maintained
F:	drivers/video/fbdev/sm712*
F:	Documentation/fb/sm712fb.txt

SIMPLE FIRMWARE INTERFACE (SFI)
M:	Len Brown <lenb@kernel.org>
L:	sfi-devel@simplefirmware.org
W:	http://simplefirmware.org/
T:	git git://git.kernel.org/pub/scm/linux/kernel/git/lenb/linux-sfi-2.6.git
S:	Supported
F:	arch/x86/platform/sfi/
F:	drivers/sfi/
F:	include/linux/sfi*.h

SIMPLEFB FB DRIVER
M:	Hans de Goede <hdegoede@redhat.com>
L:	linux-fbdev@vger.kernel.org
S:	Maintained
F:	Documentation/devicetree/bindings/display/simple-framebuffer.txt
F:	drivers/video/fbdev/simplefb.c
F:	include/linux/platform_data/simplefb.h

SIMTEC EB110ATX (Chalice CATS)
P:	Ben Dooks
P:	Vincent Sanders <vince@simtec.co.uk>
M:	Simtec Linux Team <linux@simtec.co.uk>
W:	http://www.simtec.co.uk/products/EB110ATX/
S:	Supported

SIMTEC EB2410ITX (BAST)
P:	Ben Dooks
P:	Vincent Sanders <vince@simtec.co.uk>
M:	Simtec Linux Team <linux@simtec.co.uk>
W:	http://www.simtec.co.uk/products/EB2410ITX/
S:	Supported
F:	arch/arm/mach-s3c24xx/mach-bast.c
F:	arch/arm/mach-s3c24xx/bast-ide.c
F:	arch/arm/mach-s3c24xx/bast-irq.c

SIPHASH PRF ROUTINES
M:	Jason A. Donenfeld <Jason@zx2c4.com>
S:	Maintained
F:	lib/siphash.c
F:	lib/test_siphash.c
F:	include/linux/siphash.h

SIOX
M:	Gavin Schenk <g.schenk@eckelmann.de>
M:	Uwe Kleine-König <kernel@pengutronix.de>
S:	Supported
F:	drivers/siox/*
F:	include/trace/events/siox.h

SIS 190 ETHERNET DRIVER
M:	Francois Romieu <romieu@fr.zoreil.com>
L:	netdev@vger.kernel.org
S:	Maintained
F:	drivers/net/ethernet/sis/sis190.c

SIS 900/7016 FAST ETHERNET DRIVER
M:	Daniele Venzano <venza@brownhat.org>
W:	http://www.brownhat.org/sis900.html
L:	netdev@vger.kernel.org
S:	Maintained
F:	drivers/net/ethernet/sis/sis900.*

SIS FRAMEBUFFER DRIVER
M:	Thomas Winischhofer <thomas@winischhofer.net>
W:	http://www.winischhofer.net/linuxsisvga.shtml
S:	Maintained
F:	Documentation/fb/sisfb.txt
F:	drivers/video/fbdev/sis/
F:	include/video/sisfb.h

SIS USB2VGA DRIVER
M:	Thomas Winischhofer <thomas@winischhofer.net>
W:	http://www.winischhofer.at/linuxsisusbvga.shtml
S:	Maintained
F:	drivers/usb/misc/sisusbvga/

SLAB ALLOCATOR
M:	Christoph Lameter <cl@linux.com>
M:	Pekka Enberg <penberg@kernel.org>
M:	David Rientjes <rientjes@google.com>
M:	Joonsoo Kim <iamjoonsoo.kim@lge.com>
M:	Andrew Morton <akpm@linux-foundation.org>
L:	linux-mm@kvack.org
S:	Maintained
F:	include/linux/sl?b*.h
F:	mm/sl?b*

SLEEPABLE READ-COPY UPDATE (SRCU)
M:	Lai Jiangshan <jiangshanlai@gmail.com>
M:	"Paul E. McKenney" <paulmck@linux.vnet.ibm.com>
M:	Josh Triplett <josh@joshtriplett.org>
R:	Steven Rostedt <rostedt@goodmis.org>
R:	Mathieu Desnoyers <mathieu.desnoyers@efficios.com>
L:	linux-kernel@vger.kernel.org
W:	http://www.rdrop.com/users/paulmck/RCU/
S:	Supported
T:	git git://git.kernel.org/pub/scm/linux/kernel/git/paulmck/linux-rcu.git
F:	include/linux/srcu.h
F:	kernel/rcu/srcu.c

SERIAL LOW-POWER INTER-CHIP MEDIA BUS (SLIMbus)
M:	Srinivas Kandagatla <srinivas.kandagatla@linaro.org>
L:	alsa-devel@alsa-project.org (moderated for non-subscribers)
S:	Maintained
F:	drivers/slimbus/
F:	Documentation/devicetree/bindings/slimbus/
F:	include/linux/slimbus.h

SMACK SECURITY MODULE
M:	Casey Schaufler <casey@schaufler-ca.com>
L:	linux-security-module@vger.kernel.org
W:	http://schaufler-ca.com
T:	git git://github.com/cschaufler/smack-next
S:	Maintained
F:	Documentation/admin-guide/LSM/Smack.rst
F:	security/smack/

SMC91x ETHERNET DRIVER
M:	Nicolas Pitre <nico@fluxnic.net>
S:	Odd Fixes
F:	drivers/net/ethernet/smsc/smc91x.*

SMIA AND SMIA++ IMAGE SENSOR DRIVER
M:	Sakari Ailus <sakari.ailus@iki.fi>
L:	linux-media@vger.kernel.org
S:	Maintained
F:	drivers/media/i2c/smiapp/
F:	include/media/i2c/smiapp.h
F:	drivers/media/i2c/smiapp-pll.c
F:	drivers/media/i2c/smiapp-pll.h
F:	include/uapi/linux/smiapp.h
F:	Documentation/devicetree/bindings/media/i2c/nokia,smia.txt

SMM665 HARDWARE MONITOR DRIVER
M:	Guenter Roeck <linux@roeck-us.net>
L:	linux-hwmon@vger.kernel.org
S:	Maintained
F:	Documentation/hwmon/smm665
F:	drivers/hwmon/smm665.c

SMSC EMC2103 HARDWARE MONITOR DRIVER
M:	Steve Glendinning <steve.glendinning@shawell.net>
L:	linux-hwmon@vger.kernel.org
S:	Maintained
F:	Documentation/hwmon/emc2103
F:	drivers/hwmon/emc2103.c

SMSC SCH5627 HARDWARE MONITOR DRIVER
M:	Hans de Goede <hdegoede@redhat.com>
L:	linux-hwmon@vger.kernel.org
S:	Supported
F:	Documentation/hwmon/sch5627
F:	drivers/hwmon/sch5627.c

SMSC UFX6000 and UFX7000 USB to VGA DRIVER
M:	Steve Glendinning <steve.glendinning@shawell.net>
L:	linux-fbdev@vger.kernel.org
S:	Maintained
F:	drivers/video/fbdev/smscufx.c

SMSC47B397 HARDWARE MONITOR DRIVER
M:	Jean Delvare <jdelvare@suse.com>
L:	linux-hwmon@vger.kernel.org
S:	Maintained
F:	Documentation/hwmon/smsc47b397
F:	drivers/hwmon/smsc47b397.c

SMSC911x ETHERNET DRIVER
M:	Steve Glendinning <steve.glendinning@shawell.net>
L:	netdev@vger.kernel.org
S:	Maintained
F:	include/linux/smsc911x.h
F:	drivers/net/ethernet/smsc/smsc911x.*

SMSC9420 PCI ETHERNET DRIVER
M:	Steve Glendinning <steve.glendinning@shawell.net>
L:	netdev@vger.kernel.org
S:	Maintained
F:	drivers/net/ethernet/smsc/smsc9420.*

SOC-CAMERA V4L2 SUBSYSTEM
M:	Guennadi Liakhovetski <g.liakhovetski@gmx.de>
L:	linux-media@vger.kernel.org
T:	git git://linuxtv.org/media_tree.git
S:	Maintained
F:	include/media/soc*
F:	drivers/media/i2c/soc_camera/
F:	drivers/media/platform/soc_camera/

SOCIONEXT UNIPHIER SOUND DRIVER
M:	Katsuhiro Suzuki <suzuki.katsuhiro@socionext.com>
L:	alsa-devel@alsa-project.org (moderated for non-subscribers)
S:	Maintained
F:	sound/soc/uniphier/

SOEKRIS NET48XX LED SUPPORT
M:	Chris Boot <bootc@bootc.net>
S:	Maintained
F:	drivers/leds/leds-net48xx.c

SOFT-ROCE DRIVER (rxe)
M:	Moni Shoua <monis@mellanox.com>
L:	linux-rdma@vger.kernel.org
S:	Supported
W:	https://github.com/SoftRoCE/rxe-dev/wiki/rxe-dev:-Home
Q:	http://patchwork.kernel.org/project/linux-rdma/list/
F:	drivers/infiniband/sw/rxe/
F:	include/uapi/rdma/rdma_user_rxe.h

SOFTLOGIC 6x10 MPEG CODEC
M:	Bluecherry Maintainers <maintainers@bluecherrydvr.com>
M:	Anton Sviridenko <anton@corp.bluecherry.net>
M:	Andrey Utkin <andrey.utkin@corp.bluecherry.net>
M:	Andrey Utkin <andrey_utkin@fastmail.com>
M:	Ismael Luceno <ismael@iodev.co.uk>
L:	linux-media@vger.kernel.org
S:	Supported
F:	drivers/media/pci/solo6x10/

SOFTWARE DELEGATED EXCEPTION INTERFACE (SDEI)
M:	James Morse <james.morse@arm.com>
L:	linux-arm-kernel@lists.infradead.org
S:	Maintained
F:	Documentation/devicetree/bindings/arm/firmware/sdei.txt
F:	drivers/firmware/arm_sdei.c
F:	include/linux/sdei.h
F:	include/uapi/linux/sdei.h

SOFTWARE RAID (Multiple Disks) SUPPORT
M:	Shaohua Li <shli@kernel.org>
L:	linux-raid@vger.kernel.org
T:	git git://git.kernel.org/pub/scm/linux/kernel/git/shli/md.git
S:	Supported
F:	drivers/md/Makefile
F:	drivers/md/Kconfig
F:	drivers/md/md*
F:	drivers/md/raid*
F:	include/linux/raid/
F:	include/uapi/linux/raid/

SOCIONEXT (SNI) NETSEC NETWORK DRIVER
M:	Jassi Brar <jaswinder.singh@linaro.org>
L:	netdev@vger.kernel.org
S:	Maintained
F:	drivers/net/ethernet/socionext/netsec.c
F:	Documentation/devicetree/bindings/net/socionext-netsec.txt

SONIC NETWORK DRIVER
M:	Thomas Bogendoerfer <tsbogend@alpha.franken.de>
L:	netdev@vger.kernel.org
S:	Maintained
F:	drivers/net/ethernet/natsemi/sonic.*

SONICS SILICON BACKPLANE DRIVER (SSB)
M:	Michael Buesch <m@bues.ch>
L:	linux-wireless@vger.kernel.org
S:	Maintained
F:	drivers/ssb/
F:	include/linux/ssb/

SONY IMX274 SENSOR DRIVER
M:	Leon Luo <leonl@leopardimaging.com>
L:	linux-media@vger.kernel.org
T:	git git://linuxtv.org/media_tree.git
S:	Maintained
F:	drivers/media/i2c/imx274.c
F:	Documentation/devicetree/bindings/media/i2c/imx274.txt

SONY MEMORYSTICK CARD SUPPORT
M:	Alex Dubov <oakad@yahoo.com>
W:	http://tifmxx.berlios.de/
S:	Maintained
F:	drivers/memstick/host/tifm_ms.c

SONY MEMORYSTICK STANDARD SUPPORT
M:	Maxim Levitsky <maximlevitsky@gmail.com>
S:	Maintained
F:	drivers/memstick/core/ms_block.*

SONY VAIO CONTROL DEVICE DRIVER
M:	Mattia Dongili <malattia@linux.it>
L:	platform-driver-x86@vger.kernel.org
W:	http://www.linux.it/~malattia/wiki/index.php/Sony_drivers
S:	Maintained
F:	Documentation/laptops/sony-laptop.txt
F:	drivers/char/sonypi.c
F:	drivers/platform/x86/sony-laptop.c
F:	include/linux/sony-laptop.h

SOUND
M:	Jaroslav Kysela <perex@perex.cz>
M:	Takashi Iwai <tiwai@suse.com>
L:	alsa-devel@alsa-project.org (moderated for non-subscribers)
W:	http://www.alsa-project.org/
T:	git git://git.kernel.org/pub/scm/linux/kernel/git/tiwai/sound.git
T:	git git://git.alsa-project.org/alsa-kernel.git
Q:	http://patchwork.kernel.org/project/alsa-devel/list/
S:	Maintained
F:	Documentation/sound/
F:	include/sound/
F:	include/uapi/sound/
F:	sound/

SOUND - COMPRESSED AUDIO
M:	Vinod Koul <vinod.koul@intel.com>
L:	alsa-devel@alsa-project.org (moderated for non-subscribers)
T:	git git://git.kernel.org/pub/scm/linux/kernel/git/tiwai/sound.git
S:	Supported
F:	Documentation/sound/alsa/compress_offload.txt
F:	include/sound/compress_driver.h
F:	include/uapi/sound/compress_*
F:	sound/core/compress_offload.c
F:	sound/soc/soc-compress.c

SOUND - DMAENGINE HELPERS
M:	Lars-Peter Clausen <lars@metafoo.de>
S:	Supported
F:	include/sound/dmaengine_pcm.h
F:	sound/core/pcm_dmaengine.c
F:	sound/soc/soc-generic-dmaengine-pcm.c

SOUND - SOC LAYER / DYNAMIC AUDIO POWER MANAGEMENT (ASoC)
M:	Liam Girdwood <lgirdwood@gmail.com>
M:	Mark Brown <broonie@kernel.org>
T:	git git://git.kernel.org/pub/scm/linux/kernel/git/broonie/sound.git
L:	alsa-devel@alsa-project.org (moderated for non-subscribers)
W:	http://alsa-project.org/main/index.php/ASoC
S:	Supported
F:	Documentation/devicetree/bindings/sound/
F:	Documentation/sound/alsa/soc/
F:	sound/soc/
F:	include/sound/soc*

SOUNDWIRE SUBSYSTEM
M:	Vinod Koul <vinod.koul@intel.com>
M:	Sanyog Kale <sanyog.r.kale@intel.com>
R:	Pierre-Louis Bossart <pierre-louis.bossart@linux.intel.com>
L:	alsa-devel@alsa-project.org (moderated for non-subscribers)
S:	Supported
F:	Documentation/driver-api/soundwire/
F:	drivers/soundwire/
F:	include/linux/soundwire/

SP2 MEDIA DRIVER
M:	Olli Salonen <olli.salonen@iki.fi>
L:	linux-media@vger.kernel.org
W:	https://linuxtv.org
Q:	http://patchwork.linuxtv.org/project/linux-media/list/
S:	Maintained
F:	drivers/media/dvb-frontends/sp2*

SPARC + UltraSPARC (sparc/sparc64)
M:	"David S. Miller" <davem@davemloft.net>
L:	sparclinux@vger.kernel.org
Q:	http://patchwork.ozlabs.org/project/sparclinux/list/
T:	git git://git.kernel.org/pub/scm/linux/kernel/git/davem/sparc.git
T:	git git://git.kernel.org/pub/scm/linux/kernel/git/davem/sparc-next.git
S:	Maintained
F:	arch/sparc/
F:	drivers/sbus/

SPARC SERIAL DRIVERS
M:	"David S. Miller" <davem@davemloft.net>
L:	sparclinux@vger.kernel.org
T:	git git://git.kernel.org/pub/scm/linux/kernel/git/davem/sparc.git
T:	git git://git.kernel.org/pub/scm/linux/kernel/git/davem/sparc-next.git
S:	Maintained
F:	include/linux/sunserialcore.h
F:	drivers/tty/serial/suncore.c
F:	drivers/tty/serial/sunhv.c
F:	drivers/tty/serial/sunsab.c
F:	drivers/tty/serial/sunsab.h
F:	drivers/tty/serial/sunsu.c
F:	drivers/tty/serial/sunzilog.c
F:	drivers/tty/serial/sunzilog.h
F:	drivers/tty/vcc.c

SPARSE CHECKER
M:	"Christopher Li" <sparse@chrisli.org>
L:	linux-sparse@vger.kernel.org
W:	https://sparse.wiki.kernel.org/
T:	git git://git.kernel.org/pub/scm/devel/sparse/sparse.git
T:	git git://git.kernel.org/pub/scm/devel/sparse/chrisl/sparse.git
S:	Maintained
F:	include/linux/compiler.h

SPEAR CLOCK FRAMEWORK SUPPORT
M:	Viresh Kumar <vireshk@kernel.org>
L:	linux-arm-kernel@lists.infradead.org (moderated for non-subscribers)
W:	http://www.st.com/spear
S:	Maintained
F:	drivers/clk/spear/

SPEAR PLATFORM SUPPORT
M:	Viresh Kumar <vireshk@kernel.org>
M:	Shiraz Hashim <shiraz.linux.kernel@gmail.com>
L:	linux-arm-kernel@lists.infradead.org (moderated for non-subscribers)
W:	http://www.st.com/spear
S:	Maintained
F:	arch/arm/boot/dts/spear*
F:	arch/arm/mach-spear/

SPI NOR SUBSYSTEM
M:	Cyrille Pitchen <cyrille.pitchen@wedev4u.fr>
M:	Marek Vasut <marek.vasut@gmail.com>
L:	linux-mtd@lists.infradead.org
W:	http://www.linux-mtd.infradead.org/
Q:	http://patchwork.ozlabs.org/project/linux-mtd/list/
T:	git git://git.infradead.org/linux-mtd.git spi-nor/fixes
T:	git git://git.infradead.org/linux-mtd.git spi-nor/next
S:	Maintained
F:	drivers/mtd/spi-nor/
F:	include/linux/mtd/spi-nor.h

SPI SUBSYSTEM
M:	Mark Brown <broonie@kernel.org>
L:	linux-spi@vger.kernel.org
T:	git git://git.kernel.org/pub/scm/linux/kernel/git/broonie/spi.git
Q:	http://patchwork.kernel.org/project/spi-devel-general/list/
S:	Maintained
F:	Documentation/devicetree/bindings/spi/
F:	Documentation/spi/
F:	drivers/spi/
F:	include/linux/spi/
F:	include/uapi/linux/spi/
F:	tools/spi/

SPIDERNET NETWORK DRIVER for CELL
M:	Ishizaki Kou <kou.ishizaki@toshiba.co.jp>
L:	netdev@vger.kernel.org
S:	Supported
F:	Documentation/networking/spider_net.txt
F:	drivers/net/ethernet/toshiba/spider_net*

SPMI SUBSYSTEM
R:	Stephen Boyd <sboyd@kernel.org>
L:	linux-arm-msm@vger.kernel.org
F:	Documentation/devicetree/bindings/spmi/
F:	drivers/spmi/
F:	include/dt-bindings/spmi/spmi.h
F:	include/linux/spmi.h
F:	include/trace/events/spmi.h

SPU FILE SYSTEM
M:	Jeremy Kerr <jk@ozlabs.org>
L:	linuxppc-dev@lists.ozlabs.org
W:	http://www.ibm.com/developerworks/power/cell/
S:	Supported
F:	Documentation/filesystems/spufs.txt
F:	arch/powerpc/platforms/cell/spufs/

SQUASHFS FILE SYSTEM
M:	Phillip Lougher <phillip@squashfs.org.uk>
L:	squashfs-devel@lists.sourceforge.net (subscribers-only)
W:	http://squashfs.org.uk
T:	git git://git.kernel.org/pub/scm/linux/kernel/git/pkl/squashfs-next.git
S:	Maintained
F:	Documentation/filesystems/squashfs.txt
F:	fs/squashfs/

SRM (Alpha) environment access
M:	Jan-Benedict Glaw <jbglaw@lug-owl.de>
S:	Maintained
F:	arch/alpha/kernel/srm_env.c

STABLE BRANCH
M:	Greg Kroah-Hartman <gregkh@linuxfoundation.org>
L:	stable@vger.kernel.org
S:	Supported
F:	Documentation/process/stable-kernel-rules.rst

STAGING - ATOMISP DRIVER
M:	Alan Cox <alan@linux.intel.com>
M:	Sakari Ailus <sakari.ailus@linux.intel.com>
L:	linux-media@vger.kernel.org
S:	Maintained
F:	drivers/staging/media/atomisp/

STAGING - COMEDI
M:	Ian Abbott <abbotti@mev.co.uk>
M:	H Hartley Sweeten <hsweeten@visionengravers.com>
S:	Odd Fixes
F:	drivers/staging/comedi/

STAGING - FLARION FT1000 DRIVERS
M:	Marek Belisko <marek.belisko@gmail.com>
S:	Odd Fixes
F:	drivers/staging/ft1000/

STAGING - INDUSTRIAL IO
M:	Jonathan Cameron <jic23@kernel.org>
L:	linux-iio@vger.kernel.org
S:	Odd Fixes
F:	Documentation/devicetree/bindings/staging/iio/
F:	drivers/staging/iio/

STAGING - LUSTRE PARALLEL FILESYSTEM
M:	Oleg Drokin <oleg.drokin@intel.com>
M:	Andreas Dilger <andreas.dilger@intel.com>
M:	James Simmons <jsimmons@infradead.org>
L:	lustre-devel@lists.lustre.org (moderated for non-subscribers)
W:	http://wiki.lustre.org/
S:	Maintained
F:	drivers/staging/lustre

STAGING - NVIDIA COMPLIANT EMBEDDED CONTROLLER INTERFACE (nvec)
M:	Marc Dietrich <marvin24@gmx.de>
L:	ac100@lists.launchpad.net (moderated for non-subscribers)
L:	linux-tegra@vger.kernel.org
S:	Maintained
F:	drivers/staging/nvec/

STAGING - OLPC SECONDARY DISPLAY CONTROLLER (DCON)
M:	Jens Frederich <jfrederich@gmail.com>
M:	Daniel Drake <dsd@laptop.org>
M:	Jon Nettleton <jon.nettleton@gmail.com>
W:	http://wiki.laptop.org/go/DCON
S:	Maintained
F:	drivers/staging/olpc_dcon/

STAGING - REALTEK RTL8712U DRIVERS
M:	Larry Finger <Larry.Finger@lwfinger.net>
M:	Florian Schilhabel <florian.c.schilhabel@googlemail.com>.
S:	Odd Fixes
F:	drivers/staging/rtl8712/

STAGING - SILICON MOTION SM750 FRAME BUFFER DRIVER
M:	Sudip Mukherjee <sudipm.mukherjee@gmail.com>
M:	Teddy Wang <teddy.wang@siliconmotion.com>
M:	Sudip Mukherjee <sudip.mukherjee@codethink.co.uk>
L:	linux-fbdev@vger.kernel.org
S:	Maintained
F:	drivers/staging/sm750fb/

STAGING - SPEAKUP CONSOLE SPEECH DRIVER
M:	William Hubbs <w.d.hubbs@gmail.com>
M:	Chris Brannon <chris@the-brannons.com>
M:	Kirk Reiser <kirk@reisers.ca>
M:	Samuel Thibault <samuel.thibault@ens-lyon.org>
L:	speakup@linux-speakup.org
W:	http://www.linux-speakup.org/
S:	Odd Fixes
F:	drivers/staging/speakup/

STAGING - VIA VT665X DRIVERS
M:	Forest Bond <forest@alittletooquiet.net>
S:	Odd Fixes
F:	drivers/staging/vt665?/

STAGING - WILC1000 WIFI DRIVER
M:	Aditya Shankar <aditya.shankar@microchip.com>
M:	Ganesh Krishna <ganesh.krishna@microchip.com>
L:	linux-wireless@vger.kernel.org
S:	Supported
F:	drivers/staging/wilc1000/

STAGING - XGI Z7,Z9,Z11 PCI DISPLAY DRIVER
M:	Arnaud Patard <arnaud.patard@rtp-net.org>
S:	Odd Fixes
F:	drivers/staging/xgifb/

STAGING SUBSYSTEM
M:	Greg Kroah-Hartman <gregkh@linuxfoundation.org>
T:	git git://git.kernel.org/pub/scm/linux/kernel/git/gregkh/staging.git
L:	devel@driverdev.osuosl.org
S:	Supported
F:	drivers/staging/

STARFIRE/DURALAN NETWORK DRIVER
M:	Ion Badulescu <ionut@badula.org>
S:	Odd Fixes
F:	drivers/net/ethernet/adaptec/starfire*

STEC S1220 SKD DRIVER
M:	Bart Van Assche <bart.vanassche@wdc.com>
L:	linux-block@vger.kernel.org
S:	Maintained
F:	drivers/block/skd*[ch]

STI CEC DRIVER
M:	Benjamin Gaignard <benjamin.gaignard@linaro.org>
S:	Maintained
F:	drivers/staging/media/st-cec/
F:	Documentation/devicetree/bindings/media/stih-cec.txt

STK1160 USB VIDEO CAPTURE DRIVER
M:	Ezequiel Garcia <ezequiel@vanguardiasur.com.ar>
L:	linux-media@vger.kernel.org
T:	git git://linuxtv.org/media_tree.git
S:	Maintained
F:	drivers/media/usb/stk1160/

STMMAC ETHERNET DRIVER
M:	Giuseppe Cavallaro <peppe.cavallaro@st.com>
M:	Alexandre Torgue <alexandre.torgue@st.com>
L:	netdev@vger.kernel.org
W:	http://www.stlinux.com
S:	Supported
F:	drivers/net/ethernet/stmicro/stmmac/

SUN3/3X
M:	Sam Creasey <sammy@sammy.net>
W:	http://sammy.net/sun3/
S:	Maintained
F:	arch/m68k/kernel/*sun3*
F:	arch/m68k/sun3*/
F:	arch/m68k/include/asm/sun3*
F:	drivers/net/ethernet/i825xx/sun3*

SUN4I LOW RES ADC ATTACHED TABLET KEYS DRIVER
M:	Hans de Goede <hdegoede@redhat.com>
L:	linux-input@vger.kernel.org
S:	Maintained
F:	Documentation/devicetree/bindings/input/sun4i-lradc-keys.txt
F:	drivers/input/keyboard/sun4i-lradc-keys.c

SUNDANCE NETWORK DRIVER
M:	Denis Kirjanov <kda@linux-powerpc.org>
L:	netdev@vger.kernel.org
S:	Maintained
F:	drivers/net/ethernet/dlink/sundance.c

SUPERH
M:	Yoshinori Sato <ysato@users.sourceforge.jp>
M:	Rich Felker <dalias@libc.org>
L:	linux-sh@vger.kernel.org
Q:	http://patchwork.kernel.org/project/linux-sh/list/
S:	Maintained
F:	Documentation/sh/
F:	arch/sh/
F:	drivers/sh/

SUSPEND TO RAM
M:	"Rafael J. Wysocki" <rjw@rjwysocki.net>
M:	Len Brown <len.brown@intel.com>
M:	Pavel Machek <pavel@ucw.cz>
L:	linux-pm@vger.kernel.org
B:	https://bugzilla.kernel.org
S:	Supported
F:	Documentation/power/
F:	arch/x86/kernel/acpi/
F:	drivers/base/power/
F:	kernel/power/
F:	include/linux/suspend.h
F:	include/linux/freezer.h
F:	include/linux/pm.h

SVGA HANDLING
M:	Martin Mares <mj@ucw.cz>
L:	linux-video@atrey.karlin.mff.cuni.cz
S:	Maintained
F:	Documentation/svga.txt
F:	arch/x86/boot/video*

SWIOTLB SUBSYSTEM
M:	Konrad Rzeszutek Wilk <konrad.wilk@oracle.com>
L:	iommu@lists.linux-foundation.org
T:	git git://git.kernel.org/pub/scm/linux/kernel/git/konrad/swiotlb.git
S:	Supported
F:	lib/swiotlb.c
F:	arch/*/kernel/pci-swiotlb.c
F:	include/linux/swiotlb.h

SWITCHDEV
M:	Jiri Pirko <jiri@resnulli.us>
M:	Ivan Vecera <ivecera@redhat.com>
L:	netdev@vger.kernel.org
S:	Supported
F:	net/switchdev/
F:	include/net/switchdev.h

SYNC FILE FRAMEWORK
M:	Sumit Semwal <sumit.semwal@linaro.org>
R:	Gustavo Padovan <gustavo@padovan.org>
S:	Maintained
L:	linux-media@vger.kernel.org
L:	dri-devel@lists.freedesktop.org
F:	drivers/dma-buf/sync_*
F:	drivers/dma-buf/dma-fence*
F:	drivers/dma-buf/sw_sync.c
F:	include/linux/sync_file.h
F:	include/uapi/linux/sync_file.h
F:	Documentation/sync_file.txt
T:	git git://anongit.freedesktop.org/drm/drm-misc

SYNOPSYS ARC ARCHITECTURE
M:	Vineet Gupta <vgupta@synopsys.com>
L:	linux-snps-arc@lists.infradead.org
S:	Supported
F:	arch/arc/
F:	Documentation/devicetree/bindings/arc/*
F:	Documentation/devicetree/bindings/interrupt-controller/snps,arc*
F:	drivers/clocksource/arc_timer.c
F:	drivers/tty/serial/arc_uart.c
T:	git git://git.kernel.org/pub/scm/linux/kernel/git/vgupta/arc.git

SYNOPSYS ARC HSDK SDP pll clock driver
M:	Eugeniy Paltsev <Eugeniy.Paltsev@synopsys.com>
S:	Supported
F:	drivers/clk/clk-hsdk-pll.c
F:	Documentation/devicetree/bindings/clock/snps,hsdk-pll-clock.txt

SYNOPSYS ARC SDP clock driver
M:	Eugeniy Paltsev <Eugeniy.Paltsev@synopsys.com>
S:	Supported
F:	drivers/clk/axs10x/*
F:	Documentation/devicetree/bindings/clock/snps,pll-clock.txt

SYNOPSYS ARC SDP platform support
M:	Alexey Brodkin <abrodkin@synopsys.com>
S:	Supported
F:	arch/arc/plat-axs10x
F:	arch/arc/boot/dts/ax*
F:	Documentation/devicetree/bindings/arc/axs10*

SYNOPSYS AXS10x RESET CONTROLLER DRIVER
M:	Eugeniy Paltsev <Eugeniy.Paltsev@synopsys.com>
S:	Supported
F:	drivers/reset/reset-axs10x.c
F:	Documentation/devicetree/bindings/reset/snps,axs10x-reset.txt

SYNOPSYS DESIGNWARE 8250 UART DRIVER
R:	Andy Shevchenko <andriy.shevchenko@linux.intel.com>
S:	Maintained
F:	drivers/tty/serial/8250/8250_dw.c

SYNOPSYS DESIGNWARE APB GPIO DRIVER
M:	Hoan Tran <hotran@apm.com>
L:	linux-gpio@vger.kernel.org
S:	Maintained
F:	drivers/gpio/gpio-dwapb.c
F:	Documentation/devicetree/bindings/gpio/snps-dwapb-gpio.txt

SYNOPSYS DESIGNWARE DMAC DRIVER
M:	Viresh Kumar <vireshk@kernel.org>
R:	Andy Shevchenko <andriy.shevchenko@linux.intel.com>
S:	Maintained
F:	include/linux/dma/dw.h
F:	include/linux/platform_data/dma-dw.h
F:	drivers/dma/dw/

SYNOPSYS DESIGNWARE ENTERPRISE ETHERNET DRIVER
<<<<<<< HEAD
M:	Jie Deng <jiedeng@synopsys.com>
=======
>>>>>>> 03a0dded
M:	Jose Abreu <Jose.Abreu@synopsys.com>
L:	netdev@vger.kernel.org
S:	Supported
F:	drivers/net/ethernet/synopsys/

SYNOPSYS DESIGNWARE I2C DRIVER
M:	Jarkko Nikula <jarkko.nikula@linux.intel.com>
R:	Andy Shevchenko <andriy.shevchenko@linux.intel.com>
R:	Mika Westerberg <mika.westerberg@linux.intel.com>
L:	linux-i2c@vger.kernel.org
S:	Maintained
F:	drivers/i2c/busses/i2c-designware-*
F:	include/linux/platform_data/i2c-designware.h

SYNOPSYS DESIGNWARE MMC/SD/SDIO DRIVER
M:	Jaehoon Chung <jh80.chung@samsung.com>
L:	linux-mmc@vger.kernel.org
S:	Maintained
F:	drivers/mmc/host/dw_mmc*

SYNOPSYS HSDK RESET CONTROLLER DRIVER
M:	Eugeniy Paltsev <Eugeniy.Paltsev@synopsys.com>
S:	Supported
F:	drivers/reset/reset-hsdk.c
F:	include/dt-bindings/reset/snps,hsdk-reset.h
F:	Documentation/devicetree/bindings/reset/snps,hsdk-reset.txt

SYSTEM CONFIGURATION (SYSCON)
M:	Lee Jones <lee.jones@linaro.org>
M:	Arnd Bergmann <arnd@arndb.de>
T:	git git://git.kernel.org/pub/scm/linux/kernel/git/lee/mfd.git
S:	Supported
F:	drivers/mfd/syscon.c

SYSTEM CONTROL & POWER INTERFACE (SCPI) Message Protocol drivers
M:	Sudeep Holla <sudeep.holla@arm.com>
L:	linux-arm-kernel@lists.infradead.org
S:	Maintained
F:	Documentation/devicetree/bindings/arm/arm,scpi.txt
F:	drivers/clk/clk-scpi.c
F:	drivers/cpufreq/scpi-cpufreq.c
F:	drivers/firmware/arm_scpi.c
F:	include/linux/scpi_protocol.h

SYSTEM RESET/SHUTDOWN DRIVERS
M:	Sebastian Reichel <sre@kernel.org>
L:	linux-pm@vger.kernel.org
T:	git git://git.kernel.org/pub/scm/linux/kernel/git/sre/linux-power-supply.git
S:	Maintained
F:	Documentation/devicetree/bindings/power/reset/
F:	drivers/power/reset/

SYSTEM TRACE MODULE CLASS
M:	Alexander Shishkin <alexander.shishkin@linux.intel.com>
S:	Maintained
T:	git git://git.kernel.org/pub/scm/linux/kernel/git/ash/stm.git
F:	Documentation/trace/stm.txt
F:	drivers/hwtracing/stm/
F:	include/linux/stm.h
F:	include/uapi/linux/stm.h

SYSV FILESYSTEM
M:	Christoph Hellwig <hch@infradead.org>
S:	Maintained
F:	Documentation/filesystems/sysv-fs.txt
F:	fs/sysv/
F:	include/linux/sysv_fs.h

TARGET SUBSYSTEM
M:	"Nicholas A. Bellinger" <nab@linux-iscsi.org>
L:	linux-scsi@vger.kernel.org
L:	target-devel@vger.kernel.org
W:	http://www.linux-iscsi.org
W:	http://groups.google.com/group/linux-iscsi-target-dev
T:	git git://git.kernel.org/pub/scm/linux/kernel/git/nab/target-pending.git master
S:	Supported
F:	drivers/target/
F:	include/target/
F:	Documentation/target/

TASKSTATS STATISTICS INTERFACE
M:	Balbir Singh <bsingharora@gmail.com>
S:	Maintained
F:	Documentation/accounting/taskstats*
F:	include/linux/taskstats*
F:	kernel/taskstats.c

TC subsystem
M:	Jamal Hadi Salim <jhs@mojatatu.com>
M:	Cong Wang <xiyou.wangcong@gmail.com>
M:	Jiri Pirko <jiri@resnulli.us>
L:	netdev@vger.kernel.org
S:	Maintained
F:	include/net/pkt_cls.h
F:	include/net/pkt_sched.h
F:	include/net/tc_act/
F:	include/uapi/linux/pkt_cls.h
F:	include/uapi/linux/pkt_sched.h
F:	include/uapi/linux/tc_act/
F:	include/uapi/linux/tc_ematch/
F:	net/sched/

TCP LOW PRIORITY MODULE
M:	"Wong Hoi Sing, Edison" <hswong3i@gmail.com>
M:	"Hung Hing Lun, Mike" <hlhung3i@gmail.com>
W:	http://tcp-lp-mod.sourceforge.net/
S:	Maintained
F:	net/ipv4/tcp_lp.c

TDA10071 MEDIA DRIVER
M:	Antti Palosaari <crope@iki.fi>
L:	linux-media@vger.kernel.org
W:	https://linuxtv.org
W:	http://palosaari.fi/linux/
Q:	http://patchwork.linuxtv.org/project/linux-media/list/
T:	git git://linuxtv.org/anttip/media_tree.git
S:	Maintained
F:	drivers/media/dvb-frontends/tda10071*

TDA18212 MEDIA DRIVER
M:	Antti Palosaari <crope@iki.fi>
L:	linux-media@vger.kernel.org
W:	https://linuxtv.org
W:	http://palosaari.fi/linux/
Q:	http://patchwork.linuxtv.org/project/linux-media/list/
T:	git git://linuxtv.org/anttip/media_tree.git
S:	Maintained
F:	drivers/media/tuners/tda18212*

TDA18218 MEDIA DRIVER
M:	Antti Palosaari <crope@iki.fi>
L:	linux-media@vger.kernel.org
W:	https://linuxtv.org
W:	http://palosaari.fi/linux/
Q:	http://patchwork.linuxtv.org/project/linux-media/list/
T:	git git://linuxtv.org/anttip/media_tree.git
S:	Maintained
F:	drivers/media/tuners/tda18218*

TDA18250 MEDIA DRIVER
M:	Olli Salonen <olli.salonen@iki.fi>
L:	linux-media@vger.kernel.org
W:	https://linuxtv.org
Q:	http://patchwork.linuxtv.org/project/linux-media/list/
T:	git git://linuxtv.org/media_tree.git
S:	Maintained
F:	drivers/media/tuners/tda18250*

TDA18271 MEDIA DRIVER
M:	Michael Krufky <mkrufky@linuxtv.org>
L:	linux-media@vger.kernel.org
W:	https://linuxtv.org
W:	http://github.com/mkrufky
Q:	http://patchwork.linuxtv.org/project/linux-media/list/
T:	git git://linuxtv.org/mkrufky/tuners.git
S:	Maintained
F:	drivers/media/tuners/tda18271*

TDA827x MEDIA DRIVER
M:	Michael Krufky <mkrufky@linuxtv.org>
L:	linux-media@vger.kernel.org
W:	https://linuxtv.org
W:	http://github.com/mkrufky
Q:	http://patchwork.linuxtv.org/project/linux-media/list/
T:	git git://linuxtv.org/mkrufky/tuners.git
S:	Maintained
F:	drivers/media/tuners/tda8290.*

TDA8290 MEDIA DRIVER
M:	Michael Krufky <mkrufky@linuxtv.org>
L:	linux-media@vger.kernel.org
W:	https://linuxtv.org
W:	http://github.com/mkrufky
Q:	http://patchwork.linuxtv.org/project/linux-media/list/
T:	git git://linuxtv.org/mkrufky/tuners.git
S:	Maintained
F:	drivers/media/tuners/tda8290.*

TDA9840 MEDIA DRIVER
M:	Hans Verkuil <hverkuil@xs4all.nl>
L:	linux-media@vger.kernel.org
T:	git git://linuxtv.org/media_tree.git
W:	https://linuxtv.org
S:	Maintained
F:	drivers/media/i2c/tda9840*

TEA5761 TUNER DRIVER
M:	Mauro Carvalho Chehab <mchehab@s-opensource.com>
M:	Mauro Carvalho Chehab <mchehab@kernel.org>
L:	linux-media@vger.kernel.org
W:	https://linuxtv.org
T:	git git://linuxtv.org/media_tree.git
S:	Odd fixes
F:	drivers/media/tuners/tea5761.*

TEA5767 TUNER DRIVER
M:	Mauro Carvalho Chehab <mchehab@s-opensource.com>
M:	Mauro Carvalho Chehab <mchehab@kernel.org>
L:	linux-media@vger.kernel.org
W:	https://linuxtv.org
T:	git git://linuxtv.org/media_tree.git
S:	Maintained
F:	drivers/media/tuners/tea5767.*

TEA6415C MEDIA DRIVER
M:	Hans Verkuil <hverkuil@xs4all.nl>
L:	linux-media@vger.kernel.org
T:	git git://linuxtv.org/media_tree.git
W:	https://linuxtv.org
S:	Maintained
F:	drivers/media/i2c/tea6415c*

TEA6420 MEDIA DRIVER
M:	Hans Verkuil <hverkuil@xs4all.nl>
L:	linux-media@vger.kernel.org
T:	git git://linuxtv.org/media_tree.git
W:	https://linuxtv.org
S:	Maintained
F:	drivers/media/i2c/tea6420*

TEAM DRIVER
M:	Jiri Pirko <jiri@resnulli.us>
L:	netdev@vger.kernel.org
S:	Supported
F:	drivers/net/team/
F:	include/linux/if_team.h
F:	include/uapi/linux/if_team.h

TECHNOLOGIC SYSTEMS TS-5500 PLATFORM SUPPORT
M:	"Savoir-faire Linux Inc." <kernel@savoirfairelinux.com>
S:	Maintained
F:	arch/x86/platform/ts5500/

TECHNOTREND USB IR RECEIVER
M:	Sean Young <sean@mess.org>
L:	linux-media@vger.kernel.org
S:	Maintained
F:	drivers/media/rc/ttusbir.c

TEE SUBSYSTEM
M:	Jens Wiklander <jens.wiklander@linaro.org>
S:	Maintained
F:	include/linux/tee_drv.h
F:	include/uapi/linux/tee.h
F:	drivers/tee/
F:	Documentation/tee.txt

TEGRA ARCHITECTURE SUPPORT
M:	Thierry Reding <thierry.reding@gmail.com>
M:	Jonathan Hunter <jonathanh@nvidia.com>
L:	linux-tegra@vger.kernel.org
Q:	http://patchwork.ozlabs.org/project/linux-tegra/list/
T:	git git://git.kernel.org/pub/scm/linux/kernel/git/tegra/linux.git
S:	Supported
N:	[^a-z]tegra

TEGRA CLOCK DRIVER
M:	Peter De Schrijver <pdeschrijver@nvidia.com>
M:	Prashant Gaikwad <pgaikwad@nvidia.com>
S:	Supported
F:	drivers/clk/tegra/

TEGRA DMA DRIVERS
M:	Laxman Dewangan <ldewangan@nvidia.com>
M:	Jon Hunter <jonathanh@nvidia.com>
S:	Supported
F:	drivers/dma/tegra*

TEGRA I2C DRIVER
M:	Laxman Dewangan <ldewangan@nvidia.com>
S:	Supported
F:	drivers/i2c/busses/i2c-tegra.c

TEGRA IOMMU DRIVERS
M:	Hiroshi Doyu <hdoyu@nvidia.com>
S:	Supported
F:	drivers/iommu/tegra*

TEGRA KBC DRIVER
M:	Rakesh Iyer <riyer@nvidia.com>
M:	Laxman Dewangan <ldewangan@nvidia.com>
S:	Supported
F:	drivers/input/keyboard/tegra-kbc.c

TEGRA PWM DRIVER
M:	Thierry Reding <thierry.reding@gmail.com>
S:	Supported
F:	drivers/pwm/pwm-tegra.c

TEGRA SERIAL DRIVER
M:	Laxman Dewangan <ldewangan@nvidia.com>
S:	Supported
F:	drivers/tty/serial/serial-tegra.c

TEGRA SPI DRIVER
M:	Laxman Dewangan <ldewangan@nvidia.com>
S:	Supported
F:	drivers/spi/spi-tegra*

TEHUTI ETHERNET DRIVER
M:	Andy Gospodarek <andy@greyhouse.net>
L:	netdev@vger.kernel.org
S:	Supported
F:	drivers/net/ethernet/tehuti/*

Telecom Clock Driver for MCPL0010
M:	Mark Gross <mark.gross@intel.com>
S:	Supported
F:	drivers/char/tlclk.c

TENSILICA XTENSA PORT (xtensa)
M:	Chris Zankel <chris@zankel.net>
M:	Max Filippov <jcmvbkbc@gmail.com>
L:	linux-xtensa@linux-xtensa.org
T:	git git://github.com/czankel/xtensa-linux.git
S:	Maintained
F:	arch/xtensa/
F:	drivers/irqchip/irq-xtensa-*

Texas Instruments' System Control Interface (TISCI) Protocol Driver
M:	Nishanth Menon <nm@ti.com>
M:	Tero Kristo <t-kristo@ti.com>
M:	Santosh Shilimkar <ssantosh@kernel.org>
L:	linux-arm-kernel@lists.infradead.org
S:	Maintained
F:	Documentation/devicetree/bindings/arm/keystone/ti,sci.txt
F:	drivers/firmware/ti_sci*
F:	include/linux/soc/ti/ti_sci_protocol.h
F:	Documentation/devicetree/bindings/soc/ti/sci-pm-domain.txt
F:	include/dt-bindings/genpd/k2g.h
F:	drivers/soc/ti/ti_sci_pm_domains.c
F:	Documentation/devicetree/bindings/reset/ti,sci-reset.txt
F:	Documentation/devicetree/bindings/clock/ti,sci-clk.txt
F:	drivers/clk/keystone/sci-clk.c
F:	drivers/reset/reset-ti-sci.c

THANKO'S RAREMONO AM/FM/SW RADIO RECEIVER USB DRIVER
M:	Hans Verkuil <hverkuil@xs4all.nl>
L:	linux-media@vger.kernel.org
T:	git git://linuxtv.org/media_tree.git
W:	https://linuxtv.org
S:	Maintained
F:	drivers/media/radio/radio-raremono.c

THERMAL
M:	Zhang Rui <rui.zhang@intel.com>
M:	Eduardo Valentin <edubezval@gmail.com>
L:	linux-pm@vger.kernel.org
T:	git git://git.kernel.org/pub/scm/linux/kernel/git/rzhang/linux.git
T:	git git://git.kernel.org/pub/scm/linux/kernel/git/evalenti/linux-soc-thermal.git
Q:	https://patchwork.kernel.org/project/linux-pm/list/
S:	Supported
F:	drivers/thermal/
F:	include/linux/thermal.h
F:	include/uapi/linux/thermal.h
F:	include/linux/cpu_cooling.h
F:	Documentation/devicetree/bindings/thermal/

THERMAL/CPU_COOLING
M:	Amit Daniel Kachhap <amit.kachhap@gmail.com>
M:	Viresh Kumar <viresh.kumar@linaro.org>
M:	Javi Merino <javi.merino@kernel.org>
L:	linux-pm@vger.kernel.org
S:	Supported
F:	Documentation/thermal/cpu-cooling-api.txt
F:	drivers/thermal/cpu_cooling.c
F:	include/linux/cpu_cooling.h

THINKPAD ACPI EXTRAS DRIVER
M:	Henrique de Moraes Holschuh <ibm-acpi@hmh.eng.br>
L:	ibm-acpi-devel@lists.sourceforge.net
L:	platform-driver-x86@vger.kernel.org
W:	http://ibm-acpi.sourceforge.net
W:	http://thinkwiki.org/wiki/Ibm-acpi
T:	git git://repo.or.cz/linux-2.6/linux-acpi-2.6/ibm-acpi-2.6.git
S:	Maintained
F:	drivers/platform/x86/thinkpad_acpi.c

THUNDERBOLT DRIVER
M:	Andreas Noever <andreas.noever@gmail.com>
M:	Michael Jamet <michael.jamet@intel.com>
M:	Mika Westerberg <mika.westerberg@linux.intel.com>
M:	Yehezkel Bernat <yehezkel.bernat@intel.com>
T:	git git://git.kernel.org/pub/scm/linux/kernel/git/westeri/thunderbolt.git
S:	Maintained
F:	Documentation/admin-guide/thunderbolt.rst
F:	drivers/thunderbolt/
F:	include/linux/thunderbolt.h

THUNDERBOLT NETWORK DRIVER
M:	Michael Jamet <michael.jamet@intel.com>
M:	Mika Westerberg <mika.westerberg@linux.intel.com>
M:	Yehezkel Bernat <yehezkel.bernat@intel.com>
L:	netdev@vger.kernel.org
S:	Maintained
F:	drivers/net/thunderbolt.c

THUNDERX GPIO DRIVER
M:	David Daney <david.daney@cavium.com>
S:	Maintained
F:	drivers/gpio/gpio-thunderx.c

TI AM437X VPFE DRIVER
M:	"Lad, Prabhakar" <prabhakar.csengg@gmail.com>
L:	linux-media@vger.kernel.org
W:	https://linuxtv.org
Q:	http://patchwork.linuxtv.org/project/linux-media/list/
T:	git git://linuxtv.org/mhadli/v4l-dvb-davinci_devices.git
S:	Maintained
F:	drivers/media/platform/am437x/

TI BANDGAP AND THERMAL DRIVER
M:	Eduardo Valentin <edubezval@gmail.com>
M:	Keerthy <j-keerthy@ti.com>
L:	linux-pm@vger.kernel.org
L:	linux-omap@vger.kernel.org
S:	Maintained
F:	drivers/thermal/ti-soc-thermal/

TI BQ27XXX POWER SUPPLY DRIVER
R:	Andrew F. Davis <afd@ti.com>
F:	include/linux/power/bq27xxx_battery.h
F:	drivers/power/supply/bq27xxx_battery.c
F:	drivers/power/supply/bq27xxx_battery_i2c.c

TI CDCE706 CLOCK DRIVER
M:	Max Filippov <jcmvbkbc@gmail.com>
S:	Maintained
F:	drivers/clk/clk-cdce706.c

TI CLOCK DRIVER
M:	Tero Kristo <t-kristo@ti.com>
L:	linux-omap@vger.kernel.org
S:	Maintained
F:	drivers/clk/ti/
F:	include/linux/clk/ti.h

TI DAVINCI MACHINE SUPPORT
M:	Sekhar Nori <nsekhar@ti.com>
M:	Kevin Hilman <khilman@kernel.org>
L:	linux-arm-kernel@lists.infradead.org (moderated for non-subscribers)
T:	git git://git.kernel.org/pub/scm/linux/kernel/git/nsekhar/linux-davinci.git
S:	Supported
F:	arch/arm/mach-davinci/
F:	drivers/i2c/busses/i2c-davinci.c
F:	arch/arm/boot/dts/da850*

TI DAVINCI SERIES GPIO DRIVER
M:	Keerthy <j-keerthy@ti.com>
L:	linux-gpio@vger.kernel.org
S:	Maintained
F:	Documentation/devicetree/bindings/gpio/gpio-davinci.txt
F:	drivers/gpio/gpio-davinci.c

TI DAVINCI SERIES MEDIA DRIVER
M:	"Lad, Prabhakar" <prabhakar.csengg@gmail.com>
L:	linux-media@vger.kernel.org
W:	https://linuxtv.org
Q:	http://patchwork.linuxtv.org/project/linux-media/list/
T:	git git://linuxtv.org/mhadli/v4l-dvb-davinci_devices.git
S:	Maintained
F:	drivers/media/platform/davinci/
F:	include/media/davinci/

TI ETHERNET SWITCH DRIVER (CPSW)
R:	Grygorii Strashko <grygorii.strashko@ti.com>
L:	linux-omap@vger.kernel.org
L:	netdev@vger.kernel.org
S:	Maintained
F:	drivers/net/ethernet/ti/cpsw*
F:	drivers/net/ethernet/ti/davinci*

TI FLASH MEDIA INTERFACE DRIVER
M:	Alex Dubov <oakad@yahoo.com>
S:	Maintained
F:	drivers/misc/tifm*
F:	drivers/mmc/host/tifm_sd.c
F:	include/linux/tifm.h

TI KEYSTONE MULTICORE NAVIGATOR DRIVERS
M:	Santosh Shilimkar <ssantosh@kernel.org>
L:	linux-kernel@vger.kernel.org
L:	linux-arm-kernel@lists.infradead.org (moderated for non-subscribers)
S:	Maintained
F:	drivers/soc/ti/*
T:	git git://git.kernel.org/pub/scm/linux/kernel/git/ssantosh/linux-keystone.git

TI LM49xxx FAMILY ASoC CODEC DRIVERS
M:	M R Swami Reddy <mr.swami.reddy@ti.com>
M:	Vishwas A Deshpande <vishwas.a.deshpande@ti.com>
L:	alsa-devel@alsa-project.org (moderated for non-subscribers)
S:	Maintained
F:	sound/soc/codecs/lm49453*
F:	sound/soc/codecs/isabelle*

TI LP855x BACKLIGHT DRIVER
M:	Milo Kim <milo.kim@ti.com>
S:	Maintained
F:	Documentation/backlight/lp855x-driver.txt
F:	drivers/video/backlight/lp855x_bl.c
F:	include/linux/platform_data/lp855x.h

TI LP8727 CHARGER DRIVER
M:	Milo Kim <milo.kim@ti.com>
S:	Maintained
F:	drivers/power/supply/lp8727_charger.c
F:	include/linux/platform_data/lp8727.h

TI LP8788 MFD DRIVER
M:	Milo Kim <milo.kim@ti.com>
S:	Maintained
F:	drivers/iio/adc/lp8788_adc.c
F:	drivers/leds/leds-lp8788.c
F:	drivers/mfd/lp8788*.c
F:	drivers/power/supply/lp8788-charger.c
F:	drivers/regulator/lp8788-*.c
F:	include/linux/mfd/lp8788*.h

TI NETCP ETHERNET DRIVER
M:	Wingman Kwok <w-kwok2@ti.com>
M:	Murali Karicheri <m-karicheri2@ti.com>
L:	netdev@vger.kernel.org
S:	Maintained
F:	drivers/net/ethernet/ti/netcp*

TI TAS571X FAMILY ASoC CODEC DRIVER
M:	Kevin Cernekee <cernekee@chromium.org>
L:	alsa-devel@alsa-project.org (moderated for non-subscribers)
S:	Odd Fixes
F:	sound/soc/codecs/tas571x*

TI TRF7970A NFC DRIVER
M:	Mark Greer <mgreer@animalcreek.com>
L:	linux-wireless@vger.kernel.org
L:	linux-nfc@lists.01.org (moderated for non-subscribers)
S:	Supported
F:	drivers/nfc/trf7970a.c
F:	Documentation/devicetree/bindings/net/nfc/trf7970a.txt

TI TWL4030 SERIES SOC CODEC DRIVER
M:	Peter Ujfalusi <peter.ujfalusi@ti.com>
L:	alsa-devel@alsa-project.org (moderated for non-subscribers)
S:	Maintained
F:	sound/soc/codecs/twl4030*

TI VPE/CAL DRIVERS
M:	Benoit Parrot <bparrot@ti.com>
L:	linux-media@vger.kernel.org
W:	http://linuxtv.org/
Q:	http://patchwork.linuxtv.org/project/linux-media/list/
S:	Maintained
F:	drivers/media/platform/ti-vpe/

TI WILINK WIRELESS DRIVERS
L:	linux-wireless@vger.kernel.org
W:	http://wireless.kernel.org/en/users/Drivers/wl12xx
W:	http://wireless.kernel.org/en/users/Drivers/wl1251
T:	git git://git.kernel.org/pub/scm/linux/kernel/git/luca/wl12xx.git
S:	Orphan
F:	drivers/net/wireless/ti/
F:	include/linux/wl12xx.h

TILE ARCHITECTURE
W:	http://www.mellanox.com/repository/solutions/tile-scm/
S:	Orphan
F:	arch/tile/
F:	drivers/char/tile-srom.c
F:	drivers/edac/tile_edac.c
F:	drivers/net/ethernet/tile/
F:	drivers/rtc/rtc-tile.c
F:	drivers/tty/hvc/hvc_tile.c
F:	drivers/tty/serial/tilegx.c
F:	drivers/usb/host/*-tilegx.c
F:	include/linux/usb/tilegx.h

TIMEKEEPING, CLOCKSOURCE CORE, NTP, ALARMTIMER
M:	John Stultz <john.stultz@linaro.org>
M:	Thomas Gleixner <tglx@linutronix.de>
R:	Stephen Boyd <sboyd@kernel.org>
L:	linux-kernel@vger.kernel.org
T:	git git://git.kernel.org/pub/scm/linux/kernel/git/tip/tip.git timers/core
S:	Supported
F:	include/linux/clocksource.h
F:	include/linux/time.h
F:	include/linux/timex.h
F:	include/uapi/linux/time.h
F:	include/uapi/linux/timex.h
F:	kernel/time/clocksource.c
F:	kernel/time/time*.c
F:	kernel/time/alarmtimer.c
F:	kernel/time/ntp.c
F:	tools/testing/selftests/timers/

TIPC NETWORK LAYER
M:	Jon Maloy <jon.maloy@ericsson.com>
M:	Ying Xue <ying.xue@windriver.com>
L:	netdev@vger.kernel.org (core kernel code)
L:	tipc-discussion@lists.sourceforge.net (user apps, general discussion)
W:	http://tipc.sourceforge.net/
S:	Maintained
F:	include/uapi/linux/tipc*.h
F:	net/tipc/

TLAN NETWORK DRIVER
M:	Samuel Chessman <chessman@tux.org>
L:	tlan-devel@lists.sourceforge.net (subscribers-only)
W:	http://sourceforge.net/projects/tlan/
S:	Maintained
F:	Documentation/networking/tlan.txt
F:	drivers/net/ethernet/ti/tlan.*

TM6000 VIDEO4LINUX DRIVER
M:	Mauro Carvalho Chehab <mchehab@s-opensource.com>
M:	Mauro Carvalho Chehab <mchehab@kernel.org>
L:	linux-media@vger.kernel.org
W:	https://linuxtv.org
T:	git git://linuxtv.org/media_tree.git
S:	Odd fixes
F:	drivers/media/usb/tm6000/
F:	Documentation/media/v4l-drivers/tm6000*

TMIO/SDHI MMC DRIVER
M:	Wolfram Sang <wsa+renesas@sang-engineering.com>
L:	linux-mmc@vger.kernel.org
S:	Supported
F:	drivers/mmc/host/tmio_mmc*
F:	drivers/mmc/host/renesas_sdhi*
F:	include/linux/mfd/tmio.h

TMP401 HARDWARE MONITOR DRIVER
M:	Guenter Roeck <linux@roeck-us.net>
L:	linux-hwmon@vger.kernel.org
S:	Maintained
F:	Documentation/hwmon/tmp401
F:	drivers/hwmon/tmp401.c

TMPFS (SHMEM FILESYSTEM)
M:	Hugh Dickins <hughd@google.com>
L:	linux-mm@kvack.org
S:	Maintained
F:	include/linux/shmem_fs.h
F:	mm/shmem.c

TOMOYO SECURITY MODULE
M:	Kentaro Takeda <takedakn@nttdata.co.jp>
M:	Tetsuo Handa <penguin-kernel@I-love.SAKURA.ne.jp>
L:	tomoyo-dev-en@lists.sourceforge.jp (subscribers-only, for developers in English)
L:	tomoyo-users-en@lists.sourceforge.jp (subscribers-only, for users in English)
L:	tomoyo-dev@lists.sourceforge.jp (subscribers-only, for developers in Japanese)
L:	tomoyo-users@lists.sourceforge.jp (subscribers-only, for users in Japanese)
W:	http://tomoyo.sourceforge.jp/
T:	quilt http://svn.sourceforge.jp/svnroot/tomoyo/trunk/2.5.x/tomoyo-lsm/patches/
S:	Maintained
F:	security/tomoyo/

TOPSTAR LAPTOP EXTRAS DRIVER
M:	Herton Ronaldo Krzesinski <herton@canonical.com>
L:	platform-driver-x86@vger.kernel.org
S:	Maintained
F:	drivers/platform/x86/topstar-laptop.c

TORTURE-TEST MODULES
M:	Davidlohr Bueso <dave@stgolabs.net>
M:	"Paul E. McKenney" <paulmck@linux.vnet.ibm.com>
M:	Josh Triplett <josh@joshtriplett.org>
L:	linux-kernel@vger.kernel.org
S:	Supported
T:	git git://git.kernel.org/pub/scm/linux/kernel/git/paulmck/linux-rcu.git
F:	Documentation/RCU/torture.txt
F:	kernel/torture.c
F:	kernel/rcu/rcutorture.c
F:	kernel/locking/locktorture.c

TOSHIBA ACPI EXTRAS DRIVER
M:	Azael Avalos <coproscefalo@gmail.com>
L:	platform-driver-x86@vger.kernel.org
S:	Maintained
F:	drivers/platform/x86/toshiba_acpi.c

TOSHIBA BLUETOOTH DRIVER
M:	Azael Avalos <coproscefalo@gmail.com>
L:	platform-driver-x86@vger.kernel.org
S:	Maintained
F:	drivers/platform/x86/toshiba_bluetooth.c

TOSHIBA HDD ACTIVE PROTECTION SENSOR DRIVER
M:	Azael Avalos <coproscefalo@gmail.com>
L:	platform-driver-x86@vger.kernel.org
S:	Maintained
F:	drivers/platform/x86/toshiba_haps.c

TOSHIBA SMM DRIVER
M:	Jonathan Buzzard <jonathan@buzzard.org.uk>
W:	http://www.buzzard.org.uk/toshiba/
S:	Maintained
F:	drivers/char/toshiba.c
F:	include/linux/toshiba.h
F:	include/uapi/linux/toshiba.h

TOSHIBA TC358743 DRIVER
M:	Mats Randgaard <matrandg@cisco.com>
L:	linux-media@vger.kernel.org
S:	Maintained
F:	drivers/media/i2c/tc358743*
F:	include/media/i2c/tc358743.h

TOSHIBA WMI HOTKEYS DRIVER
M:	Azael Avalos <coproscefalo@gmail.com>
L:	platform-driver-x86@vger.kernel.org
S:	Maintained
F:	drivers/platform/x86/toshiba-wmi.c

TPM DEVICE DRIVER
M:	Peter Huewe <peterhuewe@gmx.de>
M:	Jarkko Sakkinen <jarkko.sakkinen@linux.intel.com>
R:	Jason Gunthorpe <jgg@ziepe.ca>
L:	linux-integrity@vger.kernel.org
Q:	https://patchwork.kernel.org/project/linux-integrity/list/
W:	https://kernsec.org/wiki/index.php/Linux_Kernel_Integrity
T:	git git://git.infradead.org/users/jjs/linux-tpmdd.git
S:	Maintained
F:	drivers/char/tpm/

TRACING
M:	Steven Rostedt <rostedt@goodmis.org>
M:	Ingo Molnar <mingo@redhat.com>
T:	git git://git.kernel.org/pub/scm/linux/kernel/git/tip/tip.git perf/core
S:	Maintained
F:	Documentation/trace/ftrace.txt
F:	arch/*/*/*/ftrace.h
F:	arch/*/kernel/ftrace.c
F:	include/*/ftrace.h
F:	include/linux/trace*.h
F:	include/trace/
F:	kernel/trace/
F:	tools/testing/selftests/ftrace/

TRACING MMIO ACCESSES (MMIOTRACE)
M:	Steven Rostedt <rostedt@goodmis.org>
M:	Ingo Molnar <mingo@kernel.org>
R:	Karol Herbst <karolherbst@gmail.com>
R:	Pekka Paalanen <ppaalanen@gmail.com>
S:	Maintained
L:	linux-kernel@vger.kernel.org
L:	nouveau@lists.freedesktop.org
F:	kernel/trace/trace_mmiotrace.c
F:	include/linux/mmiotrace.h
F:	arch/x86/mm/kmmio.c
F:	arch/x86/mm/mmio-mod.c
F:	arch/x86/mm/testmmiotrace.c

TRIVIAL PATCHES
M:	Jiri Kosina <trivial@kernel.org>
T:	git git://git.kernel.org/pub/scm/linux/kernel/git/jikos/trivial.git
S:	Maintained
K:	^Subject:.*(?i)trivial

TEMPO SEMICONDUCTOR DRIVERS
M:	Steven Eckhoff <steven.eckhoff.opensource@gmail.com>
S:	Maintained
F:	sound/soc/codecs/tscs*.c
F:	sound/soc/codecs/tscs*.h
F:	Documentation/devicetree/bindings/sound/tscs*.txt

TTY LAYER
M:	Greg Kroah-Hartman <gregkh@linuxfoundation.org>
M:	Jiri Slaby <jslaby@suse.com>
S:	Supported
T:	git git://git.kernel.org/pub/scm/linux/kernel/git/gregkh/tty.git
F:	Documentation/serial/
F:	drivers/tty/
F:	drivers/tty/serial/serial_core.c
F:	include/linux/serial_core.h
F:	include/linux/serial.h
F:	include/linux/tty.h
F:	include/uapi/linux/serial_core.h
F:	include/uapi/linux/serial.h
F:	include/uapi/linux/tty.h

TUA9001 MEDIA DRIVER
M:	Antti Palosaari <crope@iki.fi>
L:	linux-media@vger.kernel.org
W:	https://linuxtv.org
W:	http://palosaari.fi/linux/
Q:	http://patchwork.linuxtv.org/project/linux-media/list/
T:	git git://linuxtv.org/anttip/media_tree.git
S:	Maintained
F:	drivers/media/tuners/tua9001*

TULIP NETWORK DRIVERS
L:	netdev@vger.kernel.org
L:	linux-parisc@vger.kernel.org
S:	Orphan
F:	drivers/net/ethernet/dec/tulip/

TUN/TAP driver
M:	Maxim Krasnyansky <maxk@qti.qualcomm.com>
W:	http://vtun.sourceforge.net/tun
S:	Maintained
F:	Documentation/networking/tuntap.txt
F:	arch/um/os-Linux/drivers/

TURBOCHANNEL SUBSYSTEM
M:	"Maciej W. Rozycki" <macro@linux-mips.org>
M:	Ralf Baechle <ralf@linux-mips.org>
L:	linux-mips@linux-mips.org
Q:	http://patchwork.linux-mips.org/project/linux-mips/list/
S:	Maintained
F:	drivers/tc/
F:	include/linux/tc.h

TW5864 VIDEO4LINUX DRIVER
M:	Bluecherry Maintainers <maintainers@bluecherrydvr.com>
M:	Anton Sviridenko <anton@corp.bluecherry.net>
M:	Andrey Utkin <andrey.utkin@corp.bluecherry.net>
M:	Andrey Utkin <andrey_utkin@fastmail.com>
L:	linux-media@vger.kernel.org
S:	Supported
F:	drivers/media/pci/tw5864/

TW68 VIDEO4LINUX DRIVER
M:	Hans Verkuil <hverkuil@xs4all.nl>
L:	linux-media@vger.kernel.org
T:	git git://linuxtv.org/media_tree.git
W:	https://linuxtv.org
S:	Odd Fixes
F:	drivers/media/pci/tw68/

TW686X VIDEO4LINUX DRIVER
M:	Ezequiel Garcia <ezequiel@vanguardiasur.com.ar>
L:	linux-media@vger.kernel.org
T:	git git://linuxtv.org/media_tree.git
W:	http://linuxtv.org
S:	Maintained
F:	drivers/media/pci/tw686x/

UBI FILE SYSTEM (UBIFS)
M:	Richard Weinberger <richard@nod.at>
M:	Artem Bityutskiy <dedekind1@gmail.com>
M:	Adrian Hunter <adrian.hunter@intel.com>
L:	linux-mtd@lists.infradead.org
T:	git git://git.infradead.org/ubifs-2.6.git
W:	http://www.linux-mtd.infradead.org/doc/ubifs.html
S:	Supported
F:	Documentation/filesystems/ubifs.txt
F:	fs/ubifs/

UCLINUX (M68KNOMMU AND COLDFIRE)
M:	Greg Ungerer <gerg@linux-m68k.org>
W:	http://www.linux-m68k.org/
W:	http://www.uclinux.org/
L:	linux-m68k@lists.linux-m68k.org
L:	uclinux-dev@uclinux.org  (subscribers-only)
T:	git git://git.kernel.org/pub/scm/linux/kernel/git/gerg/m68knommu.git
S:	Maintained
F:	arch/m68k/coldfire/
F:	arch/m68k/68*/
F:	arch/m68k/*/*_no.*
F:	arch/m68k/include/asm/*_no.*

UDF FILESYSTEM
M:	Jan Kara <jack@suse.com>
S:	Maintained
F:	Documentation/filesystems/udf.txt
F:	fs/udf/

UDRAW TABLET
M:	Bastien Nocera <hadess@hadess.net>
L:	linux-input@vger.kernel.org
S:	Maintained
F:	drivers/hid/hid-udraw-ps3.c

UFS FILESYSTEM
M:	Evgeniy Dushistov <dushistov@mail.ru>
S:	Maintained
F:	Documentation/filesystems/ufs.txt
F:	fs/ufs/

UHID USERSPACE HID IO DRIVER:
M:	David Herrmann <dh.herrmann@googlemail.com>
L:	linux-input@vger.kernel.org
S:	Maintained
F:	drivers/hid/uhid.c
F:	include/uapi/linux/uhid.h

ULPI BUS
M:	Heikki Krogerus <heikki.krogerus@linux.intel.com>
L:	linux-usb@vger.kernel.org
S:	Maintained
F:	drivers/usb/common/ulpi.c
F:	include/linux/ulpi/

ULTRA-WIDEBAND (UWB) SUBSYSTEM:
L:	linux-usb@vger.kernel.org
S:	Orphan
F:	drivers/uwb/
F:	include/linux/uwb.h
F:	include/linux/uwb/

UNICORE32 ARCHITECTURE:
M:	Guan Xuetao <gxt@mprc.pku.edu.cn>
W:	http://mprc.pku.edu.cn/~guanxuetao/linux
S:	Maintained
T:	git git://github.com/gxt/linux.git
F:	arch/unicore32/

UNIFDEF
M:	Tony Finch <dot@dotat.at>
W:	http://dotat.at/prog/unifdef
S:	Maintained
F:	scripts/unifdef.c

UNIFORM CDROM DRIVER
M:	Jens Axboe <axboe@kernel.dk>
W:	http://www.kernel.dk
S:	Maintained
F:	Documentation/cdrom/
F:	drivers/cdrom/cdrom.c
F:	include/linux/cdrom.h
F:	include/uapi/linux/cdrom.h

UNISYS S-PAR DRIVERS
M:	David Kershner <david.kershner@unisys.com>
L:	sparmaintainer@unisys.com (Unisys internal)
S:	Supported
F:	include/linux/visorbus.h
F:	drivers/visorbus/
F:	drivers/staging/unisys/

UNIVERSAL FLASH STORAGE HOST CONTROLLER DRIVER
M:	Vinayak Holikatti <vinholikatti@gmail.com>
L:	linux-scsi@vger.kernel.org
S:	Supported
F:	Documentation/scsi/ufs.txt
F:	drivers/scsi/ufs/

UNIVERSAL FLASH STORAGE HOST CONTROLLER DRIVER DWC HOOKS
M:	Joao Pinto <jpinto@synopsys.com>
L:	linux-scsi@vger.kernel.org
S:	Supported
F:	drivers/scsi/ufs/*dwc*

UNSORTED BLOCK IMAGES (UBI)
M:	Artem Bityutskiy <dedekind1@gmail.com>
M:	Richard Weinberger <richard@nod.at>
W:	http://www.linux-mtd.infradead.org/
L:	linux-mtd@lists.infradead.org
T:	git git://git.infradead.org/ubifs-2.6.git
S:	Supported
F:	drivers/mtd/ubi/
F:	include/linux/mtd/ubi.h
F:	include/uapi/mtd/ubi-user.h

USB "USBNET" DRIVER FRAMEWORK
M:	Oliver Neukum <oneukum@suse.com>
L:	netdev@vger.kernel.org
W:	http://www.linux-usb.org/usbnet
S:	Maintained
F:	drivers/net/usb/usbnet.c
F:	include/linux/usb/usbnet.h

USB ACM DRIVER
M:	Oliver Neukum <oneukum@suse.com>
L:	linux-usb@vger.kernel.org
S:	Maintained
F:	Documentation/usb/acm.txt
F:	drivers/usb/class/cdc-acm.*

USB AR5523 WIRELESS DRIVER
M:	Pontus Fuchs <pontus.fuchs@gmail.com>
L:	linux-wireless@vger.kernel.org
S:	Maintained
F:	drivers/net/wireless/ath/ar5523/

USB ATTACHED SCSI
M:	Oliver Neukum <oneukum@suse.com>
L:	linux-usb@vger.kernel.org
L:	linux-scsi@vger.kernel.org
S:	Maintained
F:	drivers/usb/storage/uas.c

USB CDC ETHERNET DRIVER
M:	Oliver Neukum <oliver@neukum.org>
L:	linux-usb@vger.kernel.org
S:	Maintained
F:	drivers/net/usb/cdc_*.c
F:	include/uapi/linux/usb/cdc.h

USB CHAOSKEY DRIVER
M:	Keith Packard <keithp@keithp.com>
L:	linux-usb@vger.kernel.org
S:	Maintained
F:	drivers/usb/misc/chaoskey.c

USB CYPRESS C67X00 DRIVER
M:	Peter Korsgaard <jacmet@sunsite.dk>
L:	linux-usb@vger.kernel.org
S:	Maintained
F:	drivers/usb/c67x00/

USB DAVICOM DM9601 DRIVER
M:	Peter Korsgaard <jacmet@sunsite.dk>
L:	netdev@vger.kernel.org
W:	http://www.linux-usb.org/usbnet
S:	Maintained
F:	drivers/net/usb/dm9601.c

USB DIAMOND RIO500 DRIVER
M:	Cesar Miquel <miquel@df.uba.ar>
L:	rio500-users@lists.sourceforge.net
W:	http://rio500.sourceforge.net
S:	Maintained
F:	drivers/usb/misc/rio500*

USB EHCI DRIVER
M:	Alan Stern <stern@rowland.harvard.edu>
L:	linux-usb@vger.kernel.org
S:	Maintained
F:	Documentation/usb/ehci.txt
F:	drivers/usb/host/ehci*

USB GADGET/PERIPHERAL SUBSYSTEM
M:	Felipe Balbi <balbi@kernel.org>
L:	linux-usb@vger.kernel.org
W:	http://www.linux-usb.org/gadget
T:	git git://git.kernel.org/pub/scm/linux/kernel/git/balbi/usb.git
S:	Maintained
F:	drivers/usb/gadget/
F:	include/linux/usb/gadget*

USB HID/HIDBP DRIVERS (USB KEYBOARDS, MICE, REMOTE CONTROLS, ...)
M:	Jiri Kosina <jikos@kernel.org>
R:	Benjamin Tissoires <benjamin.tissoires@redhat.com>
L:	linux-usb@vger.kernel.org
T:	git git://git.kernel.org/pub/scm/linux/kernel/git/jikos/hid.git
S:	Maintained
F:	Documentation/hid/hiddev.txt
F:	drivers/hid/usbhid/

USB ISP116X DRIVER
M:	Olav Kongas <ok@artecdesign.ee>
L:	linux-usb@vger.kernel.org
S:	Maintained
F:	drivers/usb/host/isp116x*
F:	include/linux/usb/isp116x.h

USB LAN78XX ETHERNET DRIVER
M:	Woojung Huh <woojung.huh@microchip.com>
M:	Microchip Linux Driver Support <UNGLinuxDriver@microchip.com>
L:	netdev@vger.kernel.org
S:	Maintained
F:	drivers/net/usb/lan78xx.*

USB MASS STORAGE DRIVER
M:	Alan Stern <stern@rowland.harvard.edu>
L:	linux-usb@vger.kernel.org
L:	usb-storage@lists.one-eyed-alien.net
S:	Maintained
W:	http://www.one-eyed-alien.net/~mdharm/linux-usb/
F:	drivers/usb/storage/

USB MIDI DRIVER
M:	Clemens Ladisch <clemens@ladisch.de>
L:	alsa-devel@alsa-project.org (moderated for non-subscribers)
T:	git git://git.alsa-project.org/alsa-kernel.git
S:	Maintained
F:	sound/usb/midi.*

USB NETWORKING DRIVERS
L:	linux-usb@vger.kernel.org
S:	Odd Fixes
F:	drivers/net/usb/

USB OHCI DRIVER
M:	Alan Stern <stern@rowland.harvard.edu>
L:	linux-usb@vger.kernel.org
S:	Maintained
F:	Documentation/usb/ohci.txt
F:	drivers/usb/host/ohci*

USB OTG FSM (Finite State Machine)
M:	Peter Chen <Peter.Chen@nxp.com>
T:	git git://git.kernel.org/pub/scm/linux/kernel/git/peter.chen/usb.git
L:	linux-usb@vger.kernel.org
S:	Maintained
F:	drivers/usb/common/usb-otg-fsm.c

USB OVER IP DRIVER
M:	Valentina Manea <valentina.manea.m@gmail.com>
M:	Shuah Khan <shuahkh@osg.samsung.com>
M:	Shuah Khan <shuah@kernel.org>
L:	linux-usb@vger.kernel.org
S:	Maintained
F:	Documentation/usb/usbip_protocol.txt
F:	drivers/usb/usbip/
F:	tools/usb/usbip/

USB PEGASUS DRIVER
M:	Petko Manolov <petkan@nucleusys.com>
L:	linux-usb@vger.kernel.org
L:	netdev@vger.kernel.org
T:	git git://github.com/petkan/pegasus.git
W:	https://github.com/petkan/pegasus
S:	Maintained
F:	drivers/net/usb/pegasus.*

USB PHY LAYER
M:	Felipe Balbi <balbi@kernel.org>
L:	linux-usb@vger.kernel.org
T:	git git://git.kernel.org/pub/scm/linux/kernel/git/balbi/usb.git
S:	Maintained
F:	drivers/usb/phy/

USB PRINTER DRIVER (usblp)
M:	Pete Zaitcev <zaitcev@redhat.com>
L:	linux-usb@vger.kernel.org
S:	Supported
F:	drivers/usb/class/usblp.c

USB QMI WWAN NETWORK DRIVER
M:	Bjørn Mork <bjorn@mork.no>
L:	netdev@vger.kernel.org
S:	Maintained
F:	Documentation/ABI/testing/sysfs-class-net-qmi
F:	drivers/net/usb/qmi_wwan.c

USB RTL8150 DRIVER
M:	Petko Manolov <petkan@nucleusys.com>
L:	linux-usb@vger.kernel.org
L:	netdev@vger.kernel.org
T:	git git://github.com/petkan/rtl8150.git
W:	https://github.com/petkan/rtl8150
S:	Maintained
F:	drivers/net/usb/rtl8150.c

USB SERIAL SUBSYSTEM
M:	Johan Hovold <johan@kernel.org>
L:	linux-usb@vger.kernel.org
T:	git git://git.kernel.org/pub/scm/linux/kernel/git/johan/usb-serial.git
S:	Maintained
F:	Documentation/usb/usb-serial.txt
F:	drivers/usb/serial/
F:	include/linux/usb/serial.h

USB SMSC75XX ETHERNET DRIVER
M:	Steve Glendinning <steve.glendinning@shawell.net>
L:	netdev@vger.kernel.org
S:	Maintained
F:	drivers/net/usb/smsc75xx.*

USB SMSC95XX ETHERNET DRIVER
M:	Steve Glendinning <steve.glendinning@shawell.net>
M:	Microchip Linux Driver Support <UNGLinuxDriver@microchip.com>
L:	netdev@vger.kernel.org
S:	Maintained
F:	drivers/net/usb/smsc95xx.*

USB SUBSYSTEM
M:	Greg Kroah-Hartman <gregkh@linuxfoundation.org>
L:	linux-usb@vger.kernel.org
W:	http://www.linux-usb.org
T:	git git://git.kernel.org/pub/scm/linux/kernel/git/gregkh/usb.git
S:	Supported
F:	Documentation/devicetree/bindings/usb/
F:	Documentation/usb/
F:	drivers/usb/
F:	include/linux/usb.h
F:	include/linux/usb/

USB TYPEC SUBSYSTEM
M:	Heikki Krogerus <heikki.krogerus@linux.intel.com>
L:	linux-usb@vger.kernel.org
S:	Maintained
F:	Documentation/ABI/testing/sysfs-class-typec
F:	Documentation/usb/typec.rst
F:	drivers/usb/typec/
F:	include/linux/usb/typec.h

USB UHCI DRIVER
M:	Alan Stern <stern@rowland.harvard.edu>
L:	linux-usb@vger.kernel.org
S:	Maintained
F:	drivers/usb/host/uhci*

USB VIDEO CLASS
M:	Laurent Pinchart <laurent.pinchart@ideasonboard.com>
L:	linux-uvc-devel@lists.sourceforge.net (subscribers-only)
L:	linux-media@vger.kernel.org
T:	git git://linuxtv.org/media_tree.git
W:	http://www.ideasonboard.org/uvc/
S:	Maintained
F:	drivers/media/usb/uvc/
F:	include/uapi/linux/uvcvideo.h

USB VISION DRIVER
M:	Hans Verkuil <hverkuil@xs4all.nl>
L:	linux-media@vger.kernel.org
T:	git git://linuxtv.org/media_tree.git
W:	https://linuxtv.org
S:	Odd Fixes
F:	drivers/media/usb/usbvision/

USB WEBCAM GADGET
M:	Laurent Pinchart <laurent.pinchart@ideasonboard.com>
L:	linux-usb@vger.kernel.org
S:	Maintained
F:	drivers/usb/gadget/function/*uvc*
F:	drivers/usb/gadget/legacy/webcam.c

USB WIRELESS RNDIS DRIVER (rndis_wlan)
M:	Jussi Kivilinna <jussi.kivilinna@iki.fi>
L:	linux-wireless@vger.kernel.org
S:	Maintained
F:	drivers/net/wireless/rndis_wlan.c

USB XHCI DRIVER
M:	Mathias Nyman <mathias.nyman@intel.com>
L:	linux-usb@vger.kernel.org
S:	Supported
F:	drivers/usb/host/xhci*
F:	drivers/usb/host/pci-quirks*

USB ZD1201 DRIVER
L:	linux-wireless@vger.kernel.org
W:	http://linux-lc100020.sourceforge.net
S:	Orphan
F:	drivers/net/wireless/zydas/zd1201.*

USB ZR364XX DRIVER
M:	Antoine Jacquet <royale@zerezo.com>
L:	linux-usb@vger.kernel.org
L:	linux-media@vger.kernel.org
T:	git git://linuxtv.org/media_tree.git
W:	http://royale.zerezo.com/zr364xx/
S:	Maintained
F:	Documentation/media/v4l-drivers/zr364xx*
F:	drivers/media/usb/zr364xx/

USER-MODE LINUX (UML)
M:	Jeff Dike <jdike@addtoit.com>
M:	Richard Weinberger <richard@nod.at>
L:	user-mode-linux-devel@lists.sourceforge.net
L:	user-mode-linux-user@lists.sourceforge.net
W:	http://user-mode-linux.sourceforge.net
T:	git git://git.kernel.org/pub/scm/linux/kernel/git/rw/uml.git
S:	Maintained
F:	Documentation/virtual/uml/
F:	arch/um/
F:	arch/x86/um/
F:	fs/hostfs/
F:	fs/hppfs/

USERSPACE I/O (UIO)
M:	Greg Kroah-Hartman <gregkh@linuxfoundation.org>
S:	Maintained
T:	git git://git.kernel.org/pub/scm/linux/kernel/git/gregkh/char-misc.git
F:	Documentation/driver-api/uio-howto.rst
F:	drivers/uio/
F:	include/linux/uio*.h

UTIL-LINUX PACKAGE
M:	Karel Zak <kzak@redhat.com>
L:	util-linux@vger.kernel.org
W:	http://en.wikipedia.org/wiki/Util-linux
T:	git git://git.kernel.org/pub/scm/utils/util-linux/util-linux.git
S:	Maintained

UUID HELPERS
M:	Christoph Hellwig <hch@lst.de>
R:	Andy Shevchenko <andriy.shevchenko@linux.intel.com>
L:	linux-kernel@vger.kernel.org
T:	git git://git.infradead.org/users/hch/uuid.git
F:	lib/uuid.c
F:	lib/test_uuid.c
F:	include/linux/uuid.h
F:	include/uapi/linux/uuid.h
S:	Maintained

UVESAFB DRIVER
M:	Michal Januszewski <spock@gentoo.org>
L:	linux-fbdev@vger.kernel.org
W:	http://dev.gentoo.org/~spock/projects/uvesafb/
S:	Maintained
F:	Documentation/fb/uvesafb.txt
F:	drivers/video/fbdev/uvesafb.*

VF610 NAND DRIVER
M:	Stefan Agner <stefan@agner.ch>
L:	linux-mtd@lists.infradead.org
S:	Supported
F:	drivers/mtd/nand/vf610_nfc.c

VFAT/FAT/MSDOS FILESYSTEM
M:	OGAWA Hirofumi <hirofumi@mail.parknet.co.jp>
S:	Maintained
F:	Documentation/filesystems/vfat.txt
F:	fs/fat/

VFIO DRIVER
M:	Alex Williamson <alex.williamson@redhat.com>
L:	kvm@vger.kernel.org
T:	git git://github.com/awilliam/linux-vfio.git
S:	Maintained
F:	Documentation/vfio.txt
F:	drivers/vfio/
F:	include/linux/vfio.h
F:	include/uapi/linux/vfio.h

VFIO MEDIATED DEVICE DRIVERS
M:	Kirti Wankhede <kwankhede@nvidia.com>
L:	kvm@vger.kernel.org
S:	Maintained
F:	Documentation/vfio-mediated-device.txt
F:	drivers/vfio/mdev/
F:	include/linux/mdev.h
F:	samples/vfio-mdev/

VFIO PLATFORM DRIVER
M:	Baptiste Reynal <b.reynal@virtualopensystems.com>
L:	kvm@vger.kernel.org
S:	Maintained
F:	drivers/vfio/platform/

VGA_SWITCHEROO
R:	Lukas Wunner <lukas@wunner.de>
S:	Maintained
F:	Documentation/gpu/vga-switcheroo.rst
F:	drivers/gpu/vga/vga_switcheroo.c
F:	include/linux/vga_switcheroo.h
T:	git git://anongit.freedesktop.org/drm/drm-misc

VIA RHINE NETWORK DRIVER
S:	Orphan
F:	drivers/net/ethernet/via/via-rhine.c

VIA SD/MMC CARD CONTROLLER DRIVER
M:	Bruce Chang <brucechang@via.com.tw>
M:	Harald Welte <HaraldWelte@viatech.com>
S:	Maintained
F:	drivers/mmc/host/via-sdmmc.c

VIA UNICHROME(PRO)/CHROME9 FRAMEBUFFER DRIVER
M:	Florian Tobias Schandinat <FlorianSchandinat@gmx.de>
L:	linux-fbdev@vger.kernel.org
S:	Maintained
F:	include/linux/via-core.h
F:	include/linux/via-gpio.h
F:	include/linux/via_i2c.h
F:	drivers/video/fbdev/via/

VIA VELOCITY NETWORK DRIVER
M:	Francois Romieu <romieu@fr.zoreil.com>
L:	netdev@vger.kernel.org
S:	Maintained
F:	drivers/net/ethernet/via/via-velocity.*

VIDEO MULTIPLEXER DRIVER
M:	Philipp Zabel <p.zabel@pengutronix.de>
L:	linux-media@vger.kernel.org
S:	Maintained
F:	drivers/media/platform/video-mux.c

VIDEOBUF2 FRAMEWORK
M:	Pawel Osciak <pawel@osciak.com>
M:	Marek Szyprowski <m.szyprowski@samsung.com>
M:	Kyungmin Park <kyungmin.park@samsung.com>
L:	linux-media@vger.kernel.org
S:	Maintained
F:	drivers/media/v4l2-core/videobuf2-*
F:	include/media/videobuf2-*

VIMC VIRTUAL MEDIA CONTROLLER DRIVER
M:	Helen Koike <helen.koike@collabora.com>
L:	linux-media@vger.kernel.org
T:	git git://linuxtv.org/media_tree.git
W:	https://linuxtv.org
S:	Maintained
F:	drivers/media/platform/vimc/*

VIRT LIB
M:	Alex Williamson <alex.williamson@redhat.com>
M:	Paolo Bonzini <pbonzini@redhat.com>
L:	kvm@vger.kernel.org
S:	Supported
F:	virt/lib/

VIRTIO AND VHOST VSOCK DRIVER
M:	Stefan Hajnoczi <stefanha@redhat.com>
L:	kvm@vger.kernel.org
L:	virtualization@lists.linux-foundation.org
L:	netdev@vger.kernel.org
S:	Maintained
F:	include/linux/virtio_vsock.h
F:	include/uapi/linux/virtio_vsock.h
F:	include/uapi/linux/vsockmon.h
F:	include/uapi/linux/vm_sockets_diag.h
F:	net/vmw_vsock/diag.c
F:	net/vmw_vsock/af_vsock_tap.c
F:	net/vmw_vsock/virtio_transport_common.c
F:	net/vmw_vsock/virtio_transport.c
F:	drivers/net/vsockmon.c
F:	drivers/vhost/vsock.c
F:	drivers/vhost/vsock.h
F:	tools/testing/vsock/

VIRTIO CONSOLE DRIVER
M:	Amit Shah <amit@kernel.org>
L:	virtualization@lists.linux-foundation.org
S:	Maintained
F:	drivers/char/virtio_console.c
F:	include/linux/virtio_console.h
F:	include/uapi/linux/virtio_console.h

VIRTIO CORE, NET AND BLOCK DRIVERS
M:	"Michael S. Tsirkin" <mst@redhat.com>
M:	Jason Wang <jasowang@redhat.com>
L:	virtualization@lists.linux-foundation.org
S:	Maintained
F:	Documentation/devicetree/bindings/virtio/
F:	drivers/virtio/
F:	tools/virtio/
F:	drivers/net/virtio_net.c
F:	drivers/block/virtio_blk.c
F:	include/linux/virtio*.h
F:	include/uapi/linux/virtio_*.h
F:	drivers/crypto/virtio/
F:	mm/balloon_compaction.c

VIRTIO CRYPTO DRIVER
M:	Gonglei <arei.gonglei@huawei.com>
L:	virtualization@lists.linux-foundation.org
L:	linux-crypto@vger.kernel.org
S:	Maintained
F:	drivers/crypto/virtio/
F:	include/uapi/linux/virtio_crypto.h

VIRTIO DRIVERS FOR S390
M:	Cornelia Huck <cohuck@redhat.com>
M:	Halil Pasic <pasic@linux.vnet.ibm.com>
L:	linux-s390@vger.kernel.org
L:	virtualization@lists.linux-foundation.org
L:	kvm@vger.kernel.org
S:	Supported
F:	drivers/s390/virtio/
F:	arch/s390/include/uapi/asm/virtio-ccw.h

VIRTIO GPU DRIVER
M:	David Airlie <airlied@linux.ie>
M:	Gerd Hoffmann <kraxel@redhat.com>
L:	dri-devel@lists.freedesktop.org
L:	virtualization@lists.linux-foundation.org
T:	git git://anongit.freedesktop.org/drm/drm-misc
S:	Maintained
F:	drivers/gpu/drm/virtio/
F:	include/uapi/linux/virtio_gpu.h

VIRTIO HOST (VHOST)
M:	"Michael S. Tsirkin" <mst@redhat.com>
M:	Jason Wang <jasowang@redhat.com>
L:	kvm@vger.kernel.org
L:	virtualization@lists.linux-foundation.org
L:	netdev@vger.kernel.org
T:	git git://git.kernel.org/pub/scm/linux/kernel/git/mst/vhost.git
S:	Maintained
F:	drivers/vhost/
F:	include/uapi/linux/vhost.h

VIRTIO INPUT DRIVER
M:	Gerd Hoffmann <kraxel@redhat.com>
S:	Maintained
F:	drivers/virtio/virtio_input.c
F:	include/uapi/linux/virtio_input.h

VIRTUAL BOX GUEST DEVICE DRIVER
M:	Hans de Goede <hdegoede@redhat.com>
M:	Arnd Bergmann <arnd@arndb.de>
M:	Greg Kroah-Hartman <gregkh@linuxfoundation.org>
S:	Maintained
F:	include/linux/vbox_utils.h
F:	include/uapi/linux/vbox*.h
F:	drivers/virt/vboxguest/

VIRTUAL SERIO DEVICE DRIVER
M:	Stephen Chandler Paul <thatslyude@gmail.com>
S:	Maintained
F:	drivers/input/serio/userio.c
F:	include/uapi/linux/userio.h

VIVID VIRTUAL VIDEO DRIVER
M:	Hans Verkuil <hverkuil@xs4all.nl>
L:	linux-media@vger.kernel.org
T:	git git://linuxtv.org/media_tree.git
W:	https://linuxtv.org
S:	Maintained
F:	drivers/media/platform/vivid/*

VLYNQ BUS
M:	Florian Fainelli <f.fainelli@gmail.com>
L:	openwrt-devel@lists.openwrt.org (subscribers-only)
S:	Maintained
F:	drivers/vlynq/vlynq.c
F:	include/linux/vlynq.h

VME SUBSYSTEM
M:	Martyn Welch <martyn@welchs.me.uk>
M:	Manohar Vanga <manohar.vanga@gmail.com>
M:	Greg Kroah-Hartman <gregkh@linuxfoundation.org>
L:	devel@driverdev.osuosl.org
S:	Maintained
T:	git git://git.kernel.org/pub/scm/linux/kernel/git/gregkh/char-misc.git
F:	Documentation/driver-api/vme.rst
F:	drivers/staging/vme/
F:	drivers/vme/
F:	include/linux/vme*

VMWARE BALLOON DRIVER
M:	Xavier Deguillard <xdeguillard@vmware.com>
M:	Philip Moltmann <moltmann@vmware.com>
M:	"VMware, Inc." <pv-drivers@vmware.com>
L:	linux-kernel@vger.kernel.org
S:	Maintained
F:	drivers/misc/vmw_balloon.c

VMWARE HYPERVISOR INTERFACE
M:	Alok Kataria <akataria@vmware.com>
L:	virtualization@lists.linux-foundation.org
S:	Supported
F:	arch/x86/kernel/cpu/vmware.c

VMWARE PVRDMA DRIVER
M:	Adit Ranadive <aditr@vmware.com>
M:	VMware PV-Drivers <pv-drivers@vmware.com>
L:	linux-rdma@vger.kernel.org
S:	Maintained
F:	drivers/infiniband/hw/vmw_pvrdma/

VMware PVSCSI driver
M:	Jim Gill <jgill@vmware.com>
M:	VMware PV-Drivers <pv-drivers@vmware.com>
L:	linux-scsi@vger.kernel.org
S:	Maintained
F:	drivers/scsi/vmw_pvscsi.c
F:	drivers/scsi/vmw_pvscsi.h

VMWARE VMMOUSE SUBDRIVER
M:	"VMware Graphics" <linux-graphics-maintainer@vmware.com>
M:	"VMware, Inc." <pv-drivers@vmware.com>
L:	linux-input@vger.kernel.org
S:	Maintained
F:	drivers/input/mouse/vmmouse.c
F:	drivers/input/mouse/vmmouse.h

VMWARE VMXNET3 ETHERNET DRIVER
M:	Shrikrishna Khare <skhare@vmware.com>
M:	"VMware, Inc." <pv-drivers@vmware.com>
L:	netdev@vger.kernel.org
S:	Maintained
F:	drivers/net/vmxnet3/

VOCORE VOCORE2 BOARD
M:	Harvey Hunt <harveyhuntnexus@gmail.com>
L:	linux-mips@linux-mips.org
S:	Maintained
F:	arch/mips/boot/dts/ralink/vocore2.dts

VOLTAGE AND CURRENT REGULATOR FRAMEWORK
M:	Liam Girdwood <lgirdwood@gmail.com>
M:	Mark Brown <broonie@kernel.org>
L:	linux-kernel@vger.kernel.org
W:	http://www.slimlogic.co.uk/?p=48
T:	git git://git.kernel.org/pub/scm/linux/kernel/git/broonie/regulator.git
S:	Supported
F:	Documentation/devicetree/bindings/regulator/
F:	Documentation/power/regulator/
F:	drivers/regulator/
F:	include/dt-bindings/regulator/
F:	include/linux/regulator/

VRF
M:	David Ahern <dsa@cumulusnetworks.com>
M:	Shrijeet Mukherjee <shm@cumulusnetworks.com>
L:	netdev@vger.kernel.org
S:	Maintained
F:	drivers/net/vrf.c
F:	Documentation/networking/vrf.txt

VT1211 HARDWARE MONITOR DRIVER
M:	Juerg Haefliger <juergh@gmail.com>
L:	linux-hwmon@vger.kernel.org
S:	Maintained
F:	Documentation/hwmon/vt1211
F:	drivers/hwmon/vt1211.c

VT8231 HARDWARE MONITOR DRIVER
M:	Roger Lucas <vt8231@hiddenengine.co.uk>
L:	linux-hwmon@vger.kernel.org
S:	Maintained
F:	drivers/hwmon/vt8231.c

VUB300 USB to SDIO/SD/MMC bridge chip
M:	Tony Olech <tony.olech@elandigitalsystems.com>
L:	linux-mmc@vger.kernel.org
L:	linux-usb@vger.kernel.org
S:	Supported
F:	drivers/mmc/host/vub300.c

W1 DALLAS'S 1-WIRE BUS
M:	Evgeniy Polyakov <zbr@ioremap.net>
S:	Maintained
F:	Documentation/w1/
F:	drivers/w1/
F:	include/linux/w1.h

W83791D HARDWARE MONITORING DRIVER
M:	Marc Hulsman <m.hulsman@tudelft.nl>
L:	linux-hwmon@vger.kernel.org
S:	Maintained
F:	Documentation/hwmon/w83791d
F:	drivers/hwmon/w83791d.c

W83793 HARDWARE MONITORING DRIVER
M:	Rudolf Marek <r.marek@assembler.cz>
L:	linux-hwmon@vger.kernel.org
S:	Maintained
F:	Documentation/hwmon/w83793
F:	drivers/hwmon/w83793.c

W83795 HARDWARE MONITORING DRIVER
M:	Jean Delvare <jdelvare@suse.com>
L:	linux-hwmon@vger.kernel.org
S:	Maintained
F:	drivers/hwmon/w83795.c

W83L51xD SD/MMC CARD INTERFACE DRIVER
M:	Pierre Ossman <pierre@ossman.eu>
S:	Maintained
F:	drivers/mmc/host/wbsd.*

WACOM PROTOCOL 4 SERIAL TABLETS
M:	Julian Squires <julian@cipht.net>
M:	Hans de Goede <hdegoede@redhat.com>
L:	linux-input@vger.kernel.org
S:	Maintained
F:	drivers/input/tablet/wacom_serial4.c

WATCHDOG DEVICE DRIVERS
M:	Wim Van Sebroeck <wim@linux-watchdog.org>
M:	Guenter Roeck <linux@roeck-us.net>
L:	linux-watchdog@vger.kernel.org
W:	http://www.linux-watchdog.org/
T:	git git://www.linux-watchdog.org/linux-watchdog.git
S:	Maintained
F:	Documentation/devicetree/bindings/watchdog/
F:	Documentation/watchdog/
F:	drivers/watchdog/
F:	include/linux/watchdog.h
F:	include/uapi/linux/watchdog.h

WHISKEYCOVE PMIC GPIO DRIVER
M:	Kuppuswamy Sathyanarayanan <sathyanarayanan.kuppuswamy@linux.intel.com>
L:	linux-gpio@vger.kernel.org
S:	Maintained
F:	drivers/gpio/gpio-wcove.c

WIIMOTE HID DRIVER
M:	David Herrmann <dh.herrmann@googlemail.com>
L:	linux-input@vger.kernel.org
S:	Maintained
F:	drivers/hid/hid-wiimote*

WILOCITY WIL6210 WIRELESS DRIVER
M:	Maya Erez <merez@codeaurora.org>
L:	linux-wireless@vger.kernel.org
L:	wil6210@qti.qualcomm.com
S:	Supported
W:	http://wireless.kernel.org/en/users/Drivers/wil6210
F:	drivers/net/wireless/ath/wil6210/

WIMAX STACK
M:	Inaky Perez-Gonzalez <inaky.perez-gonzalez@intel.com>
M:	linux-wimax@intel.com
L:	wimax@linuxwimax.org (subscribers-only)
S:	Supported
W:	http://linuxwimax.org
F:	Documentation/wimax/README.wimax
F:	include/linux/wimax/debug.h
F:	include/net/wimax.h
F:	include/uapi/linux/wimax.h
F:	net/wimax/

WINBOND CIR DRIVER
M:	David Härdeman <david@hardeman.nu>
S:	Maintained
F:	drivers/media/rc/winbond-cir.c

WINSYSTEMS EBC-C384 WATCHDOG DRIVER
M:	William Breathitt Gray <vilhelm.gray@gmail.com>
L:	linux-watchdog@vger.kernel.org
S:	Maintained
F:	drivers/watchdog/ebc-c384_wdt.c

WINSYSTEMS WS16C48 GPIO DRIVER
M:	William Breathitt Gray <vilhelm.gray@gmail.com>
L:	linux-gpio@vger.kernel.org
S:	Maintained
F:	drivers/gpio/gpio-ws16c48.c

WISTRON LAPTOP BUTTON DRIVER
M:	Miloslav Trmac <mitr@volny.cz>
S:	Maintained
F:	drivers/input/misc/wistron_btns.c

WL3501 WIRELESS PCMCIA CARD DRIVER
L:	linux-wireless@vger.kernel.org
S:	Odd fixes
F:	drivers/net/wireless/wl3501*

WOLFSON MICROELECTRONICS DRIVERS
L:	patches@opensource.cirrus.com
T:	git https://github.com/CirrusLogic/linux-drivers.git
W:	https://github.com/CirrusLogic/linux-drivers/wiki
S:	Supported
F:	Documentation/hwmon/wm83??
F:	Documentation/devicetree/bindings/extcon/extcon-arizona.txt
F:	Documentation/devicetree/bindings/regulator/arizona-regulator.txt
F:	Documentation/devicetree/bindings/mfd/arizona.txt
F:	Documentation/devicetree/bindings/mfd/wm831x.txt
F:	Documentation/devicetree/bindings/sound/wlf,arizona.txt
F:	arch/arm/mach-s3c64xx/mach-crag6410*
F:	drivers/clk/clk-wm83*.c
F:	drivers/extcon/extcon-arizona.c
F:	drivers/leds/leds-wm83*.c
F:	drivers/gpio/gpio-*wm*.c
F:	drivers/gpio/gpio-arizona.c
F:	drivers/hwmon/wm83??-hwmon.c
F:	drivers/input/misc/wm831x-on.c
F:	drivers/input/touchscreen/wm831x-ts.c
F:	drivers/input/touchscreen/wm97*.c
F:	drivers/mfd/arizona*
F:	drivers/mfd/wm*.c
F:	drivers/mfd/cs47l24*
F:	drivers/power/supply/wm83*.c
F:	drivers/rtc/rtc-wm83*.c
F:	drivers/regulator/wm8*.c
F:	drivers/regulator/arizona*
F:	drivers/video/backlight/wm83*_bl.c
F:	drivers/watchdog/wm83*_wdt.c
F:	include/linux/mfd/arizona/
F:	include/linux/mfd/wm831x/
F:	include/linux/mfd/wm8350/
F:	include/linux/mfd/wm8400*
F:	include/linux/regulator/arizona*
F:	include/linux/wm97xx.h
F:	include/sound/wm????.h
F:	sound/soc/codecs/arizona.?
F:	sound/soc/codecs/wm*
F:	sound/soc/codecs/cs47l24*

WORKQUEUE
M:	Tejun Heo <tj@kernel.org>
R:	Lai Jiangshan <jiangshanlai@gmail.com>
T:	git git://git.kernel.org/pub/scm/linux/kernel/git/tj/wq.git
S:	Maintained
F:	include/linux/workqueue.h
F:	kernel/workqueue.c
F:	Documentation/core-api/workqueue.rst

X-POWERS AXP288 PMIC DRIVERS
M:	Hans de Goede <hdegoede@redhat.com>
S:	Maintained
N:	axp288
F:	drivers/acpi/pmic/intel_pmic_xpower.c

X-POWERS MULTIFUNCTION PMIC DEVICE DRIVERS
M:	Chen-Yu Tsai <wens@csie.org>
L:	linux-kernel@vger.kernel.org
S:	Maintained
N:	axp[128]

X.25 NETWORK LAYER
M:	Andrew Hendry <andrew.hendry@gmail.com>
L:	linux-x25@vger.kernel.org
S:	Odd Fixes
F:	Documentation/networking/x25*
F:	include/net/x25*
F:	net/x25/

X86 ARCHITECTURE (32-BIT AND 64-BIT)
M:	Thomas Gleixner <tglx@linutronix.de>
M:	Ingo Molnar <mingo@redhat.com>
R:	"H. Peter Anvin" <hpa@zytor.com>
M:	x86@kernel.org
L:	linux-kernel@vger.kernel.org
T:	git git://git.kernel.org/pub/scm/linux/kernel/git/tip/tip.git x86/core
S:	Maintained
F:	Documentation/x86/
F:	arch/x86/

X86 MCE INFRASTRUCTURE
M:	Tony Luck <tony.luck@intel.com>
M:	Borislav Petkov <bp@alien8.de>
L:	linux-edac@vger.kernel.org
S:	Maintained
F:	arch/x86/kernel/cpu/mcheck/*

X86 MICROCODE UPDATE SUPPORT
M:	Borislav Petkov <bp@alien8.de>
S:	Maintained
F:	arch/x86/kernel/cpu/microcode/*

X86 PLATFORM DRIVERS
M:	Darren Hart <dvhart@infradead.org>
M:	Andy Shevchenko <andy@infradead.org>
L:	platform-driver-x86@vger.kernel.org
T:	git git://git.infradead.org/linux-platform-drivers-x86.git
S:	Maintained
F:	drivers/platform/x86/
F:	drivers/platform/olpc/

X86 VDSO
M:	Andy Lutomirski <luto@amacapital.net>
L:	linux-kernel@vger.kernel.org
T:	git git://git.kernel.org/pub/scm/linux/kernel/git/tip/tip.git x86/vdso
S:	Maintained
F:	arch/x86/entry/vdso/

XC2028/3028 TUNER DRIVER
M:	Mauro Carvalho Chehab <mchehab@s-opensource.com>
M:	Mauro Carvalho Chehab <mchehab@kernel.org>
L:	linux-media@vger.kernel.org
W:	https://linuxtv.org
T:	git git://linuxtv.org/media_tree.git
S:	Maintained
F:	drivers/media/tuners/tuner-xc2028.*

XEN BLOCK SUBSYSTEM
M:	Konrad Rzeszutek Wilk <konrad.wilk@oracle.com>
M:	Roger Pau Monné <roger.pau@citrix.com>
L:	xen-devel@lists.xenproject.org (moderated for non-subscribers)
S:	Supported
F:	drivers/block/xen-blkback/*
F:	drivers/block/xen*

XEN HYPERVISOR ARM
M:	Stefano Stabellini <sstabellini@kernel.org>
L:	xen-devel@lists.xenproject.org (moderated for non-subscribers)
S:	Maintained
F:	arch/arm/xen/
F:	arch/arm/include/asm/xen/

XEN HYPERVISOR ARM64
M:	Stefano Stabellini <sstabellini@kernel.org>
L:	xen-devel@lists.xenproject.org (moderated for non-subscribers)
S:	Maintained
F:	arch/arm64/xen/
F:	arch/arm64/include/asm/xen/

XEN HYPERVISOR INTERFACE
M:	Boris Ostrovsky <boris.ostrovsky@oracle.com>
M:	Juergen Gross <jgross@suse.com>
L:	xen-devel@lists.xenproject.org (moderated for non-subscribers)
T:	git git://git.kernel.org/pub/scm/linux/kernel/git/xen/tip.git
S:	Supported
F:	arch/x86/xen/
F:	drivers/*/xen-*front.c
F:	drivers/xen/
F:	arch/x86/include/asm/xen/
F:	arch/x86/include/asm/pvclock-abi.h
F:	include/xen/
F:	include/uapi/xen/
F:	Documentation/ABI/stable/sysfs-hypervisor-xen
F:	Documentation/ABI/testing/sysfs-hypervisor-xen

XEN NETWORK BACKEND DRIVER
M:	Wei Liu <wei.liu2@citrix.com>
M:	Paul Durrant <paul.durrant@citrix.com>
L:	xen-devel@lists.xenproject.org (moderated for non-subscribers)
L:	netdev@vger.kernel.org
S:	Supported
F:	drivers/net/xen-netback/*

XEN PCI SUBSYSTEM
M:	Konrad Rzeszutek Wilk <konrad.wilk@oracle.com>
L:	xen-devel@lists.xenproject.org (moderated for non-subscribers)
S:	Supported
F:	arch/x86/pci/*xen*
F:	drivers/pci/*xen*

XEN PVSCSI DRIVERS
M:	Juergen Gross <jgross@suse.com>
L:	xen-devel@lists.xenproject.org (moderated for non-subscribers)
L:	linux-scsi@vger.kernel.org
S:	Supported
F:	drivers/scsi/xen-scsifront.c
F:	drivers/xen/xen-scsiback.c
F:	include/xen/interface/io/vscsiif.h

XEN SWIOTLB SUBSYSTEM
M:	Konrad Rzeszutek Wilk <konrad.wilk@oracle.com>
L:	xen-devel@lists.xenproject.org (moderated for non-subscribers)
L:	iommu@lists.linux-foundation.org
S:	Supported
F:	arch/x86/xen/*swiotlb*
F:	drivers/xen/*swiotlb*

XFS FILESYSTEM
M:	Darrick J. Wong <darrick.wong@oracle.com>
M:	linux-xfs@vger.kernel.org
L:	linux-xfs@vger.kernel.org
W:	http://xfs.org/
T:	git git://git.kernel.org/pub/scm/fs/xfs/xfs-linux.git
S:	Supported
F:	Documentation/filesystems/xfs.txt
F:	fs/xfs/

XILINX AXI ETHERNET DRIVER
M:	Anirudha Sarangi <anirudh@xilinx.com>
M:	John Linn <John.Linn@xilinx.com>
S:	Maintained
F:	drivers/net/ethernet/xilinx/xilinx_axienet*

XILINX UARTLITE SERIAL DRIVER
M:	Peter Korsgaard <jacmet@sunsite.dk>
L:	linux-serial@vger.kernel.org
S:	Maintained
F:	drivers/tty/serial/uartlite.c

XILINX VIDEO IP CORES
M:	Hyun Kwon <hyun.kwon@xilinx.com>
M:	Laurent Pinchart <laurent.pinchart@ideasonboard.com>
L:	linux-media@vger.kernel.org
T:	git git://linuxtv.org/media_tree.git
S:	Supported
F:	Documentation/devicetree/bindings/media/xilinx/
F:	drivers/media/platform/xilinx/
F:	include/uapi/linux/xilinx-v4l2-controls.h

XILLYBUS DRIVER
M:	Eli Billauer <eli.billauer@gmail.com>
L:	linux-kernel@vger.kernel.org
S:	Supported
F:	drivers/char/xillybus/

XRA1403 GPIO EXPANDER
M:	Nandor Han <nandor.han@ge.com>
M:	Semi Malinen <semi.malinen@ge.com>
L:	linux-gpio@vger.kernel.org
S:	Maintained
F:	drivers/gpio/gpio-xra1403.c
F:	Documentation/devicetree/bindings/gpio/gpio-xra1403.txt

XTENSA XTFPGA PLATFORM SUPPORT
M:	Max Filippov <jcmvbkbc@gmail.com>
L:	linux-xtensa@linux-xtensa.org
S:	Maintained
F:	drivers/spi/spi-xtensa-xtfpga.c
F:	sound/soc/xtensa/xtfpga-i2s.c

YAM DRIVER FOR AX.25
M:	Jean-Paul Roubelat <jpr@f6fbb.org>
L:	linux-hams@vger.kernel.org
S:	Maintained
F:	drivers/net/hamradio/yam*
F:	include/linux/yam.h

YAMA SECURITY MODULE
M:	Kees Cook <keescook@chromium.org>
T:	git git://git.kernel.org/pub/scm/linux/kernel/git/kees/linux.git yama/tip
S:	Supported
F:	security/yama/
F:	Documentation/admin-guide/LSM/Yama.rst

YEALINK PHONE DRIVER
M:	Henk Vergonet <Henk.Vergonet@gmail.com>
L:	usbb2k-api-dev@nongnu.org
S:	Maintained
F:	Documentation/input/yealink.rst
F:	drivers/input/misc/yealink.*

Z8530 DRIVER FOR AX.25
M:	Joerg Reuter <jreuter@yaina.de>
W:	http://yaina.de/jreuter/
W:	http://www.qsl.net/dl1bke/
L:	linux-hams@vger.kernel.org
S:	Maintained
F:	Documentation/networking/z8530drv.txt
F:	drivers/net/hamradio/*scc.c
F:	drivers/net/hamradio/z8530.h

ZBUD COMPRESSED PAGE ALLOCATOR
M:	Seth Jennings <sjenning@redhat.com>
M:	Dan Streetman <ddstreet@ieee.org>
L:	linux-mm@kvack.org
S:	Maintained
F:	mm/zbud.c
F:	include/linux/zbud.h

ZD1211RW WIRELESS DRIVER
M:	Daniel Drake <dsd@gentoo.org>
M:	Ulrich Kunitz <kune@deine-taler.de>
W:	http://zd1211.ath.cx/wiki/DriverRewrite
L:	linux-wireless@vger.kernel.org
L:	zd1211-devs@lists.sourceforge.net (subscribers-only)
S:	Maintained
F:	drivers/net/wireless/zydas/zd1211rw/

ZD1301 MEDIA DRIVER
M:	Antti Palosaari <crope@iki.fi>
L:	linux-media@vger.kernel.org
W:	https://linuxtv.org/
W:	http://palosaari.fi/linux/
Q:	https://patchwork.linuxtv.org/project/linux-media/list/
S:	Maintained
F:	drivers/media/usb/dvb-usb-v2/zd1301*

ZD1301_DEMOD MEDIA DRIVER
M:	Antti Palosaari <crope@iki.fi>
L:	linux-media@vger.kernel.org
W:	https://linuxtv.org/
W:	http://palosaari.fi/linux/
Q:	https://patchwork.linuxtv.org/project/linux-media/list/
S:	Maintained
F:	drivers/media/dvb-frontends/zd1301_demod*

ZPOOL COMPRESSED PAGE STORAGE API
M:	Dan Streetman <ddstreet@ieee.org>
L:	linux-mm@kvack.org
S:	Maintained
F:	mm/zpool.c
F:	include/linux/zpool.h

ZR36067 VIDEO FOR LINUX DRIVER
L:	mjpeg-users@lists.sourceforge.net
L:	linux-media@vger.kernel.org
W:	http://mjpeg.sourceforge.net/driver-zoran/
T:	hg https://linuxtv.org/hg/v4l-dvb
S:	Odd Fixes
F:	drivers/media/pci/zoran/

ZRAM COMPRESSED RAM BLOCK DEVICE DRVIER
M:	Minchan Kim <minchan@kernel.org>
M:	Nitin Gupta <ngupta@vflare.org>
R:	Sergey Senozhatsky <sergey.senozhatsky.work@gmail.com>
L:	linux-kernel@vger.kernel.org
S:	Maintained
F:	drivers/block/zram/
F:	Documentation/blockdev/zram.txt

ZS DECSTATION Z85C30 SERIAL DRIVER
M:	"Maciej W. Rozycki" <macro@linux-mips.org>
S:	Maintained
F:	drivers/tty/serial/zs.*

ZSMALLOC COMPRESSED SLAB MEMORY ALLOCATOR
M:	Minchan Kim <minchan@kernel.org>
M:	Nitin Gupta <ngupta@vflare.org>
R:	Sergey Senozhatsky <sergey.senozhatsky.work@gmail.com>
L:	linux-mm@kvack.org
S:	Maintained
F:	mm/zsmalloc.c
F:	include/linux/zsmalloc.h
F:	Documentation/vm/zsmalloc.txt

ZSWAP COMPRESSED SWAP CACHING
M:	Seth Jennings <sjenning@redhat.com>
M:	Dan Streetman <ddstreet@ieee.org>
L:	linux-mm@kvack.org
S:	Maintained
F:	mm/zswap.c

THE REST
M:	Linus Torvalds <torvalds@linux-foundation.org>
L:	linux-kernel@vger.kernel.org
Q:	http://patchwork.kernel.org/project/LKML/list/
T:	git git://git.kernel.org/pub/scm/linux/kernel/git/torvalds/linux.git
S:	Buried alive in reporters
F:	*
F:	*/<|MERGE_RESOLUTION|>--- conflicted
+++ resolved
@@ -13346,10 +13346,6 @@
 F:	drivers/dma/dw/
 
 SYNOPSYS DESIGNWARE ENTERPRISE ETHERNET DRIVER
-<<<<<<< HEAD
-M:	Jie Deng <jiedeng@synopsys.com>
-=======
->>>>>>> 03a0dded
 M:	Jose Abreu <Jose.Abreu@synopsys.com>
 L:	netdev@vger.kernel.org
 S:	Supported
