--- conflicted
+++ resolved
@@ -21,11 +21,7 @@
 #define RTL_CHIP_8723CS_VF	4
 #define RTL_CHIP_8723CS_XX	5
 #define RTL_EPATCH_SIGNATURE	"Realtech"
-<<<<<<< HEAD
-=======
-#define RTL_ROM_LMP_3499	0x3499
 #define RTL_ROM_LMP_8703B	0x8703
->>>>>>> 02acbea9
 #define RTL_ROM_LMP_8723A	0x1200
 #define RTL_ROM_LMP_8723B	0x8723
 #define RTL_ROM_LMP_8821A	0x8821
@@ -38,15 +34,10 @@
 #define IC_MATCH_FL_HCIREV	(1 << 1)
 #define IC_MATCH_FL_HCIVER	(1 << 2)
 #define IC_MATCH_FL_HCIBUS	(1 << 3)
-<<<<<<< HEAD
+#define IC_MATCH_FL_CHIP_TYPE	(1 << 4)
 #define IC_INFO(lmps, hcir, hciv, bus) \
 	.match_flags = IC_MATCH_FL_LMPSUBV | IC_MATCH_FL_HCIREV | \
 		       IC_MATCH_FL_HCIVER | IC_MATCH_FL_HCIBUS, \
-=======
-#define IC_MATCH_FL_CHIP_TYPE	(1 << 4)
-#define IC_INFO(lmps, hcir) \
-	.match_flags = IC_MATCH_FL_LMPSUBV | IC_MATCH_FL_HCIREV, \
->>>>>>> 02acbea9
 	.lmp_subver = (lmps), \
 	.hci_rev = (hcir), \
 	.hci_ver = (hciv), \
@@ -807,15 +798,12 @@
 	switch (btrtl_dev->ic_info->lmp_subver) {
 	case RTL_ROM_LMP_8723A:
 		return btrtl_setup_rtl8723a(hdev, btrtl_dev);
+	case RTL_ROM_LMP_8703B:
 	case RTL_ROM_LMP_8723B:
 	case RTL_ROM_LMP_8821A:
 	case RTL_ROM_LMP_8761A:
 	case RTL_ROM_LMP_8822B:
-<<<<<<< HEAD
 	case RTL_ROM_LMP_8852A:
-=======
-	case RTL_ROM_LMP_8703B:
->>>>>>> 02acbea9
 		return btrtl_setup_rtl8723b(hdev, btrtl_dev);
 	default:
 		rtl_dev_info(hdev, "assuming no firmware upload needed");
@@ -837,14 +825,8 @@
 	if (ret)
 		goto out_free;
 
-<<<<<<< HEAD
-=======
 	btrtl_apply_quirks(hdev, btrtl_dev);
 
-out_free:
-	btrtl_free(btrtl_dev);
-
->>>>>>> 02acbea9
 	/* Enable controller to do both LE scan and BR/EDR inquiry
 	 * simultaneously.
 	 */
@@ -866,6 +848,7 @@
 		break;
 	}
 
+out_free:
 	btrtl_free(btrtl_dev);
 	return ret;
 }
