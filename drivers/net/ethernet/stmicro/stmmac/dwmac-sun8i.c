// SPDX-License-Identifier: GPL-2.0-or-later
/*
 * dwmac-sun8i.c - Allwinner sun8i DWMAC specific glue layer
 *
 * Copyright (C) 2017 Corentin Labbe <clabbe.montjoie@gmail.com>
 */

#include <linux/clk.h>
#include <linux/io.h>
#include <linux/iopoll.h>
#include <linux/mdio-mux.h>
#include <linux/mfd/syscon.h>
#include <linux/module.h>
#include <linux/of_device.h>
#include <linux/of_mdio.h>
#include <linux/of_net.h>
#include <linux/phy.h>
#include <linux/platform_device.h>
#include <linux/regulator/consumer.h>
#include <linux/regmap.h>
#include <linux/stmmac.h>

#include "stmmac.h"
#include "stmmac_platform.h"

/* General notes on dwmac-sun8i:
 * Locking: no locking is necessary in this file because all necessary locking
 *		is done in the "stmmac files"
 */

/* struct emac_variant - Describe dwmac-sun8i hardware variant
 * @default_syscon_value:	The default value of the EMAC register in syscon
 *				This value is used for disabling properly EMAC
 *				and used as a good starting value in case of the
 *				boot process(uboot) leave some stuff.
 * @syscon_field		reg_field for the syscon's gmac register
 * @soc_has_internal_phy:	Does the MAC embed an internal PHY
 * @support_mii:		Does the MAC handle MII
 * @support_rmii:		Does the MAC handle RMII
 * @support_rgmii:		Does the MAC handle RGMII
 *
 * @rx_delay_max:		Maximum raw value for RX delay chain
 * @tx_delay_max:		Maximum raw value for TX delay chain
 *				These two also indicate the bitmask for
 *				the RX and TX delay chain registers. A
 *				value of zero indicates this is not supported.
 */
struct emac_variant {
	u32 default_syscon_value;
	const struct reg_field *syscon_field;
	bool soc_has_internal_phy;
	bool support_mii;
	bool support_rmii;
	bool support_rgmii;
	u8 rx_delay_max;
	u8 tx_delay_max;
};

/* struct sunxi_priv_data - hold all sunxi private data
 * @tx_clk:			reference to MAC TX clock
 * @ephy_clk:			reference to the optional EPHY clock for
 *				the internal PHY
 * @regulator_phy:		reference to the optional regulator
 * @regulator_phy_io:		reference to the optional regulator for
 *				PHY I/O pins
 * @rst_ephy:			reference to the optional EPHY reset for
 *				the internal PHY
 * @variant:			reference to the current board variant
 * @regmap:			regmap for using the syscon
 * @internal_phy_powered:	Does the internal PHY is enabled
 * @use_internal_phy:		Is the internal PHY selected for use
 * @mux_handle:			Internal pointer used by mdio-mux lib
 */
struct sunxi_priv_data {
	struct clk *tx_clk;
	struct clk *ephy_clk;
	struct regulator *regulator_phy;
	struct regulator *regulator_phy_io;
	struct reset_control *rst_ephy;
	const struct emac_variant *variant;
	struct regmap_field *regmap_field;
	bool internal_phy_powered;
	bool use_internal_phy;
	void *mux_handle;
};

/* EMAC clock register @ 0x30 in the "system control" address range */
static const struct reg_field sun8i_syscon_reg_field = {
	.reg = 0x30,
	.lsb = 0,
	.msb = 31,
};

/* EMAC clock register @ 0x164 in the CCU address range */
static const struct reg_field sun8i_ccu_reg_field = {
	.reg = 0x164,
	.lsb = 0,
	.msb = 31,
};

static const struct emac_variant emac_variant_h3 = {
	.default_syscon_value = 0x58000,
	.syscon_field = &sun8i_syscon_reg_field,
	.soc_has_internal_phy = true,
	.support_mii = true,
	.support_rmii = true,
	.support_rgmii = true,
	.rx_delay_max = 31,
	.tx_delay_max = 7,
};

static const struct emac_variant emac_variant_v3s = {
	.default_syscon_value = 0x38000,
	.syscon_field = &sun8i_syscon_reg_field,
	.soc_has_internal_phy = true,
	.support_mii = true
};

static const struct emac_variant emac_variant_a83t = {
	.default_syscon_value = 0,
	.syscon_field = &sun8i_syscon_reg_field,
	.soc_has_internal_phy = false,
	.support_mii = true,
	.support_rgmii = true,
	.rx_delay_max = 31,
	.tx_delay_max = 7,
};

static const struct emac_variant emac_variant_r40 = {
	.default_syscon_value = 0,
	.syscon_field = &sun8i_ccu_reg_field,
	.support_mii = true,
	.support_rgmii = true,
	.rx_delay_max = 7,
};

static const struct emac_variant emac_variant_a64 = {
	.default_syscon_value = 0,
	.syscon_field = &sun8i_syscon_reg_field,
	.soc_has_internal_phy = false,
	.support_mii = true,
	.support_rmii = true,
	.support_rgmii = true,
	.rx_delay_max = 31,
	.tx_delay_max = 7,
};

static const struct emac_variant emac_variant_h6 = {
	.default_syscon_value = 0x50000,
	.syscon_field = &sun8i_syscon_reg_field,
	/* The "Internal PHY" of H6 is not on the die. It's on the
	 * co-packaged AC200 chip instead.
	 */
	.soc_has_internal_phy = false,
	.support_mii = true,
	.support_rmii = true,
	.support_rgmii = true,
	.rx_delay_max = 31,
	.tx_delay_max = 7,
};

#define EMAC_BASIC_CTL0 0x00
#define EMAC_BASIC_CTL1 0x04
#define EMAC_INT_STA    0x08
#define EMAC_INT_EN     0x0C
#define EMAC_TX_CTL0    0x10
#define EMAC_TX_CTL1    0x14
#define EMAC_TX_FLOW_CTL        0x1C
#define EMAC_TX_DESC_LIST 0x20
#define EMAC_RX_CTL0    0x24
#define EMAC_RX_CTL1    0x28
#define EMAC_RX_DESC_LIST 0x34
#define EMAC_RX_FRM_FLT 0x38
#define EMAC_MDIO_CMD   0x48
#define EMAC_MDIO_DATA  0x4C
#define EMAC_MACADDR_HI(reg) (0x50 + (reg) * 8)
#define EMAC_MACADDR_LO(reg) (0x54 + (reg) * 8)
#define EMAC_TX_DMA_STA 0xB0
#define EMAC_TX_CUR_DESC        0xB4
#define EMAC_TX_CUR_BUF 0xB8
#define EMAC_RX_DMA_STA 0xC0
#define EMAC_RX_CUR_DESC        0xC4
#define EMAC_RX_CUR_BUF 0xC8

/* Use in EMAC_BASIC_CTL0 */
#define EMAC_DUPLEX_FULL	BIT(0)
#define EMAC_LOOPBACK		BIT(1)
#define EMAC_SPEED_1000 0
#define EMAC_SPEED_100 (0x03 << 2)
#define EMAC_SPEED_10 (0x02 << 2)

/* Use in EMAC_BASIC_CTL1 */
#define EMAC_BURSTLEN_SHIFT		24

/* Used in EMAC_RX_FRM_FLT */
#define EMAC_FRM_FLT_RXALL              BIT(0)
#define EMAC_FRM_FLT_CTL                BIT(13)
#define EMAC_FRM_FLT_MULTICAST          BIT(16)

/* Used in RX_CTL1*/
#define EMAC_RX_MD              BIT(1)
#define EMAC_RX_TH_MASK		GENMASK(5, 4)
#define EMAC_RX_TH_32		0
#define EMAC_RX_TH_64		(0x1 << 4)
#define EMAC_RX_TH_96		(0x2 << 4)
#define EMAC_RX_TH_128		(0x3 << 4)
#define EMAC_RX_DMA_EN  BIT(30)
#define EMAC_RX_DMA_START       BIT(31)

/* Used in TX_CTL1*/
#define EMAC_TX_MD              BIT(1)
#define EMAC_TX_NEXT_FRM        BIT(2)
#define EMAC_TX_TH_MASK		GENMASK(10, 8)
#define EMAC_TX_TH_64		0
#define EMAC_TX_TH_128		(0x1 << 8)
#define EMAC_TX_TH_192		(0x2 << 8)
#define EMAC_TX_TH_256		(0x3 << 8)
#define EMAC_TX_DMA_EN  BIT(30)
#define EMAC_TX_DMA_START       BIT(31)

/* Used in RX_CTL0 */
#define EMAC_RX_RECEIVER_EN             BIT(31)
#define EMAC_RX_DO_CRC BIT(27)
#define EMAC_RX_FLOW_CTL_EN             BIT(16)

/* Used in TX_CTL0 */
#define EMAC_TX_TRANSMITTER_EN  BIT(31)

/* Used in EMAC_TX_FLOW_CTL */
#define EMAC_TX_FLOW_CTL_EN             BIT(0)

/* Used in EMAC_INT_STA */
#define EMAC_TX_INT             BIT(0)
#define EMAC_TX_DMA_STOP_INT    BIT(1)
#define EMAC_TX_BUF_UA_INT      BIT(2)
#define EMAC_TX_TIMEOUT_INT     BIT(3)
#define EMAC_TX_UNDERFLOW_INT   BIT(4)
#define EMAC_TX_EARLY_INT       BIT(5)
#define EMAC_RX_INT             BIT(8)
#define EMAC_RX_BUF_UA_INT      BIT(9)
#define EMAC_RX_DMA_STOP_INT    BIT(10)
#define EMAC_RX_TIMEOUT_INT     BIT(11)
#define EMAC_RX_OVERFLOW_INT    BIT(12)
#define EMAC_RX_EARLY_INT       BIT(13)
#define EMAC_RGMII_STA_INT      BIT(16)

#define MAC_ADDR_TYPE_DST BIT(31)

/* H3 specific bits for EPHY */
#define H3_EPHY_ADDR_SHIFT	20
#define H3_EPHY_CLK_SEL		BIT(18) /* 1: 24MHz, 0: 25MHz */
#define H3_EPHY_LED_POL		BIT(17) /* 1: active low, 0: active high */
#define H3_EPHY_SHUTDOWN	BIT(16) /* 1: shutdown, 0: power up */
#define H3_EPHY_SELECT		BIT(15) /* 1: internal PHY, 0: external PHY */
#define H3_EPHY_MUX_MASK	(H3_EPHY_SHUTDOWN | H3_EPHY_SELECT)
#define DWMAC_SUN8I_MDIO_MUX_INTERNAL_ID	1
#define DWMAC_SUN8I_MDIO_MUX_EXTERNAL_ID	2

/* H3/A64 specific bits */
#define SYSCON_RMII_EN		BIT(13) /* 1: enable RMII (overrides EPIT) */

/* Generic system control EMAC_CLK bits */
#define SYSCON_ETXDC_SHIFT		10
#define SYSCON_ERXDC_SHIFT		5
/* EMAC PHY Interface Type */
#define SYSCON_EPIT			BIT(2) /* 1: RGMII, 0: MII */
#define SYSCON_ETCS_MASK		GENMASK(1, 0)
#define SYSCON_ETCS_MII		0x0
#define SYSCON_ETCS_EXT_GMII	0x1
#define SYSCON_ETCS_INT_GMII	0x2

/* sun8i_dwmac_dma_reset() - reset the EMAC
 * Called from stmmac via stmmac_dma_ops->reset
 */
static int sun8i_dwmac_dma_reset(void __iomem *ioaddr)
{
	writel(0, ioaddr + EMAC_RX_CTL1);
	writel(0, ioaddr + EMAC_TX_CTL1);
	writel(0, ioaddr + EMAC_RX_FRM_FLT);
	writel(0, ioaddr + EMAC_RX_DESC_LIST);
	writel(0, ioaddr + EMAC_TX_DESC_LIST);
	writel(0, ioaddr + EMAC_INT_EN);
	writel(0x1FFFFFF, ioaddr + EMAC_INT_STA);
	return 0;
}

/* sun8i_dwmac_dma_init() - initialize the EMAC
 * Called from stmmac via stmmac_dma_ops->init
 */
static void sun8i_dwmac_dma_init(void __iomem *ioaddr,
				 struct stmmac_dma_cfg *dma_cfg, int atds)
{
	writel(EMAC_RX_INT | EMAC_TX_INT, ioaddr + EMAC_INT_EN);
	writel(0x1FFFFFF, ioaddr + EMAC_INT_STA);
}

static void sun8i_dwmac_dma_init_rx(void __iomem *ioaddr,
				    struct stmmac_dma_cfg *dma_cfg,
				    dma_addr_t dma_rx_phy, u32 chan)
{
	/* Write RX descriptors address */
	writel(lower_32_bits(dma_rx_phy), ioaddr + EMAC_RX_DESC_LIST);
}

static void sun8i_dwmac_dma_init_tx(void __iomem *ioaddr,
				    struct stmmac_dma_cfg *dma_cfg,
				    dma_addr_t dma_tx_phy, u32 chan)
{
	/* Write TX descriptors address */
	writel(lower_32_bits(dma_tx_phy), ioaddr + EMAC_TX_DESC_LIST);
}

/* sun8i_dwmac_dump_regs() - Dump EMAC address space
 * Called from stmmac_dma_ops->dump_regs
 * Used for ethtool
 */
static void sun8i_dwmac_dump_regs(void __iomem *ioaddr, u32 *reg_space)
{
	int i;

	for (i = 0; i < 0xC8; i += 4) {
		if (i == 0x32 || i == 0x3C)
			continue;
		reg_space[i / 4] = readl(ioaddr + i);
	}
}

/* sun8i_dwmac_dump_mac_regs() - Dump EMAC address space
 * Called from stmmac_ops->dump_regs
 * Used for ethtool
 */
static void sun8i_dwmac_dump_mac_regs(struct mac_device_info *hw,
				      u32 *reg_space)
{
	int i;
	void __iomem *ioaddr = hw->pcsr;

	for (i = 0; i < 0xC8; i += 4) {
		if (i == 0x32 || i == 0x3C)
			continue;
		reg_space[i / 4] = readl(ioaddr + i);
	}
}

static void sun8i_dwmac_enable_dma_irq(void __iomem *ioaddr, u32 chan,
				       bool rx, bool tx)
{
	u32 value = readl(ioaddr + EMAC_INT_EN);

	if (rx)
		value |= EMAC_RX_INT;
	if (tx)
		value |= EMAC_TX_INT;

	writel(value, ioaddr + EMAC_INT_EN);
}

static void sun8i_dwmac_disable_dma_irq(void __iomem *ioaddr, u32 chan,
					bool rx, bool tx)
{
	u32 value = readl(ioaddr + EMAC_INT_EN);

	if (rx)
		value &= ~EMAC_RX_INT;
	if (tx)
		value &= ~EMAC_TX_INT;

	writel(value, ioaddr + EMAC_INT_EN);
}

static void sun8i_dwmac_dma_start_tx(void __iomem *ioaddr, u32 chan)
{
	u32 v;

	v = readl(ioaddr + EMAC_TX_CTL1);
	v |= EMAC_TX_DMA_START;
	v |= EMAC_TX_DMA_EN;
	writel(v, ioaddr + EMAC_TX_CTL1);
}

static void sun8i_dwmac_enable_dma_transmission(void __iomem *ioaddr)
{
	u32 v;

	v = readl(ioaddr + EMAC_TX_CTL1);
	v |= EMAC_TX_DMA_START;
	v |= EMAC_TX_DMA_EN;
	writel(v, ioaddr + EMAC_TX_CTL1);
}

static void sun8i_dwmac_dma_stop_tx(void __iomem *ioaddr, u32 chan)
{
	u32 v;

	v = readl(ioaddr + EMAC_TX_CTL1);
	v &= ~EMAC_TX_DMA_EN;
	writel(v, ioaddr + EMAC_TX_CTL1);
}

static void sun8i_dwmac_dma_start_rx(void __iomem *ioaddr, u32 chan)
{
	u32 v;

	v = readl(ioaddr + EMAC_RX_CTL1);
	v |= EMAC_RX_DMA_START;
	v |= EMAC_RX_DMA_EN;
	writel(v, ioaddr + EMAC_RX_CTL1);
}

static void sun8i_dwmac_dma_stop_rx(void __iomem *ioaddr, u32 chan)
{
	u32 v;

	v = readl(ioaddr + EMAC_RX_CTL1);
	v &= ~EMAC_RX_DMA_EN;
	writel(v, ioaddr + EMAC_RX_CTL1);
}

static int sun8i_dwmac_dma_interrupt(void __iomem *ioaddr,
				     struct stmmac_extra_stats *x, u32 chan)
{
	u32 v;
	int ret = 0;

	v = readl(ioaddr + EMAC_INT_STA);

	if (v & EMAC_TX_INT) {
		ret |= handle_tx;
		x->tx_normal_irq_n++;
	}

	if (v & EMAC_TX_DMA_STOP_INT)
		x->tx_process_stopped_irq++;

	if (v & EMAC_TX_BUF_UA_INT)
		x->tx_process_stopped_irq++;

	if (v & EMAC_TX_TIMEOUT_INT)
		ret |= tx_hard_error;

	if (v & EMAC_TX_UNDERFLOW_INT) {
		ret |= tx_hard_error;
		x->tx_undeflow_irq++;
	}

	if (v & EMAC_TX_EARLY_INT)
		x->tx_early_irq++;

	if (v & EMAC_RX_INT) {
		ret |= handle_rx;
		x->rx_normal_irq_n++;
	}

	if (v & EMAC_RX_BUF_UA_INT)
		x->rx_buf_unav_irq++;

	if (v & EMAC_RX_DMA_STOP_INT)
		x->rx_process_stopped_irq++;

	if (v & EMAC_RX_TIMEOUT_INT)
		ret |= tx_hard_error;

	if (v & EMAC_RX_OVERFLOW_INT) {
		ret |= tx_hard_error;
		x->rx_overflow_irq++;
	}

	if (v & EMAC_RX_EARLY_INT)
		x->rx_early_irq++;

	if (v & EMAC_RGMII_STA_INT)
		x->irq_rgmii_n++;

	writel(v, ioaddr + EMAC_INT_STA);

	return ret;
}

static void sun8i_dwmac_dma_operation_mode_rx(void __iomem *ioaddr, int mode,
					      u32 channel, int fifosz, u8 qmode)
{
	u32 v;

	v = readl(ioaddr + EMAC_RX_CTL1);
	if (mode == SF_DMA_MODE) {
		v |= EMAC_RX_MD;
	} else {
		v &= ~EMAC_RX_MD;
		v &= ~EMAC_RX_TH_MASK;
		if (mode < 32)
			v |= EMAC_RX_TH_32;
		else if (mode < 64)
			v |= EMAC_RX_TH_64;
		else if (mode < 96)
			v |= EMAC_RX_TH_96;
		else if (mode < 128)
			v |= EMAC_RX_TH_128;
	}
	writel(v, ioaddr + EMAC_RX_CTL1);
}

static void sun8i_dwmac_dma_operation_mode_tx(void __iomem *ioaddr, int mode,
					      u32 channel, int fifosz, u8 qmode)
{
	u32 v;

	v = readl(ioaddr + EMAC_TX_CTL1);
	if (mode == SF_DMA_MODE) {
		v |= EMAC_TX_MD;
		/* Undocumented bit (called TX_NEXT_FRM in BSP), the original
		 * comment is
		 * "Operating on second frame increase the performance
		 * especially when transmit store-and-forward is used."
		 */
		v |= EMAC_TX_NEXT_FRM;
	} else {
		v &= ~EMAC_TX_MD;
		v &= ~EMAC_TX_TH_MASK;
		if (mode < 64)
			v |= EMAC_TX_TH_64;
		else if (mode < 128)
			v |= EMAC_TX_TH_128;
		else if (mode < 192)
			v |= EMAC_TX_TH_192;
		else if (mode < 256)
			v |= EMAC_TX_TH_256;
	}
	writel(v, ioaddr + EMAC_TX_CTL1);
}

static const struct stmmac_dma_ops sun8i_dwmac_dma_ops = {
	.reset = sun8i_dwmac_dma_reset,
	.init = sun8i_dwmac_dma_init,
	.init_rx_chan = sun8i_dwmac_dma_init_rx,
	.init_tx_chan = sun8i_dwmac_dma_init_tx,
	.dump_regs = sun8i_dwmac_dump_regs,
	.dma_rx_mode = sun8i_dwmac_dma_operation_mode_rx,
	.dma_tx_mode = sun8i_dwmac_dma_operation_mode_tx,
	.enable_dma_transmission = sun8i_dwmac_enable_dma_transmission,
	.enable_dma_irq = sun8i_dwmac_enable_dma_irq,
	.disable_dma_irq = sun8i_dwmac_disable_dma_irq,
	.start_tx = sun8i_dwmac_dma_start_tx,
	.stop_tx = sun8i_dwmac_dma_stop_tx,
	.start_rx = sun8i_dwmac_dma_start_rx,
	.stop_rx = sun8i_dwmac_dma_stop_rx,
	.dma_interrupt = sun8i_dwmac_dma_interrupt,
};

static int sun8i_dwmac_power_internal_phy(struct stmmac_priv *priv);

static int sun8i_dwmac_init(struct platform_device *pdev, void *priv)
{
	struct net_device *ndev = platform_get_drvdata(pdev);
	struct sunxi_priv_data *gmac = priv;
	int ret;

	ret = regulator_enable(gmac->regulator_phy_io);
	if (ret) {
		dev_err(&pdev->dev, "Fail to enable PHY I/O regulator\n");
		return ret;
	}

	ret = regulator_enable(gmac->regulator_phy);
	if (ret) {
		dev_err(&pdev->dev, "Fail to enable PHY regulator\n");
		goto err_disable_regulator_phy_io;
	}

	ret = clk_prepare_enable(gmac->tx_clk);
	if (ret) {
		dev_err(&pdev->dev, "Could not enable AHB clock\n");
		goto err_disable_regulator;
	}

	if (gmac->use_internal_phy) {
		ret = sun8i_dwmac_power_internal_phy(netdev_priv(ndev));
		if (ret)
			goto err_disable_clk;
	}

	return 0;

err_disable_clk:
	clk_disable_unprepare(gmac->tx_clk);
err_disable_regulator:
	regulator_disable(gmac->regulator_phy);
err_disable_regulator_phy_io:
	regulator_disable(gmac->regulator_phy_io);

	return ret;
}

static void sun8i_dwmac_core_init(struct mac_device_info *hw,
				  struct net_device *dev)
{
	void __iomem *ioaddr = hw->pcsr;
	u32 v;

	v = (8 << EMAC_BURSTLEN_SHIFT); /* burst len */
	writel(v, ioaddr + EMAC_BASIC_CTL1);
}

static void sun8i_dwmac_set_mac(void __iomem *ioaddr, bool enable)
{
	u32 t, r;

	t = readl(ioaddr + EMAC_TX_CTL0);
	r = readl(ioaddr + EMAC_RX_CTL0);
	if (enable) {
		t |= EMAC_TX_TRANSMITTER_EN;
		r |= EMAC_RX_RECEIVER_EN;
	} else {
		t &= ~EMAC_TX_TRANSMITTER_EN;
		r &= ~EMAC_RX_RECEIVER_EN;
	}
	writel(t, ioaddr + EMAC_TX_CTL0);
	writel(r, ioaddr + EMAC_RX_CTL0);
}

/* Set MAC address at slot reg_n
 * All slot > 0 need to be enabled with MAC_ADDR_TYPE_DST
 * If addr is NULL, clear the slot
 */
static void sun8i_dwmac_set_umac_addr(struct mac_device_info *hw,
				      unsigned char *addr,
				      unsigned int reg_n)
{
	void __iomem *ioaddr = hw->pcsr;
	u32 v;

	if (!addr) {
		writel(0, ioaddr + EMAC_MACADDR_HI(reg_n));
		return;
	}

	stmmac_set_mac_addr(ioaddr, addr, EMAC_MACADDR_HI(reg_n),
			    EMAC_MACADDR_LO(reg_n));
	if (reg_n > 0) {
		v = readl(ioaddr + EMAC_MACADDR_HI(reg_n));
		v |= MAC_ADDR_TYPE_DST;
		writel(v, ioaddr + EMAC_MACADDR_HI(reg_n));
	}
}

static void sun8i_dwmac_get_umac_addr(struct mac_device_info *hw,
				      unsigned char *addr,
				      unsigned int reg_n)
{
	void __iomem *ioaddr = hw->pcsr;

	stmmac_get_mac_addr(ioaddr, addr, EMAC_MACADDR_HI(reg_n),
			    EMAC_MACADDR_LO(reg_n));
}

/* caution this function must return non 0 to work */
static int sun8i_dwmac_rx_ipc_enable(struct mac_device_info *hw)
{
	void __iomem *ioaddr = hw->pcsr;
	u32 v;

	v = readl(ioaddr + EMAC_RX_CTL0);
	v |= EMAC_RX_DO_CRC;
	writel(v, ioaddr + EMAC_RX_CTL0);

	return 1;
}

static void sun8i_dwmac_set_filter(struct mac_device_info *hw,
				   struct net_device *dev)
{
	void __iomem *ioaddr = hw->pcsr;
	u32 v;
	int i = 1;
	struct netdev_hw_addr *ha;
	int macaddrs = netdev_uc_count(dev) + netdev_mc_count(dev) + 1;

	v = EMAC_FRM_FLT_CTL;

	if (dev->flags & IFF_PROMISC) {
		v = EMAC_FRM_FLT_RXALL;
	} else if (dev->flags & IFF_ALLMULTI) {
		v |= EMAC_FRM_FLT_MULTICAST;
	} else if (macaddrs <= hw->unicast_filter_entries) {
		if (!netdev_mc_empty(dev)) {
			netdev_for_each_mc_addr(ha, dev) {
				sun8i_dwmac_set_umac_addr(hw, ha->addr, i);
				i++;
			}
		}
		if (!netdev_uc_empty(dev)) {
			netdev_for_each_uc_addr(ha, dev) {
				sun8i_dwmac_set_umac_addr(hw, ha->addr, i);
				i++;
			}
		}
	} else {
		if (!(readl(ioaddr + EMAC_RX_FRM_FLT) & EMAC_FRM_FLT_RXALL))
			netdev_info(dev, "Too many address, switching to promiscuous\n");
		v = EMAC_FRM_FLT_RXALL;
	}

	/* Disable unused address filter slots */
	while (i < hw->unicast_filter_entries)
		sun8i_dwmac_set_umac_addr(hw, NULL, i++);

	writel(v, ioaddr + EMAC_RX_FRM_FLT);
}

static void sun8i_dwmac_flow_ctrl(struct mac_device_info *hw,
				  unsigned int duplex, unsigned int fc,
				  unsigned int pause_time, u32 tx_cnt)
{
	void __iomem *ioaddr = hw->pcsr;
	u32 v;

	v = readl(ioaddr + EMAC_RX_CTL0);
	if (fc == FLOW_AUTO)
		v |= EMAC_RX_FLOW_CTL_EN;
	else
		v &= ~EMAC_RX_FLOW_CTL_EN;
	writel(v, ioaddr + EMAC_RX_CTL0);

	v = readl(ioaddr + EMAC_TX_FLOW_CTL);
	if (fc == FLOW_AUTO)
		v |= EMAC_TX_FLOW_CTL_EN;
	else
		v &= ~EMAC_TX_FLOW_CTL_EN;
	writel(v, ioaddr + EMAC_TX_FLOW_CTL);
}

static int sun8i_dwmac_reset(struct stmmac_priv *priv)
{
	u32 v;
	int err;

	v = readl(priv->ioaddr + EMAC_BASIC_CTL1);
	writel(v | 0x01, priv->ioaddr + EMAC_BASIC_CTL1);

	/* The timeout was previoulsy set to 10ms, but some board (OrangePI0)
	 * need more if no cable plugged. 100ms seems OK
	 */
	err = readl_poll_timeout(priv->ioaddr + EMAC_BASIC_CTL1, v,
				 !(v & 0x01), 100, 100000);

	if (err) {
		dev_err(priv->device, "EMAC reset timeout\n");
		return -EFAULT;
	}
	return 0;
}

/* Search in mdio-mux node for internal PHY node and get its clk/reset */
static int get_ephy_nodes(struct stmmac_priv *priv)
{
	struct sunxi_priv_data *gmac = priv->plat->bsp_priv;
	struct device_node *mdio_mux, *iphynode;
	struct device_node *mdio_internal;
	int ret;

	mdio_mux = of_get_child_by_name(priv->device->of_node, "mdio-mux");
	if (!mdio_mux) {
		dev_err(priv->device, "Cannot get mdio-mux node\n");
		return -ENODEV;
	}

	mdio_internal = of_get_compatible_child(mdio_mux,
						"allwinner,sun8i-h3-mdio-internal");
	of_node_put(mdio_mux);
	if (!mdio_internal) {
		dev_err(priv->device, "Cannot get internal_mdio node\n");
		return -ENODEV;
	}

	/* Seek for internal PHY */
	for_each_child_of_node(mdio_internal, iphynode) {
		gmac->ephy_clk = of_clk_get(iphynode, 0);
		if (IS_ERR(gmac->ephy_clk))
			continue;
		gmac->rst_ephy = of_reset_control_get_exclusive(iphynode, NULL);
		if (IS_ERR(gmac->rst_ephy)) {
			ret = PTR_ERR(gmac->rst_ephy);
			if (ret == -EPROBE_DEFER) {
				of_node_put(iphynode);
				of_node_put(mdio_internal);
				return ret;
			}
			continue;
		}
		dev_info(priv->device, "Found internal PHY node\n");
		of_node_put(iphynode);
		of_node_put(mdio_internal);
		return 0;
	}

	of_node_put(mdio_internal);
	return -ENODEV;
}

static int sun8i_dwmac_power_internal_phy(struct stmmac_priv *priv)
{
	struct sunxi_priv_data *gmac = priv->plat->bsp_priv;
	int ret;

	if (gmac->internal_phy_powered) {
		dev_warn(priv->device, "Internal PHY already powered\n");
		return 0;
	}

	dev_info(priv->device, "Powering internal PHY\n");
	ret = clk_prepare_enable(gmac->ephy_clk);
	if (ret) {
		dev_err(priv->device, "Cannot enable internal PHY\n");
		return ret;
	}

	/* Make sure the EPHY is properly reseted, as U-Boot may leave
	 * it at deasserted state, and thus it may fail to reset EMAC.
	 *
	 * This assumes the driver has exclusive access to the EPHY reset.
	 */
	ret = reset_control_reset(gmac->rst_ephy);
	if (ret) {
		dev_err(priv->device, "Cannot reset internal PHY\n");
		clk_disable_unprepare(gmac->ephy_clk);
		return ret;
	}

	gmac->internal_phy_powered = true;

	return 0;
}

static void sun8i_dwmac_unpower_internal_phy(struct sunxi_priv_data *gmac)
{
	if (!gmac->internal_phy_powered)
		return;

	clk_disable_unprepare(gmac->ephy_clk);
	reset_control_assert(gmac->rst_ephy);
	gmac->internal_phy_powered = false;
}

/* MDIO multiplexing switch function
 * This function is called by the mdio-mux layer when it thinks the mdio bus
 * multiplexer needs to switch.
 * 'current_child' is the current value of the mux register
 * 'desired_child' is the value of the 'reg' property of the target child MDIO
 * node.
 * The first time this function is called, current_child == -1.
 * If current_child == desired_child, then the mux is already set to the
 * correct bus.
 */
static int mdio_mux_syscon_switch_fn(int current_child, int desired_child,
				     void *data)
{
	struct stmmac_priv *priv = data;
	struct sunxi_priv_data *gmac = priv->plat->bsp_priv;
	u32 reg, val;
	int ret = 0;

	if (current_child ^ desired_child) {
		regmap_field_read(gmac->regmap_field, &reg);
		switch (desired_child) {
		case DWMAC_SUN8I_MDIO_MUX_INTERNAL_ID:
			dev_info(priv->device, "Switch mux to internal PHY");
			val = (reg & ~H3_EPHY_MUX_MASK) | H3_EPHY_SELECT;
			gmac->use_internal_phy = true;
			break;
		case DWMAC_SUN8I_MDIO_MUX_EXTERNAL_ID:
			dev_info(priv->device, "Switch mux to external PHY");
			val = (reg & ~H3_EPHY_MUX_MASK) | H3_EPHY_SHUTDOWN;
			gmac->use_internal_phy = false;
			break;
		default:
			dev_err(priv->device, "Invalid child ID %x\n",
				desired_child);
			return -EINVAL;
		}
		regmap_field_write(gmac->regmap_field, val);
		if (gmac->use_internal_phy) {
			ret = sun8i_dwmac_power_internal_phy(priv);
			if (ret)
				return ret;
		} else {
			sun8i_dwmac_unpower_internal_phy(gmac);
		}
		/* After changing syscon value, the MAC need reset or it will
		 * use the last value (and so the last PHY set).
		 */
		ret = sun8i_dwmac_reset(priv);
	}
	return ret;
}

static int sun8i_dwmac_register_mdio_mux(struct stmmac_priv *priv)
{
	int ret;
	struct device_node *mdio_mux;
	struct sunxi_priv_data *gmac = priv->plat->bsp_priv;

	mdio_mux = of_get_child_by_name(priv->device->of_node, "mdio-mux");
	if (!mdio_mux)
		return -ENODEV;

	ret = mdio_mux_init(priv->device, mdio_mux, mdio_mux_syscon_switch_fn,
			    &gmac->mux_handle, priv, priv->mii);
	return ret;
}

static int sun8i_dwmac_set_syscon(struct device *dev,
				  struct plat_stmmacenet_data *plat)
{
	struct sunxi_priv_data *gmac = plat->bsp_priv;
	struct device_node *node = dev->of_node;
	int ret;
	u32 reg, val;

	ret = regmap_field_read(gmac->regmap_field, &val);
	if (ret) {
		dev_err(dev, "Fail to read from regmap field.\n");
		return ret;
	}

	reg = gmac->variant->default_syscon_value;
	if (reg != val)
		dev_warn(dev,
			 "Current syscon value is not the default %x (expect %x)\n",
			 val, reg);

	if (gmac->variant->soc_has_internal_phy) {
		if (of_property_read_bool(node, "allwinner,leds-active-low"))
			reg |= H3_EPHY_LED_POL;
		else
			reg &= ~H3_EPHY_LED_POL;

		/* Force EPHY xtal frequency to 24MHz. */
		reg |= H3_EPHY_CLK_SEL;

		ret = of_mdio_parse_addr(dev, plat->phy_node);
		if (ret < 0) {
			dev_err(dev, "Could not parse MDIO addr\n");
			return ret;
		}
		/* of_mdio_parse_addr returns a valid (0 ~ 31) PHY
		 * address. No need to mask it again.
		 */
		reg |= 1 << H3_EPHY_ADDR_SHIFT;
	} else {
		/* For SoCs without internal PHY the PHY selection bit should be
		 * set to 0 (external PHY).
		 */
		reg &= ~H3_EPHY_SELECT;
	}

	if (!of_property_read_u32(node, "allwinner,tx-delay-ps", &val)) {
		if (val % 100) {
			dev_err(dev, "tx-delay must be a multiple of 100\n");
			return -EINVAL;
		}
		val /= 100;
		dev_dbg(dev, "set tx-delay to %x\n", val);
		if (val <= gmac->variant->tx_delay_max) {
			reg &= ~(gmac->variant->tx_delay_max <<
				 SYSCON_ETXDC_SHIFT);
			reg |= (val << SYSCON_ETXDC_SHIFT);
		} else {
			dev_err(dev, "Invalid TX clock delay: %d\n",
				val);
			return -EINVAL;
		}
	}

	if (!of_property_read_u32(node, "allwinner,rx-delay-ps", &val)) {
		if (val % 100) {
			dev_err(dev, "rx-delay must be a multiple of 100\n");
			return -EINVAL;
		}
		val /= 100;
		dev_dbg(dev, "set rx-delay to %x\n", val);
		if (val <= gmac->variant->rx_delay_max) {
			reg &= ~(gmac->variant->rx_delay_max <<
				 SYSCON_ERXDC_SHIFT);
			reg |= (val << SYSCON_ERXDC_SHIFT);
		} else {
			dev_err(dev, "Invalid RX clock delay: %d\n",
				val);
			return -EINVAL;
		}
	}

	/* Clear interface mode bits */
	reg &= ~(SYSCON_ETCS_MASK | SYSCON_EPIT);
	if (gmac->variant->support_rmii)
		reg &= ~SYSCON_RMII_EN;

	switch (plat->interface) {
	case PHY_INTERFACE_MODE_MII:
		/* default */
		break;
	case PHY_INTERFACE_MODE_RGMII:
	case PHY_INTERFACE_MODE_RGMII_ID:
	case PHY_INTERFACE_MODE_RGMII_RXID:
	case PHY_INTERFACE_MODE_RGMII_TXID:
		reg |= SYSCON_EPIT | SYSCON_ETCS_INT_GMII;
		break;
	case PHY_INTERFACE_MODE_RMII:
		reg |= SYSCON_RMII_EN | SYSCON_ETCS_EXT_GMII;
		break;
	default:
		dev_err(dev, "Unsupported interface mode: %s",
			phy_modes(plat->interface));
		return -EINVAL;
	}

	regmap_field_write(gmac->regmap_field, reg);

	return 0;
}

static void sun8i_dwmac_unset_syscon(struct sunxi_priv_data *gmac)
{
	u32 reg = gmac->variant->default_syscon_value;

	regmap_field_write(gmac->regmap_field, reg);
}

static void sun8i_dwmac_exit(struct platform_device *pdev, void *priv)
{
	struct sunxi_priv_data *gmac = priv;

	if (gmac->variant->soc_has_internal_phy)
		sun8i_dwmac_unpower_internal_phy(gmac);

	clk_disable_unprepare(gmac->tx_clk);

	regulator_disable(gmac->regulator_phy);
	regulator_disable(gmac->regulator_phy_io);
}

static void sun8i_dwmac_set_mac_loopback(void __iomem *ioaddr, bool enable)
{
	u32 value = readl(ioaddr + EMAC_BASIC_CTL0);

	if (enable)
		value |= EMAC_LOOPBACK;
	else
		value &= ~EMAC_LOOPBACK;

	writel(value, ioaddr + EMAC_BASIC_CTL0);
}

static const struct stmmac_ops sun8i_dwmac_ops = {
	.core_init = sun8i_dwmac_core_init,
	.set_mac = sun8i_dwmac_set_mac,
	.dump_regs = sun8i_dwmac_dump_mac_regs,
	.rx_ipc = sun8i_dwmac_rx_ipc_enable,
	.set_filter = sun8i_dwmac_set_filter,
	.flow_ctrl = sun8i_dwmac_flow_ctrl,
	.set_umac_addr = sun8i_dwmac_set_umac_addr,
	.get_umac_addr = sun8i_dwmac_get_umac_addr,
	.set_mac_loopback = sun8i_dwmac_set_mac_loopback,
};

static struct mac_device_info *sun8i_dwmac_setup(void *ppriv)
{
	struct mac_device_info *mac;
	struct stmmac_priv *priv = ppriv;

	mac = devm_kzalloc(priv->device, sizeof(*mac), GFP_KERNEL);
	if (!mac)
		return NULL;

	mac->pcsr = priv->ioaddr;
	mac->mac = &sun8i_dwmac_ops;
	mac->dma = &sun8i_dwmac_dma_ops;

	priv->dev->priv_flags |= IFF_UNICAST_FLT;

	/* The loopback bit seems to be re-set when link change
	 * Simply mask it each time
	 * Speed 10/100/1000 are set in BIT(2)/BIT(3)
	 */
	mac->link.speed_mask = GENMASK(3, 2) | EMAC_LOOPBACK;
	mac->link.speed10 = EMAC_SPEED_10;
	mac->link.speed100 = EMAC_SPEED_100;
	mac->link.speed1000 = EMAC_SPEED_1000;
	mac->link.duplex = EMAC_DUPLEX_FULL;
	mac->mii.addr = EMAC_MDIO_CMD;
	mac->mii.data = EMAC_MDIO_DATA;
	mac->mii.reg_shift = 4;
	mac->mii.reg_mask = GENMASK(8, 4);
	mac->mii.addr_shift = 12;
	mac->mii.addr_mask = GENMASK(16, 12);
	mac->mii.clk_csr_shift = 20;
	mac->mii.clk_csr_mask = GENMASK(22, 20);
	mac->unicast_filter_entries = 8;

	/* Synopsys Id is not available */
	priv->synopsys_id = 0;

	return mac;
}

static struct regmap *sun8i_dwmac_get_syscon_from_dev(struct device_node *node)
{
	struct device_node *syscon_node;
	struct platform_device *syscon_pdev;
	struct regmap *regmap = NULL;

	syscon_node = of_parse_phandle(node, "syscon", 0);
	if (!syscon_node)
		return ERR_PTR(-ENODEV);

	syscon_pdev = of_find_device_by_node(syscon_node);
	if (!syscon_pdev) {
		/* platform device might not be probed yet */
		regmap = ERR_PTR(-EPROBE_DEFER);
		goto out_put_node;
	}

	/* If no regmap is found then the other device driver is at fault */
	regmap = dev_get_regmap(&syscon_pdev->dev, NULL);
	if (!regmap)
		regmap = ERR_PTR(-EINVAL);

	platform_device_put(syscon_pdev);
out_put_node:
	of_node_put(syscon_node);
	return regmap;
}

static int sun8i_dwmac_probe(struct platform_device *pdev)
{
	struct plat_stmmacenet_data *plat_dat;
	struct stmmac_resources stmmac_res;
	struct sunxi_priv_data *gmac;
	struct device *dev = &pdev->dev;
	struct reg_field syscon_field;
	phy_interface_t interface;
	int ret;
	struct stmmac_priv *priv;
	struct net_device *ndev;
	struct regmap *regmap;
	u32 syscon_idx = 0;

	ret = stmmac_get_platform_resources(pdev, &stmmac_res);
	if (ret)
		return ret;

	gmac = devm_kzalloc(dev, sizeof(*gmac), GFP_KERNEL);
	if (!gmac)
		return -ENOMEM;

	gmac->variant = of_device_get_match_data(&pdev->dev);
	if (!gmac->variant) {
		dev_err(&pdev->dev, "Missing dwmac-sun8i variant\n");
		return -EINVAL;
	}

	gmac->tx_clk = devm_clk_get(dev, "stmmaceth");
	if (IS_ERR(gmac->tx_clk)) {
		dev_err(dev, "Could not get TX clock\n");
		return PTR_ERR(gmac->tx_clk);
	}

	/* Optional regulator for PHY */
	gmac->regulator_phy = devm_regulator_get(dev, "phy");
	if (IS_ERR(gmac->regulator_phy)) {
		ret = PTR_ERR(gmac->regulator_phy);
		dev_err_probe(dev, ret, "Failed to get PHY regulator\n");
		return ret;
	}

	/* Optional regulator for PHY I/O pins */
	gmac->regulator_phy_io = devm_regulator_get(dev, "phy-io");
	if (IS_ERR(gmac->regulator_phy_io)) {
		ret = PTR_ERR(gmac->regulator_phy_io);
		dev_err_probe(dev, ret, "Failed to get PHY I/O regulator\n");
		return ret;
	}

	/* The "GMAC clock control" register might be located in the
	 * CCU address range (on the R40), or the system control address
	 * range (on most other sun8i and later SoCs).
	 *
	 * The former controls most if not all clocks in the SoC. The
	 * latter has an SoC identification register, and on some SoCs,
	 * controls to map device specific SRAM to either the intended
	 * peripheral, or the CPU address space.
	 *
	 * In either case, there should be a coordinated and restricted
	 * method of accessing the register needed here. This is done by
	 * having the device export a custom regmap, instead of a generic
	 * syscon, which grants all access to all registers.
	 *
	 * To support old device trees, we fall back to using the syscon
	 * interface if possible.
	 */
	regmap = sun8i_dwmac_get_syscon_from_dev(pdev->dev.of_node);
	if (IS_ERR(regmap))
		regmap = syscon_regmap_lookup_by_phandle(pdev->dev.of_node,
							 "syscon");
	if (IS_ERR(regmap)) {
		ret = PTR_ERR(regmap);
		dev_err(&pdev->dev, "Unable to map syscon: %d\n", ret);
		return ret;
	}

	syscon_field = *gmac->variant->syscon_field;
	ret = of_property_read_u32_index(pdev->dev.of_node, "syscon", 1,
					 &syscon_idx);
	if (!ret)
		syscon_field.reg += syscon_idx * sizeof(u32);
	gmac->regmap_field = devm_regmap_field_alloc(dev, regmap, syscon_field);
	if (IS_ERR(gmac->regmap_field)) {
		ret = PTR_ERR(gmac->regmap_field);
		dev_err(dev, "Unable to map syscon register: %d\n", ret);
		return ret;
	}

	ret = of_get_phy_mode(dev->of_node, &interface);
	if (ret)
		return -EINVAL;

	plat_dat = stmmac_probe_config_dt(pdev, &stmmac_res.mac);
	if (IS_ERR(plat_dat))
		return PTR_ERR(plat_dat);

	/* platform data specifying hardware features and callbacks.
	 * hardware features were copied from Allwinner drivers.
	 */
	plat_dat->interface = interface;
	plat_dat->rx_coe = STMMAC_RX_COE_TYPE2;
	plat_dat->tx_coe = 1;
	plat_dat->has_sun8i = true;
	plat_dat->bsp_priv = gmac;
	plat_dat->init = sun8i_dwmac_init;
	plat_dat->exit = sun8i_dwmac_exit;
	plat_dat->setup = sun8i_dwmac_setup;

	ret = sun8i_dwmac_set_syscon(&pdev->dev, plat_dat);
	if (ret)
		goto dwmac_deconfig;

	ret = sun8i_dwmac_init(pdev, plat_dat->bsp_priv);
	if (ret)
		goto dwmac_syscon;

	ret = stmmac_dvr_probe(&pdev->dev, plat_dat, &stmmac_res);
	if (ret)
		goto dwmac_exit;

	ndev = dev_get_drvdata(&pdev->dev);
	priv = netdev_priv(ndev);

	/* The mux must be registered after parent MDIO
	 * so after stmmac_dvr_probe()
	 */
	if (gmac->variant->soc_has_internal_phy) {
		ret = get_ephy_nodes(priv);
		if (ret)
			goto dwmac_remove;
		ret = sun8i_dwmac_register_mdio_mux(priv);
		if (ret) {
			dev_err(&pdev->dev, "Failed to register mux\n");
			goto dwmac_mux;
		}
	} else {
		ret = sun8i_dwmac_reset(priv);
		if (ret)
			goto dwmac_remove;
	}

	return 0;

dwmac_mux:
	reset_control_put(gmac->rst_ephy);
	clk_put(gmac->ephy_clk);
dwmac_remove:
	stmmac_dvr_remove(&pdev->dev);
dwmac_exit:
	sun8i_dwmac_exit(pdev, gmac);
dwmac_syscon:
	sun8i_dwmac_unset_syscon(gmac);
dwmac_deconfig:
	stmmac_remove_config_dt(pdev, plat_dat);

	return ret;
}

static int sun8i_dwmac_remove(struct platform_device *pdev)
{
	struct net_device *ndev = platform_get_drvdata(pdev);
	struct stmmac_priv *priv = netdev_priv(ndev);
	struct sunxi_priv_data *gmac = priv->plat->bsp_priv;

	if (gmac->variant->soc_has_internal_phy) {
		mdio_mux_uninit(gmac->mux_handle);
		sun8i_dwmac_unpower_internal_phy(gmac);
		reset_control_put(gmac->rst_ephy);
		clk_put(gmac->ephy_clk);
	}

	stmmac_pltfr_remove(pdev);
	sun8i_dwmac_unset_syscon(gmac);

	return 0;
}

static void sun8i_dwmac_shutdown(struct platform_device *pdev)
{
<<<<<<< HEAD
	struct net_device *ndev = platform_get_drvdata(pdev);
	struct stmmac_priv *priv = netdev_priv(ndev);
	struct sunxi_priv_data *gmac = priv->plat->bsp_priv;

	sun8i_dwmac_exit(pdev, gmac);
=======
	struct net_device *ndev = dev_get_drvdata(&pdev->dev);;
	struct stmmac_priv *priv = netdev_priv(ndev);
	struct sunxi_priv_data *gmac = priv->plat->bsp_priv;

	regulator_disable(gmac->regulator_phy);
	regulator_disable(gmac->regulator_phy_io);
>>>>>>> 7379bb1d
}

static const struct of_device_id sun8i_dwmac_match[] = {
	{ .compatible = "allwinner,sun8i-h3-emac",
		.data = &emac_variant_h3 },
	{ .compatible = "allwinner,sun8i-v3s-emac",
		.data = &emac_variant_v3s },
	{ .compatible = "allwinner,sun8i-a83t-emac",
		.data = &emac_variant_a83t },
	{ .compatible = "allwinner,sun8i-r40-gmac",
		.data = &emac_variant_r40 },
	{ .compatible = "allwinner,sun50i-a64-emac",
		.data = &emac_variant_a64 },
	{ .compatible = "allwinner,sun50i-h6-emac",
		.data = &emac_variant_h6 },
	{ .compatible = "allwinner,sun50i-h616-emac",
		.data = &emac_variant_h6 },
	{ }
};
MODULE_DEVICE_TABLE(of, sun8i_dwmac_match);

static struct platform_driver sun8i_dwmac_driver = {
	.probe  = sun8i_dwmac_probe,
	.remove = sun8i_dwmac_remove,
	.shutdown = sun8i_dwmac_shutdown,
	.driver = {
		.name           = "dwmac-sun8i",
		.pm		= &stmmac_pltfr_pm_ops,
		.of_match_table = sun8i_dwmac_match,
	},
};
module_platform_driver(sun8i_dwmac_driver);

MODULE_AUTHOR("Corentin Labbe <clabbe.montjoie@gmail.com>");
MODULE_DESCRIPTION("Allwinner sun8i DWMAC specific glue layer");
MODULE_LICENSE("GPL");<|MERGE_RESOLUTION|>--- conflicted
+++ resolved
@@ -1309,20 +1309,11 @@
 
 static void sun8i_dwmac_shutdown(struct platform_device *pdev)
 {
-<<<<<<< HEAD
 	struct net_device *ndev = platform_get_drvdata(pdev);
 	struct stmmac_priv *priv = netdev_priv(ndev);
 	struct sunxi_priv_data *gmac = priv->plat->bsp_priv;
 
 	sun8i_dwmac_exit(pdev, gmac);
-=======
-	struct net_device *ndev = dev_get_drvdata(&pdev->dev);;
-	struct stmmac_priv *priv = netdev_priv(ndev);
-	struct sunxi_priv_data *gmac = priv->plat->bsp_priv;
-
-	regulator_disable(gmac->regulator_phy);
-	regulator_disable(gmac->regulator_phy_io);
->>>>>>> 7379bb1d
 }
 
 static const struct of_device_id sun8i_dwmac_match[] = {
