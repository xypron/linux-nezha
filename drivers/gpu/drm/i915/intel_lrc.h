--- conflicted
+++ resolved
@@ -99,17 +99,6 @@
 struct i915_gem_context;
 
 void intel_lr_context_resume(struct drm_i915_private *dev_priv);
-<<<<<<< HEAD
-
-static inline uint64_t
-intel_lr_context_descriptor(struct i915_gem_context *ctx,
-			    struct intel_engine_cs *engine)
-{
-	return ctx->engine[engine->id].lrc_desc;
-}
-
-=======
->>>>>>> 661e50bc
 
 static inline uint64_t
 intel_lr_context_descriptor(struct i915_gem_context *ctx,
