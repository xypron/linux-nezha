/*
 * RSB (Reduced Serial Bus) driver.
 *
 * Author: Chen-Yu Tsai <wens@csie.org>
 *
 * This file is licensed under the terms of the GNU General Public License
 * version 2.  This program is licensed "as is" without any warranty of any
 * kind, whether express or implied.
 *
 * The RSB controller looks like an SMBus controller which only supports
 * byte and word data transfers. But, it differs from standard SMBus
 * protocol on several aspects:
 * - it uses addresses set at runtime to address slaves. Runtime addresses
 *   are sent to slaves using their 12bit hardware addresses. Up to 15
 *   runtime addresses are available.
 * - it adds a parity bit every 8bits of data and address for read and
 *   write accesses; this replaces the ack bit
 * - only one read access is required to read a byte (instead of a write
 *   followed by a read access in standard SMBus protocol)
 * - there's no Ack bit after each read access
 *
 * This means this bus cannot be used to interface with standard SMBus
 * devices. Devices known to support this interface include the AXP223,
 * AXP809, and AXP806 PMICs, and the AC100 audio codec, all from X-Powers.
 *
 * A description of the operation and wire protocol can be found in the
 * RSB section of Allwinner's A80 user manual, which can be found at
 *
 *     https://github.com/allwinner-zh/documents/tree/master/A80
 *
 * This document is officially released by Allwinner.
 *
 * This driver is based on i2c-sun6i-p2wi.c, the P2WI bus driver.
 *
 */

#include <linux/clk.h>
#include <linux/clk/clk-conf.h>
#include <linux/device.h>
#include <linux/interrupt.h>
#include <linux/io.h>
#include <linux/iopoll.h>
#include <linux/module.h>
#include <linux/of.h>
#include <linux/of_irq.h>
#include <linux/of_platform.h>
#include <linux/platform_device.h>
#include <linux/pm.h>
#include <linux/pm_runtime.h>
#include <linux/regmap.h>
#include <linux/reset.h>
#include <linux/slab.h>
#include <linux/sunxi-rsb.h>
#include <linux/types.h>

/* RSB registers */
#define RSB_CTRL	0x0	/* Global control */
#define RSB_CCR		0x4	/* Clock control */
#define RSB_INTE	0x8	/* Interrupt controls */
#define RSB_INTS	0xc	/* Interrupt status */
#define RSB_ADDR	0x10	/* Address to send with read/write command */
#define RSB_DATA	0x1c	/* Data to read/write */
#define RSB_LCR		0x24	/* Line control */
#define RSB_DMCR	0x28	/* Device mode (init) control */
#define RSB_CMD		0x2c	/* RSB Command */
#define RSB_DAR		0x30	/* Device address / runtime address */

/* CTRL fields */
#define RSB_CTRL_START_TRANS		BIT(7)
#define RSB_CTRL_ABORT_TRANS		BIT(6)
#define RSB_CTRL_GLOBAL_INT_ENB		BIT(1)
#define RSB_CTRL_SOFT_RST		BIT(0)

/* CLK CTRL fields */
#define RSB_CCR_SDA_OUT_DELAY(v)	(((v) & 0x7) << 8)
#define RSB_CCR_MAX_CLK_DIV		0xff
#define RSB_CCR_CLK_DIV(v)		((v) & RSB_CCR_MAX_CLK_DIV)

/* STATUS fields */
#define RSB_INTS_TRANS_ERR_ACK		BIT(16)
#define RSB_INTS_TRANS_ERR_DATA_BIT(v)	(((v) >> 8) & 0xf)
#define RSB_INTS_TRANS_ERR_DATA		GENMASK(11, 8)
#define RSB_INTS_LOAD_BSY		BIT(2)
#define RSB_INTS_TRANS_ERR		BIT(1)
#define RSB_INTS_TRANS_OVER		BIT(0)

/* LINE CTRL fields*/
#define RSB_LCR_SCL_STATE		BIT(5)
#define RSB_LCR_SDA_STATE		BIT(4)
#define RSB_LCR_SCL_CTL			BIT(3)
#define RSB_LCR_SCL_CTL_EN		BIT(2)
#define RSB_LCR_SDA_CTL			BIT(1)
#define RSB_LCR_SDA_CTL_EN		BIT(0)

/* DEVICE MODE CTRL field values */
#define RSB_DMCR_DEVICE_START		BIT(31)
#define RSB_DMCR_MODE_DATA		(0x7c << 16)
#define RSB_DMCR_MODE_REG		(0x3e << 8)
#define RSB_DMCR_DEV_ADDR		0x00

/* CMD values */
#define RSB_CMD_RD8			0x8b
#define RSB_CMD_RD16			0x9c
#define RSB_CMD_RD32			0xa6
#define RSB_CMD_WR8			0x4e
#define RSB_CMD_WR16			0x59
#define RSB_CMD_WR32			0x63
#define RSB_CMD_STRA			0xe8

/* DAR fields */
#define RSB_DAR_RTA(v)			(((v) & 0xff) << 16)
#define RSB_DAR_DA(v)			((v) & 0xffff)

#define RSB_MAX_FREQ			20000000

#define RSB_CTRL_NAME			"sunxi-rsb"

struct sunxi_rsb_addr_map {
	u16 hwaddr;
	u8 rtaddr;
};

struct sunxi_rsb {
	struct device *dev;
	void __iomem *regs;
	struct clk *clk;
	struct reset_control *rstc;
	struct completion complete;
	struct mutex lock;
	unsigned int status;
	u32 clk_freq;
};

/* bus / slave device related functions */
static struct bus_type sunxi_rsb_bus;

static int sunxi_rsb_device_match(struct device *dev, struct device_driver *drv)
{
	return of_driver_match_device(dev, drv);
}

static int sunxi_rsb_device_probe(struct device *dev)
{
	const struct sunxi_rsb_driver *drv = to_sunxi_rsb_driver(dev->driver);
	struct sunxi_rsb_device *rdev = to_sunxi_rsb_device(dev);
	int ret;

	if (!drv->probe)
		return -ENODEV;

	if (!rdev->irq) {
		int irq = -ENOENT;

		if (dev->of_node)
			irq = of_irq_get(dev->of_node, 0);

		if (irq == -EPROBE_DEFER)
			return irq;
		if (irq < 0)
			irq = 0;

		rdev->irq = irq;
	}

	ret = of_clk_set_defaults(dev->of_node, false);
	if (ret < 0)
		return ret;

	return drv->probe(rdev);
}

static int sunxi_rsb_device_remove(struct device *dev)
{
	const struct sunxi_rsb_driver *drv = to_sunxi_rsb_driver(dev->driver);

	drv->remove(to_sunxi_rsb_device(dev));

	return 0;
}

static struct bus_type sunxi_rsb_bus = {
	.name		= RSB_CTRL_NAME,
	.match		= sunxi_rsb_device_match,
	.probe		= sunxi_rsb_device_probe,
	.remove		= sunxi_rsb_device_remove,
	.uevent		= of_device_uevent_modalias,
};

static void sunxi_rsb_dev_release(struct device *dev)
{
	struct sunxi_rsb_device *rdev = to_sunxi_rsb_device(dev);

	kfree(rdev);
}

/**
 * sunxi_rsb_device_create() - allocate and add an RSB device
 * @rsb:	RSB controller
 * @node:	RSB slave device node
 * @hwaddr:	RSB slave hardware address
 * @rtaddr:	RSB slave runtime address
 */
static struct sunxi_rsb_device *sunxi_rsb_device_create(struct sunxi_rsb *rsb,
		struct device_node *node, u16 hwaddr, u8 rtaddr)
{
	int err;
	struct sunxi_rsb_device *rdev;

	rdev = kzalloc(sizeof(*rdev), GFP_KERNEL);
	if (!rdev)
		return ERR_PTR(-ENOMEM);

	rdev->rsb = rsb;
	rdev->hwaddr = hwaddr;
	rdev->rtaddr = rtaddr;
	rdev->dev.bus = &sunxi_rsb_bus;
	rdev->dev.parent = rsb->dev;
	rdev->dev.of_node = node;
	rdev->dev.release = sunxi_rsb_dev_release;

	dev_set_name(&rdev->dev, "%s-%x", RSB_CTRL_NAME, hwaddr);

	err = device_register(&rdev->dev);
	if (err < 0) {
		dev_err(&rdev->dev, "Can't add %s, status %d\n",
			dev_name(&rdev->dev), err);
		goto err_device_add;
	}

	dev_dbg(&rdev->dev, "device %s registered\n", dev_name(&rdev->dev));

err_device_add:
	put_device(&rdev->dev);

	return ERR_PTR(err);
}

/**
 * sunxi_rsb_device_unregister(): unregister an RSB device
 * @rdev:	rsb_device to be removed
 */
static void sunxi_rsb_device_unregister(struct sunxi_rsb_device *rdev)
{
	device_unregister(&rdev->dev);
}

static int sunxi_rsb_remove_devices(struct device *dev, void *data)
{
	struct sunxi_rsb_device *rdev = to_sunxi_rsb_device(dev);

	if (dev->bus == &sunxi_rsb_bus)
		sunxi_rsb_device_unregister(rdev);

	return 0;
}

/**
 * sunxi_rsb_driver_register() - Register device driver with RSB core
 * @rdrv:	device driver to be associated with slave-device.
 *
 * This API will register the client driver with the RSB framework.
 * It is typically called from the driver's module-init function.
 */
int sunxi_rsb_driver_register(struct sunxi_rsb_driver *rdrv)
{
	rdrv->driver.bus = &sunxi_rsb_bus;
	return driver_register(&rdrv->driver);
}
EXPORT_SYMBOL_GPL(sunxi_rsb_driver_register);

/* common code that starts a transfer */
static int _sunxi_rsb_run_xfer(struct sunxi_rsb *rsb)
{
	if (readl(rsb->regs + RSB_CTRL) & RSB_CTRL_START_TRANS) {
		dev_dbg(rsb->dev, "RSB transfer still in progress\n");
		return -EBUSY;
	}

	reinit_completion(&rsb->complete);

	writel(RSB_CTRL_START_TRANS | RSB_CTRL_GLOBAL_INT_ENB,
	       rsb->regs + RSB_CTRL);

	if (!wait_for_completion_io_timeout(&rsb->complete,
					    msecs_to_jiffies(100))) {
		dev_dbg(rsb->dev, "RSB timeout\n");

		/* abort the transfer and disable interrupts */
		writel(RSB_CTRL_ABORT_TRANS, rsb->regs + RSB_CTRL);

		/* clear any interrupt flags */
		writel(readl(rsb->regs + RSB_INTS), rsb->regs + RSB_INTS);

		return -ETIMEDOUT;
	}

	if (rsb->status & RSB_INTS_LOAD_BSY) {
		dev_dbg(rsb->dev, "RSB busy\n");
		return -EBUSY;
	}

	if (rsb->status & RSB_INTS_TRANS_ERR) {
		if (rsb->status & RSB_INTS_TRANS_ERR_ACK) {
			dev_dbg(rsb->dev, "RSB slave nack\n");
			return -EINVAL;
		}

		if (rsb->status & RSB_INTS_TRANS_ERR_DATA) {
			dev_dbg(rsb->dev, "RSB transfer data error\n");
			return -EIO;
		}
	}

	return 0;
}

/* RSB regmap functions */
struct sunxi_rsb_ctx {
	struct sunxi_rsb_device *rdev;
	u32 mask;
	u8 rd_cmd;
	u8 wr_cmd;
};

static int regmap_sunxi_rsb_reg_read(void *context, unsigned int reg,
				     unsigned int *val)
{
	struct sunxi_rsb_ctx *ctx = context;
	struct sunxi_rsb_device *rdev = ctx->rdev;
	struct sunxi_rsb *rsb = rdev->rsb;
	int ret;

	if (!val)
		return -EINVAL;
	if (reg > 0xff)
		return -EINVAL;

	ret = pm_runtime_resume_and_get(rsb->dev);
	if (ret)
		return ret;

	ret = pm_runtime_resume_and_get(rsb->dev);
	if (ret)
		return ret;

	mutex_lock(&rsb->lock);

	writel(reg, rsb->regs + RSB_ADDR);
	writel(RSB_DAR_RTA(rdev->rtaddr), rsb->regs + RSB_DAR);
	writel(ctx->rd_cmd, rsb->regs + RSB_CMD);

	ret = _sunxi_rsb_run_xfer(rsb);
	if (ret)
		goto unlock;

	*val = readl(rsb->regs + RSB_DATA) & ctx->mask;

unlock:
	mutex_unlock(&rsb->lock);

	pm_runtime_mark_last_busy(rsb->dev);
	pm_runtime_put_autosuspend(rsb->dev);

	return ret;
}

static int regmap_sunxi_rsb_reg_write(void *context, unsigned int reg,
				      unsigned int val)
{
	struct sunxi_rsb_ctx *ctx = context;
	struct sunxi_rsb_device *rdev = ctx->rdev;
	struct sunxi_rsb *rsb = rdev->rsb;
	int ret;

	if (reg > 0xff)
		return -EINVAL;

	ret = pm_runtime_resume_and_get(rsb->dev);
	if (ret)
		return ret;

	ret = pm_runtime_resume_and_get(rsb->dev);
	if (ret)
		return ret;

	mutex_lock(&rsb->lock);

	writel(reg, rsb->regs + RSB_ADDR);
	writel(RSB_DAR_RTA(rdev->rtaddr), rsb->regs + RSB_DAR);
	writel(val, rsb->regs + RSB_DATA);
	writel(ctx->wr_cmd, rsb->regs + RSB_CMD);

	ret = _sunxi_rsb_run_xfer(rsb);

	mutex_unlock(&rsb->lock);

	pm_runtime_mark_last_busy(rsb->dev);
	pm_runtime_put_autosuspend(rsb->dev);
<<<<<<< HEAD

	return ret;
}

/* RSB regmap functions */
struct sunxi_rsb_ctx {
	struct sunxi_rsb_device *rdev;
	int size;
};

static int regmap_sunxi_rsb_reg_read(void *context, unsigned int reg,
				     unsigned int *val)
{
	struct sunxi_rsb_ctx *ctx = context;
	struct sunxi_rsb_device *rdev = ctx->rdev;

	if (reg > 0xff)
		return -EINVAL;

	return sunxi_rsb_read(rdev->rsb, rdev->rtaddr, reg, val, ctx->size);
}

static int regmap_sunxi_rsb_reg_write(void *context, unsigned int reg,
				      unsigned int val)
{
	struct sunxi_rsb_ctx *ctx = context;
	struct sunxi_rsb_device *rdev = ctx->rdev;
=======
>>>>>>> 508c4c63

	return ret;
}

static void regmap_sunxi_rsb_free_ctx(void *context)
{
	struct sunxi_rsb_ctx *ctx = context;

	kfree(ctx);
}

static struct regmap_bus regmap_sunxi_rsb = {
	.reg_write = regmap_sunxi_rsb_reg_write,
	.reg_read = regmap_sunxi_rsb_reg_read,
	.free_context = regmap_sunxi_rsb_free_ctx,
	.reg_format_endian_default = REGMAP_ENDIAN_NATIVE,
	.val_format_endian_default = REGMAP_ENDIAN_NATIVE,
};

static struct sunxi_rsb_ctx *regmap_sunxi_rsb_init_ctx(struct sunxi_rsb_device *rdev,
		const struct regmap_config *config)
{
	struct sunxi_rsb_ctx *ctx;
	u8 rd_cmd, wr_cmd;

	switch (config->val_bits) {
	case 8:
		rd_cmd = RSB_CMD_RD8;
		wr_cmd = RSB_CMD_WR8;
		break;
	case 16:
		rd_cmd = RSB_CMD_RD16;
		wr_cmd = RSB_CMD_WR16;
		break;
	case 32:
		rd_cmd = RSB_CMD_RD32;
		wr_cmd = RSB_CMD_WR32;
		break;
	default:
		dev_err(&rdev->dev, "Invalid RSB access width: %d\n",
			config->val_bits);
		return ERR_PTR(-EINVAL);
	}

	ctx = kzalloc(sizeof(*ctx), GFP_KERNEL);
	if (!ctx)
		return ERR_PTR(-ENOMEM);

	ctx->rdev = rdev;
	ctx->mask = GENMASK(config->val_bits - 1, 0);
	ctx->rd_cmd = rd_cmd;
	ctx->wr_cmd = wr_cmd;

	return ctx;
}

struct regmap *__devm_regmap_init_sunxi_rsb(struct sunxi_rsb_device *rdev,
					    const struct regmap_config *config,
					    struct lock_class_key *lock_key,
					    const char *lock_name)
{
	struct sunxi_rsb_ctx *ctx = regmap_sunxi_rsb_init_ctx(rdev, config);

	if (IS_ERR(ctx))
		return ERR_CAST(ctx);

	return __devm_regmap_init(&rdev->dev, &regmap_sunxi_rsb, ctx, config,
				  lock_key, lock_name);
}
EXPORT_SYMBOL_GPL(__devm_regmap_init_sunxi_rsb);

/* RSB controller driver functions */
static irqreturn_t sunxi_rsb_irq(int irq, void *dev_id)
{
	struct sunxi_rsb *rsb = dev_id;
	u32 status;

	status = readl(rsb->regs + RSB_INTS);
	rsb->status = status;

	/* Disable and clear interrupts */
	writel(0, rsb->regs + RSB_CTRL);
	status &= (RSB_INTS_LOAD_BSY | RSB_INTS_TRANS_ERR |
		   RSB_INTS_TRANS_OVER);
	writel(status, rsb->regs + RSB_INTS);

	complete(&rsb->complete);

	return IRQ_HANDLED;
}

static int sunxi_rsb_init_device_mode(struct sunxi_rsb *rsb)
{
	int ret = 0;
	u32 reg;

	/* send init sequence */
	writel(RSB_DMCR_DEVICE_START | RSB_DMCR_MODE_DATA |
	       RSB_DMCR_MODE_REG | RSB_DMCR_DEV_ADDR, rsb->regs + RSB_DMCR);

	readl_poll_timeout(rsb->regs + RSB_DMCR, reg,
			   !(reg & RSB_DMCR_DEVICE_START), 100, 250000);
	if (reg & RSB_DMCR_DEVICE_START)
		ret = -ETIMEDOUT;

	/* clear interrupt status bits */
	writel(readl(rsb->regs + RSB_INTS), rsb->regs + RSB_INTS);

	return ret;
}

/*
 * There are 15 valid runtime addresses, though Allwinner typically
 * skips the first, for unknown reasons, and uses the following three.
 *
 * 0x17, 0x2d, 0x3a, 0x4e, 0x59, 0x63, 0x74, 0x8b,
 * 0x9c, 0xa6, 0xb1, 0xc5, 0xd2, 0xe8, 0xff
 *
 * No designs with 2 RSB slave devices sharing identical hardware
 * addresses on the same bus have been seen in the wild. All designs
 * use 0x2d for the primary PMIC, 0x3a for the secondary PMIC if
 * there is one, and 0x45 for peripheral ICs.
 *
 * The hardware does not seem to support re-setting runtime addresses.
 * Attempts to do so result in the slave devices returning a NACK.
 * Hence we just hardcode the mapping here, like Allwinner does.
 */

static const struct sunxi_rsb_addr_map sunxi_rsb_addr_maps[] = {
	{ 0x3a3, 0x2d }, /* Primary PMIC: AXP223, AXP809, AXP81X, ... */
	{ 0x745, 0x3a }, /* Secondary PMIC: AXP806, ... */
	{ 0xe89, 0x4e }, /* Peripheral IC: AC100, ... */
};

static u8 sunxi_rsb_get_rtaddr(u16 hwaddr)
{
	int i;

	for (i = 0; i < ARRAY_SIZE(sunxi_rsb_addr_maps); i++)
		if (hwaddr == sunxi_rsb_addr_maps[i].hwaddr)
			return sunxi_rsb_addr_maps[i].rtaddr;

	return 0; /* 0 is an invalid runtime address */
}

static int of_rsb_register_devices(struct sunxi_rsb *rsb)
{
	struct device *dev = rsb->dev;
	struct device_node *child, *np = dev->of_node;
	u32 hwaddr;
	u8 rtaddr;
	int ret;

	if (!np)
		return -EINVAL;

	/* Runtime addresses for all slaves should be set first */
	for_each_available_child_of_node(np, child) {
		dev_dbg(dev, "setting child %pOF runtime address\n",
			child);

		ret = of_property_read_u32(child, "reg", &hwaddr);
		if (ret) {
			dev_err(dev, "%pOF: invalid 'reg' property: %d\n",
				child, ret);
			continue;
		}

		rtaddr = sunxi_rsb_get_rtaddr(hwaddr);
		if (!rtaddr) {
			dev_err(dev, "%pOF: unknown hardware device address\n",
				child);
			continue;
		}

		/*
		 * Since no devices have been registered yet, we are the
		 * only ones using the bus, we can skip locking the bus.
		 */

		/* setup command parameters */
		writel(RSB_CMD_STRA, rsb->regs + RSB_CMD);
		writel(RSB_DAR_RTA(rtaddr) | RSB_DAR_DA(hwaddr),
		       rsb->regs + RSB_DAR);

		/* send command */
		ret = _sunxi_rsb_run_xfer(rsb);
		if (ret)
			dev_warn(dev, "%pOF: set runtime address failed: %d\n",
				 child, ret);
	}

	/* Then we start adding devices and probing them */
	for_each_available_child_of_node(np, child) {
		struct sunxi_rsb_device *rdev;

		dev_dbg(dev, "adding child %pOF\n", child);

		ret = of_property_read_u32(child, "reg", &hwaddr);
		if (ret)
			continue;

		rtaddr = sunxi_rsb_get_rtaddr(hwaddr);
		if (!rtaddr)
			continue;

		rdev = sunxi_rsb_device_create(rsb, child, hwaddr, rtaddr);
		if (IS_ERR(rdev))
			dev_err(dev, "failed to add child device %pOF: %ld\n",
				child, PTR_ERR(rdev));
	}

	return 0;
}

static int sunxi_rsb_hw_init(struct sunxi_rsb *rsb)
{
	struct device *dev = rsb->dev;
	unsigned long p_clk_freq;
	u32 clk_delay, reg;
	int clk_div, ret;

	ret = clk_prepare_enable(rsb->clk);
	if (ret) {
		dev_err(dev, "failed to enable clk: %d\n", ret);
		return ret;
	}

	ret = reset_control_deassert(rsb->rstc);
	if (ret) {
		dev_err(dev, "failed to deassert reset line: %d\n", ret);
		goto err_clk_disable;
	}

	/* reset the controller */
	writel(RSB_CTRL_SOFT_RST, rsb->regs + RSB_CTRL);
	readl_poll_timeout(rsb->regs + RSB_CTRL, reg,
			   !(reg & RSB_CTRL_SOFT_RST), 1000, 100000);

	/*
	 * Clock frequency and delay calculation code is from
	 * Allwinner U-boot sources.
	 *
	 * From A83 user manual:
	 * bus clock frequency = parent clock frequency / (2 * (divider + 1))
	 */
	p_clk_freq = clk_get_rate(rsb->clk);
	clk_div = p_clk_freq / rsb->clk_freq / 2;
	if (!clk_div)
		clk_div = 1;
	else if (clk_div > RSB_CCR_MAX_CLK_DIV + 1)
		clk_div = RSB_CCR_MAX_CLK_DIV + 1;

	clk_delay = clk_div >> 1;
	if (!clk_delay)
		clk_delay = 1;

	dev_info(dev, "RSB running at %lu Hz\n", p_clk_freq / clk_div / 2);
	writel(RSB_CCR_SDA_OUT_DELAY(clk_delay) | RSB_CCR_CLK_DIV(clk_div - 1),
	       rsb->regs + RSB_CCR);

<<<<<<< HEAD
=======
	/*
	 * Select the interrupts we care about. They will not actually trigger
	 * until the RSB_CTRL_GLOBAL_INT_ENB bit is set.
	 */
	writel(RSB_INTS_LOAD_BSY | RSB_INTS_TRANS_ERR | RSB_INTS_TRANS_OVER,
	       rsb->regs + RSB_INTE);

>>>>>>> 508c4c63
	return 0;

err_clk_disable:
	clk_disable_unprepare(rsb->clk);

	return ret;
}

static void sunxi_rsb_hw_exit(struct sunxi_rsb *rsb)
{
	/* Keep the clock and PM reference counts consistent. */
	if (pm_runtime_status_suspended(rsb->dev))
		pm_runtime_resume(rsb->dev);
	reset_control_assert(rsb->rstc);
	clk_disable_unprepare(rsb->clk);
}

static int __maybe_unused sunxi_rsb_runtime_suspend(struct device *dev)
{
	struct sunxi_rsb *rsb = dev_get_drvdata(dev);

	clk_disable_unprepare(rsb->clk);

	return 0;
}

static int __maybe_unused sunxi_rsb_runtime_resume(struct device *dev)
{
	struct sunxi_rsb *rsb = dev_get_drvdata(dev);

	return clk_prepare_enable(rsb->clk);
}

static int __maybe_unused sunxi_rsb_suspend(struct device *dev)
{
	struct sunxi_rsb *rsb = dev_get_drvdata(dev);

	sunxi_rsb_hw_exit(rsb);

	return 0;
}

static int __maybe_unused sunxi_rsb_resume(struct device *dev)
{
	struct sunxi_rsb *rsb = dev_get_drvdata(dev);

	return sunxi_rsb_hw_init(rsb);
}

static int sunxi_rsb_probe(struct platform_device *pdev)
{
	struct device *dev = &pdev->dev;
	struct device_node *np = dev->of_node;
	struct sunxi_rsb *rsb;
	u32 clk_freq = 3000000;
	int irq, ret;

	of_property_read_u32(np, "clock-frequency", &clk_freq);
	if (clk_freq > RSB_MAX_FREQ) {
		dev_err(dev,
			"clock-frequency (%u Hz) is too high (max = 20MHz)\n",
			clk_freq);
		return -EINVAL;
	}

	rsb = devm_kzalloc(dev, sizeof(*rsb), GFP_KERNEL);
	if (!rsb)
		return -ENOMEM;

	rsb->dev = dev;
	rsb->clk_freq = clk_freq;
	platform_set_drvdata(pdev, rsb);

	rsb->regs = devm_platform_ioremap_resource(pdev, 0);
	if (IS_ERR(rsb->regs))
		return PTR_ERR(rsb->regs);

	irq = platform_get_irq(pdev, 0);
	if (irq < 0)
		return irq;

	rsb->clk = devm_clk_get(dev, NULL);
	if (IS_ERR(rsb->clk)) {
		ret = PTR_ERR(rsb->clk);
		dev_err(dev, "failed to retrieve clk: %d\n", ret);
		return ret;
	}

	rsb->rstc = devm_reset_control_get(dev, NULL);
	if (IS_ERR(rsb->rstc)) {
		ret = PTR_ERR(rsb->rstc);
		dev_err(dev, "failed to retrieve reset controller: %d\n", ret);
		return ret;
	}

	init_completion(&rsb->complete);
	mutex_init(&rsb->lock);

	ret = devm_request_irq(dev, irq, sunxi_rsb_irq, 0, RSB_CTRL_NAME, rsb);
	if (ret) {
		dev_err(dev, "can't register interrupt handler irq %d: %d\n",
			irq, ret);
		return ret;
	}

	ret = sunxi_rsb_hw_init(rsb);
	if (ret)
		return ret;

	/* initialize all devices on the bus into RSB mode */
	ret = sunxi_rsb_init_device_mode(rsb);
	if (ret)
		dev_warn(dev, "Initialize device mode failed: %d\n", ret);

	pm_suspend_ignore_children(dev, true);
	pm_runtime_set_active(dev);
	pm_runtime_set_autosuspend_delay(dev, MSEC_PER_SEC);
	pm_runtime_use_autosuspend(dev);
	pm_runtime_enable(dev);

	of_rsb_register_devices(rsb);

	return 0;
}

static int sunxi_rsb_remove(struct platform_device *pdev)
{
	struct sunxi_rsb *rsb = platform_get_drvdata(pdev);

	device_for_each_child(rsb->dev, NULL, sunxi_rsb_remove_devices);
	pm_runtime_disable(&pdev->dev);
	sunxi_rsb_hw_exit(rsb);

	return 0;
}

static void sunxi_rsb_shutdown(struct platform_device *pdev)
{
	struct sunxi_rsb *rsb = platform_get_drvdata(pdev);

	pm_runtime_disable(&pdev->dev);
	sunxi_rsb_hw_exit(rsb);
}

static const struct dev_pm_ops sunxi_rsb_dev_pm_ops = {
	SET_RUNTIME_PM_OPS(sunxi_rsb_runtime_suspend,
			   sunxi_rsb_runtime_resume, NULL)
	SET_NOIRQ_SYSTEM_SLEEP_PM_OPS(sunxi_rsb_suspend, sunxi_rsb_resume)
};

static const struct of_device_id sunxi_rsb_of_match_table[] = {
	{ .compatible = "allwinner,sun8i-a23-rsb" },
	{}
};
MODULE_DEVICE_TABLE(of, sunxi_rsb_of_match_table);

static struct platform_driver sunxi_rsb_driver = {
	.probe = sunxi_rsb_probe,
	.remove	= sunxi_rsb_remove,
	.shutdown = sunxi_rsb_shutdown,
	.driver	= {
		.name = RSB_CTRL_NAME,
		.of_match_table = sunxi_rsb_of_match_table,
		.pm = &sunxi_rsb_dev_pm_ops,
	},
};

static int __init sunxi_rsb_init(void)
{
	int ret;

	ret = bus_register(&sunxi_rsb_bus);
	if (ret) {
		pr_err("failed to register sunxi sunxi_rsb bus: %d\n", ret);
		return ret;
	}

	return platform_driver_register(&sunxi_rsb_driver);
}
module_init(sunxi_rsb_init);

static void __exit sunxi_rsb_exit(void)
{
	platform_driver_unregister(&sunxi_rsb_driver);
	bus_unregister(&sunxi_rsb_bus);
}
module_exit(sunxi_rsb_exit);

MODULE_AUTHOR("Chen-Yu Tsai <wens@csie.org>");
MODULE_DESCRIPTION("Allwinner sunXi Reduced Serial Bus controller driver");
MODULE_LICENSE("GPL v2");<|MERGE_RESOLUTION|>--- conflicted
+++ resolved
@@ -339,10 +339,6 @@
 	if (ret)
 		return ret;
 
-	ret = pm_runtime_resume_and_get(rsb->dev);
-	if (ret)
-		return ret;
-
 	mutex_lock(&rsb->lock);
 
 	writel(reg, rsb->regs + RSB_ADDR);
@@ -379,10 +375,6 @@
 	if (ret)
 		return ret;
 
-	ret = pm_runtime_resume_and_get(rsb->dev);
-	if (ret)
-		return ret;
-
 	mutex_lock(&rsb->lock);
 
 	writel(reg, rsb->regs + RSB_ADDR);
@@ -396,36 +388,6 @@
 
 	pm_runtime_mark_last_busy(rsb->dev);
 	pm_runtime_put_autosuspend(rsb->dev);
-<<<<<<< HEAD
-
-	return ret;
-}
-
-/* RSB regmap functions */
-struct sunxi_rsb_ctx {
-	struct sunxi_rsb_device *rdev;
-	int size;
-};
-
-static int regmap_sunxi_rsb_reg_read(void *context, unsigned int reg,
-				     unsigned int *val)
-{
-	struct sunxi_rsb_ctx *ctx = context;
-	struct sunxi_rsb_device *rdev = ctx->rdev;
-
-	if (reg > 0xff)
-		return -EINVAL;
-
-	return sunxi_rsb_read(rdev->rsb, rdev->rtaddr, reg, val, ctx->size);
-}
-
-static int regmap_sunxi_rsb_reg_write(void *context, unsigned int reg,
-				      unsigned int val)
-{
-	struct sunxi_rsb_ctx *ctx = context;
-	struct sunxi_rsb_device *rdev = ctx->rdev;
-=======
->>>>>>> 508c4c63
 
 	return ret;
 }
@@ -687,8 +649,6 @@
 	writel(RSB_CCR_SDA_OUT_DELAY(clk_delay) | RSB_CCR_CLK_DIV(clk_div - 1),
 	       rsb->regs + RSB_CCR);
 
-<<<<<<< HEAD
-=======
 	/*
 	 * Select the interrupts we care about. They will not actually trigger
 	 * until the RSB_CTRL_GLOBAL_INT_ENB bit is set.
@@ -696,7 +656,6 @@
 	writel(RSB_INTS_LOAD_BSY | RSB_INTS_TRANS_ERR | RSB_INTS_TRANS_OVER,
 	       rsb->regs + RSB_INTE);
 
->>>>>>> 508c4c63
 	return 0;
 
 err_clk_disable:
