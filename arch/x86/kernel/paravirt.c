/*  Paravirtualization interfaces
    Copyright (C) 2006 Rusty Russell IBM Corporation

    This program is free software; you can redistribute it and/or modify
    it under the terms of the GNU General Public License as published by
    the Free Software Foundation; either version 2 of the License, or
    (at your option) any later version.

    This program is distributed in the hope that it will be useful,
    but WITHOUT ANY WARRANTY; without even the implied warranty of
    MERCHANTABILITY or FITNESS FOR A PARTICULAR PURPOSE.  See the
    GNU General Public License for more details.

    You should have received a copy of the GNU General Public License
    along with this program; if not, write to the Free Software
    Foundation, Inc., 51 Franklin St, Fifth Floor, Boston, MA  02110-1301  USA

    2007 - x86_64 support added by Glauber de Oliveira Costa, Red Hat Inc
*/

#include <linux/errno.h>
#include <linux/module.h>
#include <linux/efi.h>
#include <linux/bcd.h>
#include <linux/highmem.h>

#include <asm/bug.h>
#include <asm/paravirt.h>
#include <asm/desc.h>
#include <asm/setup.h>
#include <asm/arch_hooks.h>
#include <asm/pgtable.h>
#include <asm/time.h>
#include <asm/pgalloc.h>
#include <asm/irq.h>
#include <asm/delay.h>
#include <asm/fixmap.h>
#include <asm/apic.h>
#include <asm/tlbflush.h>
#include <asm/timer.h>

/* nop stub */
void _paravirt_nop(void)
{
}

static void __init default_banner(void)
{
	printk(KERN_INFO "Booting paravirtualized kernel on %s\n",
	       pv_info.name);
}

char *memory_setup(void)
{
	return pv_init_ops.memory_setup();
}

/* Simple instruction patching code. */
#define DEF_NATIVE(ops, name, code)					\
	extern const char start_##ops##_##name[], end_##ops##_##name[];	\
	asm("start_" #ops "_" #name ": " code "; end_" #ops "_" #name ":")

/* Undefined instruction for dealing with missing ops pointers. */
static const unsigned char ud2a[] = { 0x0f, 0x0b };

unsigned paravirt_patch_nop(void)
{
	return 0;
}

unsigned paravirt_patch_ignore(unsigned len)
{
	return len;
}

struct branch {
	unsigned char opcode;
	u32 delta;
} __attribute__((packed));

unsigned paravirt_patch_call(void *insnbuf,
			     const void *target, u16 tgt_clobbers,
			     unsigned long addr, u16 site_clobbers,
			     unsigned len)
{
	struct branch *b = insnbuf;
	unsigned long delta = (unsigned long)target - (addr+5);

	if (tgt_clobbers & ~site_clobbers)
		return len;	/* target would clobber too much for this site */
	if (len < 5)
		return len;	/* call too long for patch site */

	b->opcode = 0xe8; /* call */
	b->delta = delta;
	BUILD_BUG_ON(sizeof(*b) != 5);

	return 5;
}

unsigned paravirt_patch_jmp(void *insnbuf, const void *target,
			    unsigned long addr, unsigned len)
{
	struct branch *b = insnbuf;
	unsigned long delta = (unsigned long)target - (addr+5);

	if (len < 5)
		return len;	/* call too long for patch site */

	b->opcode = 0xe9;	/* jmp */
	b->delta = delta;

	return 5;
}

/* Neat trick to map patch type back to the call within the
 * corresponding structure. */
static void *get_call_destination(u8 type)
{
	struct paravirt_patch_template tmpl = {
		.pv_init_ops = pv_init_ops,
		.pv_time_ops = pv_time_ops,
		.pv_cpu_ops = pv_cpu_ops,
		.pv_irq_ops = pv_irq_ops,
		.pv_apic_ops = pv_apic_ops,
		.pv_mmu_ops = pv_mmu_ops,
		.pv_lock_ops = pv_lock_ops,
	};
	return *((void **)&tmpl + type);
}

unsigned paravirt_patch_default(u8 type, u16 clobbers, void *insnbuf,
				unsigned long addr, unsigned len)
{
	void *opfunc = get_call_destination(type);
	unsigned ret;

	if (opfunc == NULL)
		/* If there's no function, patch it with a ud2a (BUG) */
		ret = paravirt_patch_insns(insnbuf, len, ud2a, ud2a+sizeof(ud2a));
	else if (opfunc == paravirt_nop)
		/* If the operation is a nop, then nop the callsite */
		ret = paravirt_patch_nop();
	else if (type == PARAVIRT_PATCH(pv_cpu_ops.iret) ||
		 type == PARAVIRT_PATCH(pv_cpu_ops.irq_enable_sysexit) ||
		 type == PARAVIRT_PATCH(pv_cpu_ops.usergs_sysret32) ||
		 type == PARAVIRT_PATCH(pv_cpu_ops.usergs_sysret64))
		/* If operation requires a jmp, then jmp */
		ret = paravirt_patch_jmp(insnbuf, opfunc, addr, len);
	else
		/* Otherwise call the function; assume target could
		   clobber any caller-save reg */
		ret = paravirt_patch_call(insnbuf, opfunc, CLBR_ANY,
					  addr, clobbers, len);

	return ret;
}

unsigned paravirt_patch_insns(void *insnbuf, unsigned len,
			      const char *start, const char *end)
{
	unsigned insn_len = end - start;

	if (insn_len > len || start == NULL)
		insn_len = len;
	else
		memcpy(insnbuf, start, insn_len);

	return insn_len;
}

void init_IRQ(void)
{
	pv_irq_ops.init_IRQ();
}

static void native_flush_tlb(void)
{
	__native_flush_tlb();
}

/*
 * Global pages have to be flushed a bit differently. Not a real
 * performance problem because this does not happen often.
 */
static void native_flush_tlb_global(void)
{
	__native_flush_tlb_global();
}

static void native_flush_tlb_single(unsigned long addr)
{
	__native_flush_tlb_single(addr);
}

/* These are in entry.S */
extern void native_iret(void);
extern void native_irq_enable_sysexit(void);
extern void native_usergs_sysret32(void);
extern void native_usergs_sysret64(void);

static int __init print_banner(void)
{
	pv_init_ops.banner();
	return 0;
}
core_initcall(print_banner);

static struct resource reserve_ioports = {
	.start = 0,
	.end = IO_SPACE_LIMIT,
	.name = "paravirt-ioport",
	.flags = IORESOURCE_IO | IORESOURCE_BUSY,
};

/*
 * Reserve the whole legacy IO space to prevent any legacy drivers
 * from wasting time probing for their hardware.  This is a fairly
 * brute-force approach to disabling all non-virtual drivers.
 *
 * Note that this must be called very early to have any effect.
 */
int paravirt_disable_iospace(void)
{
	return request_resource(&ioport_resource, &reserve_ioports);
}

static DEFINE_PER_CPU(enum paravirt_lazy_mode, paravirt_lazy_mode) = PARAVIRT_LAZY_NONE;

static inline void enter_lazy(enum paravirt_lazy_mode mode)
{
	BUG_ON(__get_cpu_var(paravirt_lazy_mode) != PARAVIRT_LAZY_NONE);
	BUG_ON(preemptible());

	__get_cpu_var(paravirt_lazy_mode) = mode;
}

void paravirt_leave_lazy(enum paravirt_lazy_mode mode)
{
	BUG_ON(__get_cpu_var(paravirt_lazy_mode) != mode);
	BUG_ON(preemptible());

	__get_cpu_var(paravirt_lazy_mode) = PARAVIRT_LAZY_NONE;
}

void paravirt_enter_lazy_mmu(void)
{
	enter_lazy(PARAVIRT_LAZY_MMU);
}

void paravirt_leave_lazy_mmu(void)
{
	paravirt_leave_lazy(PARAVIRT_LAZY_MMU);
}

void paravirt_enter_lazy_cpu(void)
{
	enter_lazy(PARAVIRT_LAZY_CPU);
}

void paravirt_leave_lazy_cpu(void)
{
	paravirt_leave_lazy(PARAVIRT_LAZY_CPU);
}

enum paravirt_lazy_mode paravirt_get_lazy_mode(void)
{
	return __get_cpu_var(paravirt_lazy_mode);
}

void __init paravirt_use_bytelocks(void)
{
#ifdef CONFIG_SMP
	pv_lock_ops.spin_is_locked = __byte_spin_is_locked;
	pv_lock_ops.spin_is_contended = __byte_spin_is_contended;
	pv_lock_ops.spin_lock = __byte_spin_lock;
	pv_lock_ops.spin_trylock = __byte_spin_trylock;
	pv_lock_ops.spin_unlock = __byte_spin_unlock;
#endif
}

struct pv_info pv_info = {
	.name = "bare hardware",
	.paravirt_enabled = 0,
	.kernel_rpl = 0,
	.shared_kernel_pmd = 1,	/* Only used when CONFIG_X86_PAE is set */
};

struct pv_init_ops pv_init_ops = {
	.patch = native_patch,
	.banner = default_banner,
	.arch_setup = paravirt_nop,
	.memory_setup = machine_specific_memory_setup,
};

struct pv_time_ops pv_time_ops = {
	.time_init = hpet_time_init,
	.get_wallclock = native_get_wallclock,
	.set_wallclock = native_set_wallclock,
	.sched_clock = native_sched_clock,
	.get_tsc_khz = native_calibrate_tsc,
};

struct pv_irq_ops pv_irq_ops = {
	.init_IRQ = native_init_IRQ,
	.save_fl = native_save_fl,
	.restore_fl = native_restore_fl,
	.irq_disable = native_irq_disable,
	.irq_enable = native_irq_enable,
	.safe_halt = native_safe_halt,
	.halt = native_halt,
#ifdef CONFIG_X86_64
	.adjust_exception_frame = paravirt_nop,
#endif
};

struct pv_cpu_ops pv_cpu_ops = {
	.cpuid = native_cpuid,
	.get_debugreg = native_get_debugreg,
	.set_debugreg = native_set_debugreg,
	.clts = native_clts,
	.read_cr0 = native_read_cr0,
	.write_cr0 = native_write_cr0,
	.read_cr4 = native_read_cr4,
	.read_cr4_safe = native_read_cr4_safe,
	.write_cr4 = native_write_cr4,
#ifdef CONFIG_X86_64
	.read_cr8 = native_read_cr8,
	.write_cr8 = native_write_cr8,
#endif
	.wbinvd = native_wbinvd,
	.read_msr = native_read_msr_safe,
	.write_msr = native_write_msr_safe,
	.read_tsc = native_read_tsc,
	.read_pmc = native_read_pmc,
	.read_tscp = native_read_tscp,
	.load_tr_desc = native_load_tr_desc,
	.set_ldt = native_set_ldt,
	.load_gdt = native_load_gdt,
	.load_idt = native_load_idt,
	.store_gdt = native_store_gdt,
	.store_idt = native_store_idt,
	.store_tr = native_store_tr,
	.load_tls = native_load_tls,
#ifdef CONFIG_X86_64
	.load_gs_index = native_load_gs_index,
#endif
	.write_ldt_entry = native_write_ldt_entry,
	.write_gdt_entry = native_write_gdt_entry,
	.write_idt_entry = native_write_idt_entry,
	.load_sp0 = native_load_sp0,

#if defined(CONFIG_X86_32) || defined(CONFIG_IA32_EMULATION)
	.irq_enable_sysexit = native_irq_enable_sysexit,
#endif
#ifdef CONFIG_X86_64
#ifdef CONFIG_IA32_EMULATION
	.usergs_sysret32 = native_usergs_sysret32,
#endif
	.usergs_sysret64 = native_usergs_sysret64,
#endif
	.iret = native_iret,
	.swapgs = native_swapgs,

	.set_iopl_mask = native_set_iopl_mask,
	.io_delay = native_io_delay,

	.lazy_mode = {
		.enter = paravirt_nop,
		.leave = paravirt_nop,
	},
};

struct pv_apic_ops pv_apic_ops = {
#ifdef CONFIG_X86_LOCAL_APIC
<<<<<<< HEAD
=======
	.apic_write = native_apic_write,
	.apic_read = native_apic_read,
>>>>>>> 93ded9b8
	.setup_boot_clock = setup_boot_APIC_clock,
	.setup_secondary_clock = setup_secondary_APIC_clock,
	.startup_ipi_hook = paravirt_nop,
#endif
};

struct pv_mmu_ops pv_mmu_ops = {
#ifndef CONFIG_X86_64
	.pagetable_setup_start = native_pagetable_setup_start,
	.pagetable_setup_done = native_pagetable_setup_done,
#else
	.pagetable_setup_start = paravirt_nop,
	.pagetable_setup_done = paravirt_nop,
#endif

	.read_cr2 = native_read_cr2,
	.write_cr2 = native_write_cr2,
	.read_cr3 = native_read_cr3,
	.write_cr3 = native_write_cr3,

	.flush_tlb_user = native_flush_tlb,
	.flush_tlb_kernel = native_flush_tlb_global,
	.flush_tlb_single = native_flush_tlb_single,
	.flush_tlb_others = native_flush_tlb_others,

	.pgd_alloc = __paravirt_pgd_alloc,
	.pgd_free = paravirt_nop,

	.alloc_pte = paravirt_nop,
	.alloc_pmd = paravirt_nop,
	.alloc_pmd_clone = paravirt_nop,
	.alloc_pud = paravirt_nop,
	.release_pte = paravirt_nop,
	.release_pmd = paravirt_nop,
	.release_pud = paravirt_nop,

	.set_pte = native_set_pte,
	.set_pte_at = native_set_pte_at,
	.set_pmd = native_set_pmd,
	.pte_update = paravirt_nop,
	.pte_update_defer = paravirt_nop,

	.ptep_modify_prot_start = __ptep_modify_prot_start,
	.ptep_modify_prot_commit = __ptep_modify_prot_commit,

#ifdef CONFIG_HIGHPTE
	.kmap_atomic_pte = kmap_atomic,
#endif

#if PAGETABLE_LEVELS >= 3
#ifdef CONFIG_X86_PAE
	.set_pte_atomic = native_set_pte_atomic,
	.set_pte_present = native_set_pte_present,
	.pte_clear = native_pte_clear,
	.pmd_clear = native_pmd_clear,
#endif
	.set_pud = native_set_pud,
	.pmd_val = native_pmd_val,
	.make_pmd = native_make_pmd,

#if PAGETABLE_LEVELS == 4
	.pud_val = native_pud_val,
	.make_pud = native_make_pud,
	.set_pgd = native_set_pgd,
#endif
#endif /* PAGETABLE_LEVELS >= 3 */

	.pte_val = native_pte_val,
	.pte_flags = native_pte_val,
	.pgd_val = native_pgd_val,

	.make_pte = native_make_pte,
	.make_pgd = native_make_pgd,

	.dup_mmap = paravirt_nop,
	.exit_mmap = paravirt_nop,
	.activate_mm = paravirt_nop,

	.lazy_mode = {
		.enter = paravirt_nop,
		.leave = paravirt_nop,
	},

	.set_fixmap = native_set_fixmap,
};

struct pv_lock_ops pv_lock_ops = {
#ifdef CONFIG_SMP
	.spin_is_locked = __ticket_spin_is_locked,
	.spin_is_contended = __ticket_spin_is_contended,

	.spin_lock = __ticket_spin_lock,
	.spin_trylock = __ticket_spin_trylock,
	.spin_unlock = __ticket_spin_unlock,
#endif
};
EXPORT_SYMBOL_GPL(pv_lock_ops);

EXPORT_SYMBOL_GPL(pv_time_ops);
EXPORT_SYMBOL    (pv_cpu_ops);
EXPORT_SYMBOL    (pv_mmu_ops);
EXPORT_SYMBOL_GPL(pv_apic_ops);
EXPORT_SYMBOL_GPL(pv_info);
EXPORT_SYMBOL    (pv_irq_ops);<|MERGE_RESOLUTION|>--- conflicted
+++ resolved
@@ -373,11 +373,6 @@
 
 struct pv_apic_ops pv_apic_ops = {
 #ifdef CONFIG_X86_LOCAL_APIC
-<<<<<<< HEAD
-=======
-	.apic_write = native_apic_write,
-	.apic_read = native_apic_read,
->>>>>>> 93ded9b8
 	.setup_boot_clock = setup_boot_APIC_clock,
 	.setup_secondary_clock = setup_secondary_APIC_clock,
 	.startup_ipi_hook = paravirt_nop,
