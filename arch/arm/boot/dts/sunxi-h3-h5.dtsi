/*
 * Copyright (C) 2015 Jens Kuske <jenskuske@gmail.com>
 *
 * This file is dual-licensed: you can use it either under the terms
 * of the GPL or the X11 license, at your option. Note that this dual
 * licensing only applies to this file, and not this project as a
 * whole.
 *
 *  a) This file is free software; you can redistribute it and/or
 *     modify it under the terms of the GNU General Public License as
 *     published by the Free Software Foundation; either version 2 of the
 *     License, or (at your option) any later version.
 *
 *     This file is distributed in the hope that it will be useful,
 *     but WITHOUT ANY WARRANTY; without even the implied warranty of
 *     MERCHANTABILITY or FITNESS FOR A PARTICULAR PURPOSE.  See the
 *     GNU General Public License for more details.
 *
 * Or, alternatively,
 *
 *  b) Permission is hereby granted, free of charge, to any person
 *     obtaining a copy of this software and associated documentation
 *     files (the "Software"), to deal in the Software without
 *     restriction, including without limitation the rights to use,
 *     copy, modify, merge, publish, distribute, sublicense, and/or
 *     sell copies of the Software, and to permit persons to whom the
 *     Software is furnished to do so, subject to the following
 *     conditions:
 *
 *     The above copyright notice and this permission notice shall be
 *     included in all copies or substantial portions of the Software.
 *
 *     THE SOFTWARE IS PROVIDED "AS IS", WITHOUT WARRANTY OF ANY KIND,
 *     EXPRESS OR IMPLIED, INCLUDING BUT NOT LIMITED TO THE WARRANTIES
 *     OF MERCHANTABILITY, FITNESS FOR A PARTICULAR PURPOSE AND
 *     NONINFRINGEMENT. IN NO EVENT SHALL THE AUTHORS OR COPYRIGHT
 *     HOLDERS BE LIABLE FOR ANY CLAIM, DAMAGES OR OTHER LIABILITY,
 *     WHETHER IN AN ACTION OF CONTRACT, TORT OR OTHERWISE, ARISING
 *     FROM, OUT OF OR IN CONNECTION WITH THE SOFTWARE OR THE USE OR
 *     OTHER DEALINGS IN THE SOFTWARE.
 */

#include <dt-bindings/clock/sun8i-de2.h>
#include <dt-bindings/clock/sun8i-h3-ccu.h>
#include <dt-bindings/clock/sun8i-r-ccu.h>
#include <dt-bindings/interrupt-controller/arm-gic.h>
#include <dt-bindings/reset/sun8i-de2.h>
#include <dt-bindings/reset/sun8i-h3-ccu.h>
#include <dt-bindings/reset/sun8i-r-ccu.h>

/ {
	interrupt-parent = <&gic>;
	#address-cells = <1>;
	#size-cells = <1>;

	chosen {
		#address-cells = <1>;
		#size-cells = <1>;
		ranges;

		framebuffer-hdmi {
			compatible = "allwinner,simple-framebuffer",
				     "simple-framebuffer";
			allwinner,pipeline = "mixer0-lcd0-hdmi";
			clocks = <&display_clocks CLK_MIXER0>,
				 <&ccu CLK_TCON0>, <&ccu CLK_HDMI>;
			status = "disabled";
		};

		framebuffer-tve {
			compatible = "allwinner,simple-framebuffer",
				     "simple-framebuffer";
			allwinner,pipeline = "mixer1-lcd1-tve";
			clocks = <&display_clocks CLK_MIXER1>,
				 <&ccu CLK_TVE>;
			status = "disabled";
		};
	};

	clocks {
		#address-cells = <1>;
		#size-cells = <1>;
		ranges;

		osc24M: osc24M_clk {
			#clock-cells = <0>;
			compatible = "fixed-clock";
			clock-frequency = <24000000>;
			clock-accuracy = <50000>;
			clock-output-names = "osc24M";
		};

		osc32k: osc32k_clk {
			#clock-cells = <0>;
			compatible = "fixed-clock";
			clock-frequency = <32768>;
			clock-accuracy = <50000>;
			clock-output-names = "ext_osc32k";
		};
	};

	de: display-engine {
		compatible = "allwinner,sun8i-h3-display-engine";
		allwinner,pipelines = <&mixer0>;
		status = "disabled";
	};

<<<<<<< HEAD
	scpi_protocol: scpi {
		compatible = "arm,scpi";
		mboxes = <&msgbox 2>, <&msgbox 3>;
		mbox-names = "tx", "rx";
		shmem = <&scpi_sram>;
=======
	hdmi_sound: hdmi-sound {
		compatible = "simple-audio-card";
		simple-audio-card,format = "i2s";
		simple-audio-card,name = "sun8i-h3-hdmi";
		simple-audio-card,mclk-fs = <128>;
		simple-audio-card,frame-inversion;
		status = "disabled";

		simple-audio-card,codec {
			sound-dai = <&hdmi>;
		};

		simple-audio-card,cpu {
			sound-dai = <&i2s2>;
			dai-tdm-slot-num = <2>;
			dai-tdm-slot-width = <32>;
		};
>>>>>>> 7d8a73ef
	};

	soc {
		compatible = "simple-bus";
		#address-cells = <1>;
		#size-cells = <1>;
		dma-ranges;
		ranges;

		display_clocks: clock@1000000 {
			/* compatible is in per SoC .dtsi file */
			reg = <0x01000000 0x10000>;
			clocks = <&ccu CLK_BUS_DE>,
				 <&ccu CLK_DE>;
			clock-names = "bus",
				      "mod";
			resets = <&ccu RST_BUS_DE>;
			#clock-cells = <1>;
			#reset-cells = <1>;
		};

		mixer0: mixer@1100000 {
			compatible = "allwinner,sun8i-h3-de2-mixer-0";
			reg = <0x01100000 0x100000>;
			clocks = <&display_clocks CLK_BUS_MIXER0>,
				 <&display_clocks CLK_MIXER0>;
			clock-names = "bus",
				      "mod";
			resets = <&display_clocks RST_MIXER0>;

			ports {
				#address-cells = <1>;
				#size-cells = <0>;

				mixer0_out: port@1 {
					reg = <1>;

					mixer0_out_tcon0: endpoint {
						remote-endpoint = <&tcon0_in_mixer0>;
					};
				};
			};
		};

		dma: dma-controller@1c02000 {
			compatible = "allwinner,sun8i-h3-dma";
			reg = <0x01c02000 0x1000>;
			interrupts = <GIC_SPI 50 IRQ_TYPE_LEVEL_HIGH>;
			clocks = <&ccu CLK_BUS_DMA>;
			resets = <&ccu RST_BUS_DMA>;
			#dma-cells = <1>;
		};

		tcon0: lcd-controller@1c0c000 {
			compatible = "allwinner,sun8i-h3-tcon-tv",
				     "allwinner,sun8i-a83t-tcon-tv";
			reg = <0x01c0c000 0x1000>;
			interrupts = <GIC_SPI 86 IRQ_TYPE_LEVEL_HIGH>;
			clocks = <&ccu CLK_BUS_TCON0>, <&ccu CLK_TCON0>;
			clock-names = "ahb", "tcon-ch1";
			resets = <&ccu RST_BUS_TCON0>;
			reset-names = "lcd";

			ports {
				#address-cells = <1>;
				#size-cells = <0>;

				tcon0_in: port@0 {
					reg = <0>;

					tcon0_in_mixer0: endpoint {
						remote-endpoint = <&mixer0_out_tcon0>;
					};
				};

				tcon0_out: port@1 {
					#address-cells = <1>;
					#size-cells = <0>;
					reg = <1>;

					tcon0_out_hdmi: endpoint@1 {
						reg = <1>;
						remote-endpoint = <&hdmi_in_tcon0>;
					};
				};
			};
		};

		mmc0: mmc@1c0f000 {
			/* compatible and clocks are in per SoC .dtsi file */
			reg = <0x01c0f000 0x1000>;
			pinctrl-names = "default";
			pinctrl-0 = <&mmc0_pins>;
			resets = <&ccu RST_BUS_MMC0>;
			reset-names = "ahb";
			interrupts = <GIC_SPI 60 IRQ_TYPE_LEVEL_HIGH>;
			status = "disabled";
			#address-cells = <1>;
			#size-cells = <0>;
		};

		mmc1: mmc@1c10000 {
			/* compatible and clocks are in per SoC .dtsi file */
			reg = <0x01c10000 0x1000>;
			pinctrl-names = "default";
			pinctrl-0 = <&mmc1_pins>;
			resets = <&ccu RST_BUS_MMC1>;
			reset-names = "ahb";
			interrupts = <GIC_SPI 61 IRQ_TYPE_LEVEL_HIGH>;
			status = "disabled";
			#address-cells = <1>;
			#size-cells = <0>;
		};

		mmc2: mmc@1c11000 {
			/* compatible and clocks are in per SoC .dtsi file */
			reg = <0x01c11000 0x1000>;
			resets = <&ccu RST_BUS_MMC2>;
			reset-names = "ahb";
			interrupts = <GIC_SPI 62 IRQ_TYPE_LEVEL_HIGH>;
			status = "disabled";
			#address-cells = <1>;
			#size-cells = <0>;
		};

		sid: eeprom@1c14000 {
			/* compatible is in per SoC .dtsi file */
			reg = <0x1c14000 0x400>;
			#address-cells = <1>;
			#size-cells = <1>;

			ths_calibration: thermal-sensor-calibration@34 {
				reg = <0x34 4>;
			};
		};

		msgbox: mailbox@1c17000 {
			compatible = "allwinner,sun8i-h3-msgbox",
				     "allwinner,sun6i-a31-msgbox";
			reg = <0x01c17000 0x1000>;
			clocks = <&ccu CLK_BUS_MSGBOX>;
			resets = <&ccu RST_BUS_MSGBOX>;
			interrupts = <GIC_SPI 49 IRQ_TYPE_LEVEL_HIGH>;
			#mbox-cells = <1>;
		};

		usb_otg: usb@1c19000 {
			compatible = "allwinner,sun8i-h3-musb";
			reg = <0x01c19000 0x400>;
			clocks = <&ccu CLK_BUS_OTG>;
			resets = <&ccu RST_BUS_OTG>;
			interrupts = <GIC_SPI 71 IRQ_TYPE_LEVEL_HIGH>;
			interrupt-names = "mc";
			phys = <&usbphy 0>;
			phy-names = "usb";
			extcon = <&usbphy 0>;
			dr_mode = "otg";
			status = "disabled";
		};

		usbphy: phy@1c19400 {
			compatible = "allwinner,sun8i-h3-usb-phy";
			reg = <0x01c19400 0x2c>,
			      <0x01c1a800 0x4>,
			      <0x01c1b800 0x4>,
			      <0x01c1c800 0x4>,
			      <0x01c1d800 0x4>;
			reg-names = "phy_ctrl",
				    "pmu0",
				    "pmu1",
				    "pmu2",
				    "pmu3";
			clocks = <&ccu CLK_USB_PHY0>,
				 <&ccu CLK_USB_PHY1>,
				 <&ccu CLK_USB_PHY2>,
				 <&ccu CLK_USB_PHY3>;
			clock-names = "usb0_phy",
				      "usb1_phy",
				      "usb2_phy",
				      "usb3_phy";
			resets = <&ccu RST_USB_PHY0>,
				 <&ccu RST_USB_PHY1>,
				 <&ccu RST_USB_PHY2>,
				 <&ccu RST_USB_PHY3>;
			reset-names = "usb0_reset",
				      "usb1_reset",
				      "usb2_reset",
				      "usb3_reset";
			status = "disabled";
			#phy-cells = <1>;
		};

		ehci0: usb@1c1a000 {
			compatible = "allwinner,sun8i-h3-ehci", "generic-ehci";
			reg = <0x01c1a000 0x100>;
			interrupts = <GIC_SPI 72 IRQ_TYPE_LEVEL_HIGH>;
			clocks = <&ccu CLK_BUS_EHCI0>, <&ccu CLK_BUS_OHCI0>;
			resets = <&ccu RST_BUS_EHCI0>, <&ccu RST_BUS_OHCI0>;
			status = "disabled";
		};

		ohci0: usb@1c1a400 {
			compatible = "allwinner,sun8i-h3-ohci", "generic-ohci";
			reg = <0x01c1a400 0x100>;
			interrupts = <GIC_SPI 73 IRQ_TYPE_LEVEL_HIGH>;
			clocks = <&ccu CLK_BUS_EHCI0>, <&ccu CLK_BUS_OHCI0>,
				 <&ccu CLK_USB_OHCI0>;
			resets = <&ccu RST_BUS_EHCI0>, <&ccu RST_BUS_OHCI0>;
			status = "disabled";
		};

		ehci1: usb@1c1b000 {
			compatible = "allwinner,sun8i-h3-ehci", "generic-ehci";
			reg = <0x01c1b000 0x100>;
			interrupts = <GIC_SPI 74 IRQ_TYPE_LEVEL_HIGH>;
			clocks = <&ccu CLK_BUS_EHCI1>, <&ccu CLK_BUS_OHCI1>;
			resets = <&ccu RST_BUS_EHCI1>, <&ccu RST_BUS_OHCI1>;
			phys = <&usbphy 1>;
			phy-names = "usb";
			status = "disabled";
		};

		ohci1: usb@1c1b400 {
			compatible = "allwinner,sun8i-h3-ohci", "generic-ohci";
			reg = <0x01c1b400 0x100>;
			interrupts = <GIC_SPI 75 IRQ_TYPE_LEVEL_HIGH>;
			clocks = <&ccu CLK_BUS_EHCI1>, <&ccu CLK_BUS_OHCI1>,
				 <&ccu CLK_USB_OHCI1>;
			resets = <&ccu RST_BUS_EHCI1>, <&ccu RST_BUS_OHCI1>;
			phys = <&usbphy 1>;
			phy-names = "usb";
			status = "disabled";
		};

		ehci2: usb@1c1c000 {
			compatible = "allwinner,sun8i-h3-ehci", "generic-ehci";
			reg = <0x01c1c000 0x100>;
			interrupts = <GIC_SPI 76 IRQ_TYPE_LEVEL_HIGH>;
			clocks = <&ccu CLK_BUS_EHCI2>, <&ccu CLK_BUS_OHCI2>;
			resets = <&ccu RST_BUS_EHCI2>, <&ccu RST_BUS_OHCI2>;
			phys = <&usbphy 2>;
			phy-names = "usb";
			status = "disabled";
		};

		ohci2: usb@1c1c400 {
			compatible = "allwinner,sun8i-h3-ohci", "generic-ohci";
			reg = <0x01c1c400 0x100>;
			interrupts = <GIC_SPI 77 IRQ_TYPE_LEVEL_HIGH>;
			clocks = <&ccu CLK_BUS_EHCI2>, <&ccu CLK_BUS_OHCI2>,
				 <&ccu CLK_USB_OHCI2>;
			resets = <&ccu RST_BUS_EHCI2>, <&ccu RST_BUS_OHCI2>;
			phys = <&usbphy 2>;
			phy-names = "usb";
			status = "disabled";
		};

		ehci3: usb@1c1d000 {
			compatible = "allwinner,sun8i-h3-ehci", "generic-ehci";
			reg = <0x01c1d000 0x100>;
			interrupts = <GIC_SPI 78 IRQ_TYPE_LEVEL_HIGH>;
			clocks = <&ccu CLK_BUS_EHCI3>, <&ccu CLK_BUS_OHCI3>;
			resets = <&ccu RST_BUS_EHCI3>, <&ccu RST_BUS_OHCI3>;
			phys = <&usbphy 3>;
			phy-names = "usb";
			status = "disabled";
		};

		ohci3: usb@1c1d400 {
			compatible = "allwinner,sun8i-h3-ohci", "generic-ohci";
			reg = <0x01c1d400 0x100>;
			interrupts = <GIC_SPI 79 IRQ_TYPE_LEVEL_HIGH>;
			clocks = <&ccu CLK_BUS_EHCI3>, <&ccu CLK_BUS_OHCI3>,
				 <&ccu CLK_USB_OHCI3>;
			resets = <&ccu RST_BUS_EHCI3>, <&ccu RST_BUS_OHCI3>;
			phys = <&usbphy 3>;
			phy-names = "usb";
			status = "disabled";
		};

		ccu: clock@1c20000 {
			/* compatible is in per SoC .dtsi file */
			reg = <0x01c20000 0x400>;
			clocks = <&osc24M>, <&rtc 0>;
			clock-names = "hosc", "losc";
			protected-clocks = <CLK_BUS_MSGBOX>;
			#clock-cells = <1>;
			#reset-cells = <1>;
		};

		pio: pinctrl@1c20800 {
			/* compatible is in per SoC .dtsi file */
			reg = <0x01c20800 0x400>;
			interrupts = <GIC_SPI 11 IRQ_TYPE_LEVEL_HIGH>,
				     <GIC_SPI 17 IRQ_TYPE_LEVEL_HIGH>;
			clocks = <&ccu CLK_BUS_PIO>, <&osc24M>, <&rtc 0>;
			clock-names = "apb", "hosc", "losc";
			gpio-controller;
			#gpio-cells = <3>;
			interrupt-controller;
			#interrupt-cells = <3>;

			csi_pins: csi-pins {
				pins = "PE0", "PE2", "PE3", "PE4", "PE5",
				       "PE6", "PE7", "PE8", "PE9", "PE10",
				       "PE11";
				function = "csi";
			};

			emac_rgmii_pins: emac-rgmii-pins {
				pins = "PD0", "PD1", "PD2", "PD3", "PD4",
				       "PD5", "PD7", "PD8", "PD9", "PD10",
				       "PD12", "PD13", "PD15", "PD16", "PD17";
				function = "emac";
				drive-strength = <40>;
			};

			i2c0_pins: i2c0-pins {
				pins = "PA11", "PA12";
				function = "i2c0";
			};

			i2c1_pins: i2c1-pins {
				pins = "PA18", "PA19";
				function = "i2c1";
			};

			i2c2_pins: i2c2-pins {
				pins = "PE12", "PE13";
				function = "i2c2";
			};

			mmc0_pins: mmc0-pins {
				pins = "PF0", "PF1", "PF2", "PF3",
				       "PF4", "PF5";
				function = "mmc0";
				drive-strength = <30>;
				bias-pull-up;
			};

			mmc1_pins: mmc1-pins {
				pins = "PG0", "PG1", "PG2", "PG3",
				       "PG4", "PG5";
				function = "mmc1";
				drive-strength = <30>;
				bias-pull-up;
			};

			mmc2_8bit_pins: mmc2-8bit-pins {
				pins = "PC5", "PC6", "PC8",
				       "PC9", "PC10", "PC11",
				       "PC12", "PC13", "PC14",
				       "PC15", "PC16";
				function = "mmc2";
				drive-strength = <30>;
				bias-pull-up;
			};

			spdif_tx_pin: spdif-tx-pin {
				pins = "PA17";
				function = "spdif";
			};

			spi0_pins: spi0-pins {
				pins = "PC0", "PC1", "PC2", "PC3";
				function = "spi0";
			};

			spi1_pins: spi1-pins {
				pins = "PA15", "PA16", "PA14", "PA13";
				function = "spi1";
			};

			uart0_pa_pins: uart0-pa-pins {
				pins = "PA4", "PA5";
				function = "uart0";
			};

			uart1_pins: uart1-pins {
				pins = "PG6", "PG7";
				function = "uart1";
			};

			uart1_rts_cts_pins: uart1-rts-cts-pins {
				pins = "PG8", "PG9";
				function = "uart1";
			};

			uart2_pins: uart2-pins {
				pins = "PA0", "PA1";
				function = "uart2";
			};

			uart2_rts_cts_pins: uart2-rts-cts-pins {
				pins = "PA2", "PA3";
				function = "uart2";
			};

			uart3_pins: uart3-pins {
				pins = "PA13", "PA14";
				function = "uart3";
			};

			uart3_rts_cts_pins: uart3-rts-cts-pins {
				pins = "PA15", "PA16";
				function = "uart3";
			};
		};

		timer@1c20c00 {
			compatible = "allwinner,sun8i-a23-timer";
			reg = <0x01c20c00 0xa0>;
			interrupts = <GIC_SPI 18 IRQ_TYPE_LEVEL_HIGH>,
				     <GIC_SPI 19 IRQ_TYPE_LEVEL_HIGH>;
			clocks = <&osc24M>;
		};

		emac: ethernet@1c30000 {
			compatible = "allwinner,sun8i-h3-emac";
			syscon = <&syscon>;
			reg = <0x01c30000 0x10000>;
			interrupts = <GIC_SPI 82 IRQ_TYPE_LEVEL_HIGH>;
			interrupt-names = "macirq";
			resets = <&ccu RST_BUS_EMAC>;
			reset-names = "stmmaceth";
			clocks = <&ccu CLK_BUS_EMAC>;
			clock-names = "stmmaceth";
			status = "disabled";

			mdio: mdio {
				#address-cells = <1>;
				#size-cells = <0>;
				compatible = "snps,dwmac-mdio";
			};

			mdio-mux {
				compatible = "allwinner,sun8i-h3-mdio-mux";
				#address-cells = <1>;
				#size-cells = <0>;

				mdio-parent-bus = <&mdio>;
				/* Only one MDIO is usable at the time */
				internal_mdio: mdio@1 {
					compatible = "allwinner,sun8i-h3-mdio-internal";
					reg = <1>;
					#address-cells = <1>;
					#size-cells = <0>;

					int_mii_phy: ethernet-phy@1 {
						compatible = "ethernet-phy-ieee802.3-c22";
						reg = <1>;
						clocks = <&ccu CLK_BUS_EPHY>;
						resets = <&ccu RST_BUS_EPHY>;
					};
				};

				external_mdio: mdio@2 {
					reg = <2>;
					#address-cells = <1>;
					#size-cells = <0>;
				};
			};
		};

		mbus: dram-controller@1c62000 {
			compatible = "allwinner,sun8i-h3-mbus";
			reg = <0x01c62000 0x1000>;
			clocks = <&ccu CLK_MBUS>;
			#address-cells = <1>;
			#size-cells = <1>;
			dma-ranges = <0x00000000 0x40000000 0xc0000000>;
			#interconnect-cells = <1>;
		};

		spi0: spi@1c68000 {
			compatible = "allwinner,sun8i-h3-spi";
			reg = <0x01c68000 0x1000>;
			interrupts = <GIC_SPI 65 IRQ_TYPE_LEVEL_HIGH>;
			clocks = <&ccu CLK_BUS_SPI0>, <&ccu CLK_SPI0>;
			clock-names = "ahb", "mod";
			dmas = <&dma 23>, <&dma 23>;
			dma-names = "rx", "tx";
			pinctrl-names = "default";
			pinctrl-0 = <&spi0_pins>;
			resets = <&ccu RST_BUS_SPI0>;
			status = "disabled";
			#address-cells = <1>;
			#size-cells = <0>;
		};

		spi1: spi@1c69000 {
			compatible = "allwinner,sun8i-h3-spi";
			reg = <0x01c69000 0x1000>;
			interrupts = <GIC_SPI 66 IRQ_TYPE_LEVEL_HIGH>;
			clocks = <&ccu CLK_BUS_SPI1>, <&ccu CLK_SPI1>;
			clock-names = "ahb", "mod";
			dmas = <&dma 24>, <&dma 24>;
			dma-names = "rx", "tx";
			pinctrl-names = "default";
			pinctrl-0 = <&spi1_pins>;
			resets = <&ccu RST_BUS_SPI1>;
			status = "disabled";
			#address-cells = <1>;
			#size-cells = <0>;
		};

		wdt0: watchdog@1c20ca0 {
			compatible = "allwinner,sun6i-a31-wdt";
			reg = <0x01c20ca0 0x20>;
			interrupts = <GIC_SPI 25 IRQ_TYPE_LEVEL_HIGH>;
			clocks = <&osc24M>;
		};

		spdif: spdif@1c21000 {
			#sound-dai-cells = <0>;
			compatible = "allwinner,sun8i-h3-spdif";
			reg = <0x01c21000 0x400>;
			interrupts = <GIC_SPI 12 IRQ_TYPE_LEVEL_HIGH>;
			clocks = <&ccu CLK_BUS_SPDIF>, <&ccu CLK_SPDIF>;
			resets = <&ccu RST_BUS_SPDIF>;
			clock-names = "apb", "spdif";
			dmas = <&dma 2>;
			dma-names = "tx";
			status = "disabled";
		};

		pwm: pwm@1c21400 {
			compatible = "allwinner,sun8i-h3-pwm";
			reg = <0x01c21400 0x8>;
			clocks = <&osc24M>;
			#pwm-cells = <3>;
			status = "disabled";
		};

		i2s0: i2s@1c22000 {
			#sound-dai-cells = <0>;
			compatible = "allwinner,sun8i-h3-i2s";
			reg = <0x01c22000 0x400>;
			interrupts = <GIC_SPI 13 IRQ_TYPE_LEVEL_HIGH>;
			clocks = <&ccu CLK_BUS_I2S0>, <&ccu CLK_I2S0>;
			clock-names = "apb", "mod";
			dmas = <&dma 3>, <&dma 3>;
			resets = <&ccu RST_BUS_I2S0>;
			dma-names = "rx", "tx";
			status = "disabled";
		};

		i2s1: i2s@1c22400 {
			#sound-dai-cells = <0>;
			compatible = "allwinner,sun8i-h3-i2s";
			reg = <0x01c22400 0x400>;
			interrupts = <GIC_SPI 14 IRQ_TYPE_LEVEL_HIGH>;
			clocks = <&ccu CLK_BUS_I2S1>, <&ccu CLK_I2S1>;
			clock-names = "apb", "mod";
			dmas = <&dma 4>, <&dma 4>;
			resets = <&ccu RST_BUS_I2S1>;
			dma-names = "rx", "tx";
			status = "disabled";
		};

		i2s2: i2s@1c22800 {
			#sound-dai-cells = <0>;
			compatible = "allwinner,sun8i-h3-i2s";
			reg = <0x01c22800 0x400>;
			interrupts = <GIC_SPI 15 IRQ_TYPE_LEVEL_HIGH>;
			clocks = <&ccu CLK_BUS_I2S2>, <&ccu CLK_I2S2>;
			clock-names = "apb", "mod";
			dmas = <&dma 27>;
			resets = <&ccu RST_BUS_I2S2>;
			dma-names = "tx";
			status = "disabled";
		};

		codec: codec@1c22c00 {
			#sound-dai-cells = <0>;
			compatible = "allwinner,sun8i-h3-codec";
			reg = <0x01c22c00 0x400>;
			interrupts = <GIC_SPI 29 IRQ_TYPE_LEVEL_HIGH>;
			clocks = <&ccu CLK_BUS_CODEC>, <&ccu CLK_AC_DIG>;
			clock-names = "apb", "codec";
			resets = <&ccu RST_BUS_CODEC>;
			dmas = <&dma 15>, <&dma 15>;
			dma-names = "rx", "tx";
			allwinner,codec-analog-controls = <&codec_analog>;
			status = "disabled";
		};

		uart0: serial@1c28000 {
			compatible = "snps,dw-apb-uart";
			reg = <0x01c28000 0x400>;
			interrupts = <GIC_SPI 0 IRQ_TYPE_LEVEL_HIGH>;
			reg-shift = <2>;
			reg-io-width = <4>;
			clocks = <&ccu CLK_BUS_UART0>;
			resets = <&ccu RST_BUS_UART0>;
			dmas = <&dma 6>, <&dma 6>;
			dma-names = "rx", "tx";
			status = "disabled";
		};

		uart1: serial@1c28400 {
			compatible = "snps,dw-apb-uart";
			reg = <0x01c28400 0x400>;
			interrupts = <GIC_SPI 1 IRQ_TYPE_LEVEL_HIGH>;
			reg-shift = <2>;
			reg-io-width = <4>;
			clocks = <&ccu CLK_BUS_UART1>;
			resets = <&ccu RST_BUS_UART1>;
			dmas = <&dma 7>, <&dma 7>;
			dma-names = "rx", "tx";
			status = "disabled";
		};

		uart2: serial@1c28800 {
			compatible = "snps,dw-apb-uart";
			reg = <0x01c28800 0x400>;
			interrupts = <GIC_SPI 2 IRQ_TYPE_LEVEL_HIGH>;
			reg-shift = <2>;
			reg-io-width = <4>;
			clocks = <&ccu CLK_BUS_UART2>;
			resets = <&ccu RST_BUS_UART2>;
			dmas = <&dma 8>, <&dma 8>;
			dma-names = "rx", "tx";
			status = "disabled";
		};

		uart3: serial@1c28c00 {
			compatible = "snps,dw-apb-uart";
			reg = <0x01c28c00 0x400>;
			interrupts = <GIC_SPI 3 IRQ_TYPE_LEVEL_HIGH>;
			reg-shift = <2>;
			reg-io-width = <4>;
			clocks = <&ccu CLK_BUS_UART3>;
			resets = <&ccu RST_BUS_UART3>;
			dmas = <&dma 9>, <&dma 9>;
			dma-names = "rx", "tx";
			status = "disabled";
		};

		i2c0: i2c@1c2ac00 {
			compatible = "allwinner,sun6i-a31-i2c";
			reg = <0x01c2ac00 0x400>;
			interrupts = <GIC_SPI 6 IRQ_TYPE_LEVEL_HIGH>;
			clocks = <&ccu CLK_BUS_I2C0>;
			resets = <&ccu RST_BUS_I2C0>;
			pinctrl-names = "default";
			pinctrl-0 = <&i2c0_pins>;
			status = "disabled";
			#address-cells = <1>;
			#size-cells = <0>;
		};

		i2c1: i2c@1c2b000 {
			compatible = "allwinner,sun6i-a31-i2c";
			reg = <0x01c2b000 0x400>;
			interrupts = <GIC_SPI 7 IRQ_TYPE_LEVEL_HIGH>;
			clocks = <&ccu CLK_BUS_I2C1>;
			resets = <&ccu RST_BUS_I2C1>;
			pinctrl-names = "default";
			pinctrl-0 = <&i2c1_pins>;
			status = "disabled";
			#address-cells = <1>;
			#size-cells = <0>;
		};

		i2c2: i2c@1c2b400 {
			compatible = "allwinner,sun6i-a31-i2c";
			reg = <0x01c2b400 0x400>;
			interrupts = <GIC_SPI 8 IRQ_TYPE_LEVEL_HIGH>;
			clocks = <&ccu CLK_BUS_I2C2>;
			resets = <&ccu RST_BUS_I2C2>;
			pinctrl-names = "default";
			pinctrl-0 = <&i2c2_pins>;
			status = "disabled";
			#address-cells = <1>;
			#size-cells = <0>;
		};

		gic: interrupt-controller@1c81000 {
			compatible = "arm,gic-400";
			reg = <0x01c81000 0x1000>,
			      <0x01c82000 0x2000>,
			      <0x01c84000 0x2000>,
			      <0x01c86000 0x2000>;
			interrupt-controller;
			#interrupt-cells = <3>;
			interrupts = <GIC_PPI 9 (GIC_CPU_MASK_SIMPLE(4) | IRQ_TYPE_LEVEL_HIGH)>;
		};

		csi: camera@1cb0000 {
			compatible = "allwinner,sun8i-h3-csi";
			reg = <0x01cb0000 0x1000>;
			interrupts = <GIC_SPI 84 IRQ_TYPE_LEVEL_HIGH>;
			clocks = <&ccu CLK_BUS_CSI>,
				 <&ccu CLK_CSI_SCLK>,
				 <&ccu CLK_DRAM_CSI>;
			clock-names = "bus", "mod", "ram";
			resets = <&ccu RST_BUS_CSI>;
			pinctrl-names = "default";
			pinctrl-0 = <&csi_pins>;
			status = "disabled";
		};

		hdmi: hdmi@1ee0000 {
			#sound-dai-cells = <0>;
			compatible = "allwinner,sun8i-h3-dw-hdmi",
				     "allwinner,sun8i-a83t-dw-hdmi";
			reg = <0x01ee0000 0x10000>;
			reg-io-width = <1>;
			interrupts = <GIC_SPI 88 IRQ_TYPE_LEVEL_HIGH>;
			clocks = <&ccu CLK_BUS_HDMI>, <&ccu CLK_HDMI_DDC>,
				 <&ccu CLK_HDMI>;
			clock-names = "iahb", "isfr", "tmds";
			resets = <&ccu RST_BUS_HDMI1>;
			reset-names = "ctrl";
			phys = <&hdmi_phy>;
			phy-names = "phy";
			status = "disabled";

			ports {
				#address-cells = <1>;
				#size-cells = <0>;

				hdmi_in: port@0 {
					reg = <0>;

					hdmi_in_tcon0: endpoint {
						remote-endpoint = <&tcon0_out_hdmi>;
					};
				};

				hdmi_out: port@1 {
					reg = <1>;
				};
			};
		};

		hdmi_phy: hdmi-phy@1ef0000 {
			compatible = "allwinner,sun8i-h3-hdmi-phy";
			reg = <0x01ef0000 0x10000>;
			clocks = <&ccu CLK_BUS_HDMI>, <&ccu CLK_HDMI_DDC>,
				 <&ccu CLK_PLL_VIDEO>;
			clock-names = "bus", "mod", "pll-0";
			resets = <&ccu RST_BUS_HDMI0>;
			reset-names = "phy";
			#phy-cells = <0>;
		};

		rtc: rtc@1f00000 {
			/* compatible is in per SoC .dtsi file */
			reg = <0x01f00000 0x400>;
			interrupt-parent = <&r_intc>;
			interrupts = <8 IRQ_TYPE_LEVEL_HIGH>,
				     <9 IRQ_TYPE_LEVEL_HIGH>;
			clock-output-names = "osc32k", "osc32k-out", "iosc";
			clocks = <&osc32k>;
			#clock-cells = <1>;
		};

		r_intc: interrupt-controller@1f00c00 {
			compatible = "allwinner,sun8i-h3-r-intc",
				     "allwinner,sun6i-a31-r-intc";
			interrupt-controller;
			#interrupt-cells = <2>;
			reg = <0x01f00c00 0x400>;
			interrupts = <GIC_SPI 32 IRQ_TYPE_LEVEL_HIGH>;
		};

		r_ccu: clock@1f01400 {
			compatible = "allwinner,sun8i-h3-r-ccu";
			reg = <0x01f01400 0x100>;
			clocks = <&osc24M>, <&rtc 0>, <&rtc 2>,
				 <&ccu CLK_PLL_PERIPH0>;
			clock-names = "hosc", "losc", "iosc", "pll-periph";
			protected-clocks = <CLK_APB0_TWD>;
			#clock-cells = <1>;
			#reset-cells = <1>;
		};

		codec_analog: codec-analog@1f015c0 {
			compatible = "allwinner,sun8i-h3-codec-analog";
			reg = <0x01f015c0 0x4>;
		};

		ir: ir@1f02000 {
			compatible = "allwinner,sun6i-a31-ir";
			clocks = <&r_ccu CLK_APB0_IR>, <&r_ccu CLK_IR>;
			clock-names = "apb", "ir";
			resets = <&r_ccu RST_APB0_IR>;
			interrupt-parent = <&r_intc>;
			interrupts = <5 IRQ_TYPE_LEVEL_HIGH>;
			reg = <0x01f02000 0x400>;
			status = "disabled";
		};

		r_i2c: i2c@1f02400 {
			compatible = "allwinner,sun6i-a31-i2c";
			reg = <0x01f02400 0x400>;
			interrupts = <GIC_SPI 44 IRQ_TYPE_LEVEL_HIGH>;
			pinctrl-names = "default";
			pinctrl-0 = <&r_i2c_pins>;
			clocks = <&r_ccu CLK_APB0_I2C>;
			resets = <&r_ccu RST_APB0_I2C>;
			status = "disabled";
			#address-cells = <1>;
			#size-cells = <0>;
		};

		r_pio: pinctrl@1f02c00 {
			compatible = "allwinner,sun8i-h3-r-pinctrl";
			reg = <0x01f02c00 0x400>;
			interrupt-parent = <&r_intc>;
			interrupts = <13 IRQ_TYPE_LEVEL_HIGH>;
			clocks = <&r_ccu CLK_APB0_PIO>, <&osc24M>, <&rtc 0>;
			clock-names = "apb", "hosc", "losc";
			gpio-controller;
			#gpio-cells = <3>;
			interrupt-controller;
			#interrupt-cells = <3>;

			r_ir_rx_pin: r-ir-rx-pin {
				pins = "PL11";
				function = "s_cir_rx";
			};

			r_i2c_pins: r-i2c-pins {
				pins = "PL0", "PL1";
				function = "s_i2c";
			};

			r_pwm_pin: r-pwm-pin {
				pins = "PL10";
				function = "s_pwm";
			};
		};

		r_pwm: pwm@1f03800 {
			compatible = "allwinner,sun8i-h3-pwm";
			reg = <0x01f03800 0x8>;
			pinctrl-names = "default";
			pinctrl-0 = <&r_pwm_pin>;
			clocks = <&osc24M>;
			#pwm-cells = <3>;
			status = "disabled";
		};
	};
};<|MERGE_RESOLUTION|>--- conflicted
+++ resolved
@@ -105,13 +105,6 @@
 		status = "disabled";
 	};
 
-<<<<<<< HEAD
-	scpi_protocol: scpi {
-		compatible = "arm,scpi";
-		mboxes = <&msgbox 2>, <&msgbox 3>;
-		mbox-names = "tx", "rx";
-		shmem = <&scpi_sram>;
-=======
 	hdmi_sound: hdmi-sound {
 		compatible = "simple-audio-card";
 		simple-audio-card,format = "i2s";
@@ -129,7 +122,13 @@
 			dai-tdm-slot-num = <2>;
 			dai-tdm-slot-width = <32>;
 		};
->>>>>>> 7d8a73ef
+	};
+
+	scpi_protocol: scpi {
+		compatible = "arm,scpi";
+		mboxes = <&msgbox 2>, <&msgbox 3>;
+		mbox-names = "tx", "rx";
+		shmem = <&scpi_sram>;
 	};
 
 	soc {
