// SPDX-License-Identifier: (GPL-2.0+ OR MIT)
// Copyright (C) 2019 Icenowy Zheng <icenowy@aosc.xyz>
// Copyright (C) 2020 Martijn Braam <martijn@brixit.nl>
// Copyright (C) 2020 Ondrej Jirman <megous@megous.com>

#include "sun50i-a64.dtsi"
#include "sun50i-a64-cpu-opp.dtsi"

#include <dt-bindings/gpio/gpio.h>
#include <dt-bindings/input/input.h>
#include <dt-bindings/leds/common.h>
#include <dt-bindings/pwm/pwm.h>

/ {
	aliases {
		ethernet0 = &rtl8723cs;
		serial0 = &uart0;
	};

	backlight: backlight {
		compatible = "pwm-backlight";
		pwms = <&r_pwm 0 50000 PWM_POLARITY_INVERTED>;
		enable-gpios = <&pio 7 10 GPIO_ACTIVE_HIGH>; /* PH10 */
		power-supply = <&reg_ps>;
		/* Backlight configuration differs per PinePhone revision. */
	};

	bt_sco_codec: bt-sco-codec {
		#sound-dai-cells = <1>;
		compatible = "linux,bt-sco";
	};

	chosen {
		stdout-path = "serial0:115200n8";
	};

	ec25_codec: ec25-codec {
		#sound-dai-cells = <1>;
		compatible = "quectel,ec25";
	};

	leds {
		compatible = "gpio-leds";

		led-0 {
			function = LED_FUNCTION_INDICATOR;
			color = <LED_COLOR_ID_BLUE>;
			gpios = <&pio 3 20 GPIO_ACTIVE_HIGH>; /* PD20 */
		};

		led-1 {
			function = LED_FUNCTION_INDICATOR;
			color = <LED_COLOR_ID_GREEN>;
			gpios = <&pio 3 18 GPIO_ACTIVE_HIGH>; /* PD18 */
		};

		led-2 {
			function = LED_FUNCTION_INDICATOR;
			color = <LED_COLOR_ID_RED>;
			gpios = <&pio 3 19 GPIO_ACTIVE_HIGH>; /* PD19 */
		};
	};

	reg_ps: ps-regulator {
		compatible = "regulator-fixed";
		regulator-name = "ps";
		regulator-min-microvolt = <5000000>;
		regulator-max-microvolt = <5000000>;
		regulator-boot-on;
	};

	reg_vbat_wifi: vbat-wifi {
		compatible = "regulator-fixed";
		regulator-min-microvolt = <3300000>;
		regulator-max-microvolt = <3300000>;
		regulator-name = "vbat-wifi";
	};

	sgm3140: led-controller {
		compatible = "sgmicro,sgm3140";
		vin-supply = <&reg_dcdc1>;

		sgm3140_flash: led {
			function = LED_FUNCTION_FLASH;
			color = <LED_COLOR_ID_WHITE>;
			flash-max-timeout-us = <250000>;
		};
	};

	speaker_amp: audio-amplifier {
		compatible = "simple-audio-amplifier";
		enable-gpios = <&pio 2 7 GPIO_ACTIVE_HIGH>; /* PC7 */
		sound-name-prefix = "Speaker Amp";
	};

	vibrator {
		compatible = "gpio-vibrator";
		enable-gpios = <&pio 3 2 GPIO_ACTIVE_HIGH>; /* PD2 */
		vcc-supply = <&reg_dcdc1>;
	};
};

&codec {
	pinctrl-names = "default";
<<<<<<< HEAD
	pinctrl-0 = <&aif3_pins>;
=======
	pinctrl-0 = <&aif2_pins>, <&aif3_pins>;
>>>>>>> 244368f5
	status = "okay";
};

&codec_analog {
	cpvdd-supply = <&reg_eldo1>;
	status = "okay";
};

&cpu0 {
	cpu-supply = <&reg_dcdc2>;
};

&cpu1 {
	cpu-supply = <&reg_dcdc2>;
};

&cpu2 {
	cpu-supply = <&reg_dcdc2>;
};

&cpu3 {
	cpu-supply = <&reg_dcdc2>;
};

&dai {
	status = "okay";
};

&de {
	status = "okay";
};

&dphy {
	status = "okay";
};

&dsi {
	vcc-dsi-supply = <&reg_dldo1>;
	status = "okay";

	panel@0 {
		compatible = "xingbangda,xbd599";
		reg = <0>;
		reset-gpios = <&pio 3 23 GPIO_ACTIVE_LOW>; /* PD23 */
		iovcc-supply = <&reg_dldo2>;
		vcc-supply = <&reg_ldo_io0>;
		backlight = <&backlight>;
	};
};

&ehci0 {
	status = "okay";
};

&ehci1 {
	status = "okay";
};

&i2c0 {
	status = "okay";

	touchscreen@5d {
		compatible = "goodix,gt917s";
		reg = <0x5d>;
		interrupt-parent = <&pio>;
		interrupts = <7 4 IRQ_TYPE_LEVEL_HIGH>; /* PH4 */
		irq-gpios = <&pio 7 4 GPIO_ACTIVE_HIGH>; /* PH4 */
		reset-gpios = <&pio 7 11 GPIO_ACTIVE_HIGH>; /* PH11 */
		AVDD28-supply = <&reg_ldo_io0>;
		VDDIO-supply = <&reg_ldo_io0>;
		touchscreen-size-x = <720>;
		touchscreen-size-y = <1440>;
	};
};

&i2c1 {
	status = "okay";

	/* Magnetometer */
	lis3mdl: magnetometer@1e {
		compatible = "st,lis3mdl-magn";
		reg = <0x1e>;
		vdd-supply = <&reg_dldo1>;
		vddio-supply = <&reg_dldo1>;
	};

	/* Light/proximity sensor */
	light-sensor@48 {
		compatible = "sensortek,stk3311";
		reg = <0x48>;
		interrupt-parent = <&pio>;
		interrupts = <1 0 IRQ_TYPE_EDGE_FALLING>; /* PB0 */
	};

	/* Accelerometer/gyroscope */
	accelerometer@68 {
		compatible = "invensense,mpu6050";
		reg = <0x68>;
		interrupt-parent = <&pio>;
		interrupts = <7 5 IRQ_TYPE_EDGE_RISING>; /* PH5 */
		vdd-supply = <&reg_dldo1>;
		vddio-supply = <&reg_dldo1>;
	};
};

/* Connected to pogo pins (external spring based pinheader for user addons) */
&i2c2 {
	status = "okay";
};

&lradc {
	vref-supply = <&reg_aldo3>;
	wakeup-source;
	status = "okay";

	button-200 {
		label = "Volume Up";
		linux,code = <KEY_VOLUMEUP>;
		channel = <0>;
		voltage = <200000>;
	};

	button-400 {
		label = "Volume Down";
		linux,code = <KEY_VOLUMEDOWN>;
		channel = <0>;
		voltage = <400000>;
	};
};

&mmc0 {
	pinctrl-names = "default";
	pinctrl-0 = <&mmc0_pins>;
	vmmc-supply = <&reg_dcdc1>;
	vqmmc-supply = <&reg_dcdc1>;
	cd-gpios = <&pio 5 6 GPIO_ACTIVE_LOW>; /* PF6 */
	disable-wp;
	bus-width = <4>;
	status = "okay";
};

&mmc1 {
	pinctrl-names = "default";
	pinctrl-0 = <&mmc1_pins>;
	vmmc-supply = <&reg_vbat_wifi>;
	vqmmc-supply = <&reg_dldo4>;
	bus-width = <4>;
	non-removable;
	status = "okay";

	rtl8723cs: wifi@1 {
		reg = <1>;
	};
};

&mmc2 {
	pinctrl-names = "default";
	pinctrl-0 = <&mmc2_pins>;
	vmmc-supply = <&reg_dcdc1>;
	vqmmc-supply = <&reg_dcdc1>;
	bus-width = <8>;
	non-removable;
	cap-mmc-hw-reset;
	status = "okay";
};

&ohci0 {
	status = "okay";
};

&ohci1 {
	status = "okay";
};

&pio {
	vcc-pb-supply = <&reg_dcdc1>;
	vcc-pc-supply = <&reg_dcdc1>;
	vcc-pd-supply = <&reg_dcdc1>;
	vcc-pe-supply = <&reg_aldo1>;
	vcc-pf-supply = <&reg_dcdc1>;
	vcc-pg-supply = <&reg_dldo4>;
	vcc-ph-supply = <&reg_dcdc1>;
};

&r_pio {
	/*
	 * FIXME: We can't add that supply for now since it would
	 * create a circular dependency between pinctrl, the regulator
	 * and the RSB Bus.
	 *
	 * vcc-pl-supply = <&reg_aldo2>;
	 */
};

&r_pwm {
	status = "okay";
};

&r_rsb {
	status = "okay";

	axp803: pmic@3a3 {
		compatible = "x-powers,axp803";
		reg = <0x3a3>;
		interrupt-parent = <&r_intc>;
		interrupts = <GIC_SPI 32 IRQ_TYPE_LEVEL_LOW>;
	};
};

#include "axp803.dtsi"

&battery_power_supply {
	status = "okay";
};

&reg_aldo1 {
	regulator-min-microvolt = <1800000>;
	regulator-max-microvolt = <1800000>;
	regulator-name = "dovdd-csi";
};

&reg_aldo2 {
	regulator-always-on;
	regulator-min-microvolt = <1800000>;
	regulator-max-microvolt = <1800000>;
	regulator-name = "vcc-pl";
};

&reg_aldo3 {
	regulator-always-on;
	regulator-min-microvolt = <3000000>;
	regulator-max-microvolt = <3000000>;
	regulator-name = "vcc-pll-avcc";
};

&reg_dcdc1 {
	regulator-always-on;
	regulator-min-microvolt = <3300000>;
	regulator-max-microvolt = <3300000>;
	regulator-name = "vcc-3v3";
};

&reg_dcdc2 {
	regulator-always-on;
	regulator-min-microvolt = <1000000>;
	regulator-max-microvolt = <1300000>;
	regulator-name = "vdd-cpux";
};

/* DCDC3 is polyphased with DCDC2 */

&reg_dcdc5 {
	regulator-always-on;
	regulator-min-microvolt = <1200000>;
	regulator-max-microvolt = <1200000>;
	regulator-name = "vcc-dram";
};

&reg_dcdc6 {
	regulator-always-on;
	regulator-min-microvolt = <1100000>;
	regulator-max-microvolt = <1100000>;
	regulator-name = "vdd-sys";
};

&reg_dldo1 {
	regulator-min-microvolt = <3300000>;
	regulator-max-microvolt = <3300000>;
	regulator-name = "vcc-dsi-sensor";
};

&reg_dldo2 {
	regulator-min-microvolt = <1800000>;
	regulator-max-microvolt = <1800000>;
	regulator-name = "vcc-mipi-io";
};

&reg_dldo3 {
	regulator-min-microvolt = <2800000>;
	regulator-max-microvolt = <2800000>;
	regulator-name = "avdd-csi";
};

&reg_dldo4 {
	regulator-min-microvolt = <1800000>;
	regulator-max-microvolt = <1800000>;
	regulator-name = "vcc-wifi-io";
};

&reg_eldo1 {
	regulator-always-on;
	regulator-min-microvolt = <1800000>;
	regulator-max-microvolt = <1800000>;
	regulator-name = "vcc-lpddr";
};

&reg_eldo3 {
	regulator-min-microvolt = <1800000>;
	regulator-max-microvolt = <1800000>;
	regulator-name = "dvdd-1v8-csi";
};

&reg_fldo1 {
	regulator-min-microvolt = <1200000>;
	regulator-max-microvolt = <1200000>;
	regulator-name = "vcc-1v2-hsic";
};

&reg_fldo2 {
	regulator-always-on;
	regulator-min-microvolt = <1100000>;
	regulator-max-microvolt = <1100000>;
	regulator-name = "vdd-cpus";
};

&reg_ldo_io0 {
	regulator-min-microvolt = <3300000>;
	regulator-max-microvolt = <3300000>;
	regulator-name = "vcc-lcd-ctp-stk";
	status = "okay";
};

&reg_ldo_io1 {
	regulator-min-microvolt = <1800000>;
	regulator-max-microvolt = <1800000>;
	regulator-name = "vcc-1v8-typec";
	status = "okay";
};

&reg_rtc_ldo {
	regulator-name = "vcc-rtc";
};

&sound {
	status = "okay";
	simple-audio-card,name = "PinePhone";
	simple-audio-card,aux-devs = <&codec_analog>, <&speaker_amp>;
	simple-audio-card,widgets = "Microphone", "Headset Microphone",
				    "Microphone", "Internal Microphone",
				    "Headphone", "Headphone Jack",
				    "Speaker", "Internal Earpiece",
				    "Speaker", "Internal Speaker";
	simple-audio-card,routing =
			"Headphone Jack", "HP",
			"Internal Earpiece", "EARPIECE",
			"Internal Speaker", "Speaker Amp OUTL",
			"Internal Speaker", "Speaker Amp OUTR",
			"Speaker Amp INL", "LINEOUT",
			"Speaker Amp INR", "LINEOUT",
			"Left DAC", "DACL",
			"Right DAC", "DACR",
			"ADCL", "Left ADC",
			"ADCR", "Right ADC",
			"Internal Microphone", "MBIAS",
			"MIC1", "Internal Microphone",
			"Headset Microphone", "HBIAS",
			"MIC2", "Headset Microphone";

<<<<<<< HEAD
=======
	simple-audio-card,dai-link@1 {
		format = "dsp_a";
		frame-master = <&link1_codec>;
		bitclock-master = <&link1_codec>;
		bitclock-inversion;

		link1_cpu: cpu {
			sound-dai = <&ec25_codec 0>;
		};

		link1_codec: codec {
			sound-dai = <&codec 1>;
			dai-tdm-slot-num = <1>;
			dai-tdm-slot-width = <32>;
		};
	};

>>>>>>> 244368f5
	simple-audio-card,dai-link@2 {
		format = "dsp_a";
		frame-master = <&link2_codec>;
		bitclock-master = <&link2_codec>;
		bitclock-inversion;

		link2_cpu: cpu {
			sound-dai = <&bt_sco_codec 0>;
		};

		link2_codec: codec {
			sound-dai = <&codec 2>;
			dai-tdm-slot-num = <1>;
			dai-tdm-slot-width = <32>;
		};
	};
};

&uart0 {
	pinctrl-names = "default";
	pinctrl-0 = <&uart0_pb_pins>;
	status = "okay";
};

&uart1 {
	pinctrl-names = "default";
	pinctrl-0 = <&uart1_pins>, <&uart1_rts_cts_pins>;
	status = "okay";

	bluetooth {
		compatible = "realtek,rtl8723cs-bt";
		device-wake-gpios = <&pio 7 6 GPIO_ACTIVE_LOW>; /* PH6 */
		enable-gpios = <&r_pio 0 4 GPIO_ACTIVE_HIGH>; /* PL4 */
		host-wake-gpios = <&r_pio 0 5 GPIO_ACTIVE_HIGH>; /* PL5 */
	};
};

/* Connected to the modem (hardware flow control can't be used) */
&uart3 {
	pinctrl-names = "default";
	pinctrl-0 = <&uart3_pins>;
	status = "okay";
};

&usb_otg {
	dr_mode = "peripheral";
	status = "okay";
};

&usb_power_supply {
	status = "okay";
};

&usbphy {
	status = "okay";
};<|MERGE_RESOLUTION|>--- conflicted
+++ resolved
@@ -102,11 +102,7 @@
 
 &codec {
 	pinctrl-names = "default";
-<<<<<<< HEAD
-	pinctrl-0 = <&aif3_pins>;
-=======
 	pinctrl-0 = <&aif2_pins>, <&aif3_pins>;
->>>>>>> 244368f5
 	status = "okay";
 };
 
@@ -465,8 +461,6 @@
 			"Headset Microphone", "HBIAS",
 			"MIC2", "Headset Microphone";
 
-<<<<<<< HEAD
-=======
 	simple-audio-card,dai-link@1 {
 		format = "dsp_a";
 		frame-master = <&link1_codec>;
@@ -484,7 +478,6 @@
 		};
 	};
 
->>>>>>> 244368f5
 	simple-audio-card,dai-link@2 {
 		format = "dsp_a";
 		frame-master = <&link2_codec>;
