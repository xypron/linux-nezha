--- conflicted
+++ resolved
@@ -1019,15 +1019,9 @@
 			compatible = "allwinner,sun8i-a23-rsb";
 			reg = <0x07083000 0x400>;
 			interrupts = <GIC_SPI 108 IRQ_TYPE_LEVEL_HIGH>;
-<<<<<<< HEAD
-			clocks = <&r_ccu 13>;
-			clock-frequency = <3000000>;
-			resets = <&r_ccu 7>;
-=======
 			clocks = <&r_ccu CLK_R_APB2_RSB>;
 			clock-frequency = <3000000>;
 			resets = <&r_ccu RST_R_APB2_RSB>;
->>>>>>> 421d9417
 			pinctrl-names = "default";
 			pinctrl-0 = <&r_rsb_pins>;
 			status = "disabled";
