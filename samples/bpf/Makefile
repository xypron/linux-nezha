--- conflicted
+++ resolved
@@ -72,15 +72,8 @@
 # useless for BPF samples.
 $(obj)/%.o: $(src)/%.c
 	clang $(NOSTDINC_FLAGS) $(LINUXINCLUDE) $(EXTRA_CFLAGS) \
-<<<<<<< HEAD
-		-D__KERNEL__ -Wno-unused-value -Wno-pointer-sign \
-		-O2 -emit-llvm -c $< -o -| $(LLC) -march=bpf -filetype=obj -o $@
-	clang $(NOSTDINC_FLAGS) $(LINUXINCLUDE) $(EXTRA_CFLAGS) \
-		-D__KERNEL__ -Wno-unused-value -Wno-pointer-sign \
-=======
 		-D__KERNEL__ -D__ASM_SYSREG_H -Wno-unused-value -Wno-pointer-sign \
 		-O2 -emit-llvm -c $< -o -| $(LLC) -march=bpf -filetype=obj -o $@
 	clang $(NOSTDINC_FLAGS) $(LINUXINCLUDE) $(EXTRA_CFLAGS) \
 		-D__KERNEL__ -D__ASM_SYSREG_H -Wno-unused-value -Wno-pointer-sign \
->>>>>>> 06a691e6
 		-O2 -emit-llvm -c $< -o -| $(LLC) -march=bpf -filetype=asm -o $@.s