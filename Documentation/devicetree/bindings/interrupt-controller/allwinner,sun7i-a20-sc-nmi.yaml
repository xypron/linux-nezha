--- conflicted
+++ resolved
@@ -35,23 +35,8 @@
       - const: allwinner,sun7i-a20-sc-nmi
       - const: allwinner,sun9i-a80-nmi
       - items:
-<<<<<<< HEAD
-          - const: allwinner,sun8i-a83t-r-intc
-          - const: allwinner,sun6i-a31-r-intc
-      - const: allwinner,sun9i-a80-nmi
-      - items:
-          - const: allwinner,sun50i-a64-r-intc
-          - const: allwinner,sun6i-a31-r-intc
-      - items:
           - const: allwinner,sun50i-a100-nmi
           - const: allwinner,sun9i-a80-nmi
-      - items:
-          - const: allwinner,sun50i-h6-r-intc
-          - const: allwinner,sun6i-a31-r-intc
-=======
-          - const: allwinner,sun50i-a100-nmi
-          - const: allwinner,sun9i-a80-nmi
->>>>>>> cc63e06a
 
   reg:
     maxItems: 1
