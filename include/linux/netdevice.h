/* SPDX-License-Identifier: GPL-2.0-or-later */
/*
 * INET		An implementation of the TCP/IP protocol suite for the LINUX
 *		operating system.  INET is implemented using the  BSD Socket
 *		interface as the means of communication with the user level.
 *
 *		Definitions for the Interfaces handler.
 *
 * Version:	@(#)dev.h	1.0.10	08/12/93
 *
 * Authors:	Ross Biro
 *		Fred N. van Kempen, <waltje@uWalt.NL.Mugnet.ORG>
 *		Corey Minyard <wf-rch!minyard@relay.EU.net>
 *		Donald J. Becker, <becker@cesdis.gsfc.nasa.gov>
 *		Alan Cox, <alan@lxorguk.ukuu.org.uk>
 *		Bjorn Ekwall. <bj0rn@blox.se>
 *              Pekka Riikonen <priikone@poseidon.pspt.fi>
 *
 *		Moved to /usr/include/linux for NET3
 */
#ifndef _LINUX_NETDEVICE_H
#define _LINUX_NETDEVICE_H

#include <linux/timer.h>
#include <linux/bug.h>
#include <linux/delay.h>
#include <linux/atomic.h>
#include <linux/prefetch.h>
#include <asm/cache.h>
#include <asm/byteorder.h>

#include <linux/percpu.h>
#include <linux/rculist.h>
#include <linux/workqueue.h>
#include <linux/dynamic_queue_limits.h>

#include <linux/ethtool.h>
#include <net/net_namespace.h>
#ifdef CONFIG_DCB
#include <net/dcbnl.h>
#endif
#include <net/netprio_cgroup.h>
#include <net/xdp.h>

#include <linux/netdev_features.h>
#include <linux/neighbour.h>
#include <uapi/linux/netdevice.h>
#include <uapi/linux/if_bonding.h>
#include <uapi/linux/pkt_cls.h>
#include <linux/hashtable.h>

struct netpoll_info;
struct device;
struct phy_device;
struct dsa_port;

struct sfp_bus;
/* 802.11 specific */
struct wireless_dev;
/* 802.15.4 specific */
struct wpan_dev;
struct mpls_dev;
/* UDP Tunnel offloads */
struct udp_tunnel_info;
struct bpf_prog;
struct xdp_buff;

void netdev_set_default_ethtool_ops(struct net_device *dev,
				    const struct ethtool_ops *ops);

/* Backlog congestion levels */
#define NET_RX_SUCCESS		0	/* keep 'em coming, baby */
#define NET_RX_DROP		1	/* packet dropped */

/*
 * Transmit return codes: transmit return codes originate from three different
 * namespaces:
 *
 * - qdisc return codes
 * - driver transmit return codes
 * - errno values
 *
 * Drivers are allowed to return any one of those in their hard_start_xmit()
 * function. Real network devices commonly used with qdiscs should only return
 * the driver transmit return codes though - when qdiscs are used, the actual
 * transmission happens asynchronously, so the value is not propagated to
 * higher layers. Virtual network devices transmit synchronously; in this case
 * the driver transmit return codes are consumed by dev_queue_xmit(), and all
 * others are propagated to higher layers.
 */

/* qdisc ->enqueue() return codes. */
#define NET_XMIT_SUCCESS	0x00
#define NET_XMIT_DROP		0x01	/* skb dropped			*/
#define NET_XMIT_CN		0x02	/* congestion notification	*/
#define NET_XMIT_MASK		0x0f	/* qdisc flags in net/sch_generic.h */

/* NET_XMIT_CN is special. It does not guarantee that this packet is lost. It
 * indicates that the device will soon be dropping packets, or already drops
 * some packets of the same priority; prompting us to send less aggressively. */
#define net_xmit_eval(e)	((e) == NET_XMIT_CN ? 0 : (e))
#define net_xmit_errno(e)	((e) != NET_XMIT_CN ? -ENOBUFS : 0)

/* Driver transmit return codes */
#define NETDEV_TX_MASK		0xf0

enum netdev_tx {
	__NETDEV_TX_MIN	 = INT_MIN,	/* make sure enum is signed */
	NETDEV_TX_OK	 = 0x00,	/* driver took care of packet */
	NETDEV_TX_BUSY	 = 0x10,	/* driver tx path was busy*/
};
typedef enum netdev_tx netdev_tx_t;

/*
 * Current order: NETDEV_TX_MASK > NET_XMIT_MASK >= 0 is significant;
 * hard_start_xmit() return < NET_XMIT_MASK means skb was consumed.
 */
static inline bool dev_xmit_complete(int rc)
{
	/*
	 * Positive cases with an skb consumed by a driver:
	 * - successful transmission (rc == NETDEV_TX_OK)
	 * - error while transmitting (rc < 0)
	 * - error while queueing to a different device (rc & NET_XMIT_MASK)
	 */
	if (likely(rc < NET_XMIT_MASK))
		return true;

	return false;
}

/*
 *	Compute the worst-case header length according to the protocols
 *	used.
 */

#if defined(CONFIG_HYPERV_NET)
# define LL_MAX_HEADER 128
#elif defined(CONFIG_WLAN) || IS_ENABLED(CONFIG_AX25)
# if defined(CONFIG_MAC80211_MESH)
#  define LL_MAX_HEADER 128
# else
#  define LL_MAX_HEADER 96
# endif
#else
# define LL_MAX_HEADER 32
#endif

#if !IS_ENABLED(CONFIG_NET_IPIP) && !IS_ENABLED(CONFIG_NET_IPGRE) && \
    !IS_ENABLED(CONFIG_IPV6_SIT) && !IS_ENABLED(CONFIG_IPV6_TUNNEL)
#define MAX_HEADER LL_MAX_HEADER
#else
#define MAX_HEADER (LL_MAX_HEADER + 48)
#endif

/*
 *	Old network device statistics. Fields are native words
 *	(unsigned long) so they can be read and written atomically.
 */

struct net_device_stats {
	unsigned long	rx_packets;
	unsigned long	tx_packets;
	unsigned long	rx_bytes;
	unsigned long	tx_bytes;
	unsigned long	rx_errors;
	unsigned long	tx_errors;
	unsigned long	rx_dropped;
	unsigned long	tx_dropped;
	unsigned long	multicast;
	unsigned long	collisions;
	unsigned long	rx_length_errors;
	unsigned long	rx_over_errors;
	unsigned long	rx_crc_errors;
	unsigned long	rx_frame_errors;
	unsigned long	rx_fifo_errors;
	unsigned long	rx_missed_errors;
	unsigned long	tx_aborted_errors;
	unsigned long	tx_carrier_errors;
	unsigned long	tx_fifo_errors;
	unsigned long	tx_heartbeat_errors;
	unsigned long	tx_window_errors;
	unsigned long	rx_compressed;
	unsigned long	tx_compressed;
};


#include <linux/cache.h>
#include <linux/skbuff.h>

#ifdef CONFIG_RPS
#include <linux/static_key.h>
extern struct static_key_false rps_needed;
extern struct static_key_false rfs_needed;
#endif

struct neighbour;
struct neigh_parms;
struct sk_buff;

struct netdev_hw_addr {
	struct list_head	list;
	unsigned char		addr[MAX_ADDR_LEN];
	unsigned char		type;
#define NETDEV_HW_ADDR_T_LAN		1
#define NETDEV_HW_ADDR_T_SAN		2
#define NETDEV_HW_ADDR_T_SLAVE		3
#define NETDEV_HW_ADDR_T_UNICAST	4
#define NETDEV_HW_ADDR_T_MULTICAST	5
	bool			global_use;
	int			sync_cnt;
	int			refcount;
	int			synced;
	struct rcu_head		rcu_head;
};

struct netdev_hw_addr_list {
	struct list_head	list;
	int			count;
};

#define netdev_hw_addr_list_count(l) ((l)->count)
#define netdev_hw_addr_list_empty(l) (netdev_hw_addr_list_count(l) == 0)
#define netdev_hw_addr_list_for_each(ha, l) \
	list_for_each_entry(ha, &(l)->list, list)

#define netdev_uc_count(dev) netdev_hw_addr_list_count(&(dev)->uc)
#define netdev_uc_empty(dev) netdev_hw_addr_list_empty(&(dev)->uc)
#define netdev_for_each_uc_addr(ha, dev) \
	netdev_hw_addr_list_for_each(ha, &(dev)->uc)

#define netdev_mc_count(dev) netdev_hw_addr_list_count(&(dev)->mc)
#define netdev_mc_empty(dev) netdev_hw_addr_list_empty(&(dev)->mc)
#define netdev_for_each_mc_addr(ha, dev) \
	netdev_hw_addr_list_for_each(ha, &(dev)->mc)

struct hh_cache {
	unsigned int	hh_len;
	seqlock_t	hh_lock;

	/* cached hardware header; allow for machine alignment needs.        */
#define HH_DATA_MOD	16
#define HH_DATA_OFF(__len) \
	(HH_DATA_MOD - (((__len - 1) & (HH_DATA_MOD - 1)) + 1))
#define HH_DATA_ALIGN(__len) \
	(((__len)+(HH_DATA_MOD-1))&~(HH_DATA_MOD - 1))
	unsigned long	hh_data[HH_DATA_ALIGN(LL_MAX_HEADER) / sizeof(long)];
};

/* Reserve HH_DATA_MOD byte-aligned hard_header_len, but at least that much.
 * Alternative is:
 *   dev->hard_header_len ? (dev->hard_header_len +
 *                           (HH_DATA_MOD - 1)) & ~(HH_DATA_MOD - 1) : 0
 *
 * We could use other alignment values, but we must maintain the
 * relationship HH alignment <= LL alignment.
 */
#define LL_RESERVED_SPACE(dev) \
	((((dev)->hard_header_len+(dev)->needed_headroom)&~(HH_DATA_MOD - 1)) + HH_DATA_MOD)
#define LL_RESERVED_SPACE_EXTRA(dev,extra) \
	((((dev)->hard_header_len+(dev)->needed_headroom+(extra))&~(HH_DATA_MOD - 1)) + HH_DATA_MOD)

struct header_ops {
	int	(*create) (struct sk_buff *skb, struct net_device *dev,
			   unsigned short type, const void *daddr,
			   const void *saddr, unsigned int len);
	int	(*parse)(const struct sk_buff *skb, unsigned char *haddr);
	int	(*cache)(const struct neighbour *neigh, struct hh_cache *hh, __be16 type);
	void	(*cache_update)(struct hh_cache *hh,
				const struct net_device *dev,
				const unsigned char *haddr);
	bool	(*validate)(const char *ll_header, unsigned int len);
	__be16	(*parse_protocol)(const struct sk_buff *skb);
};

/* These flag bits are private to the generic network queueing
 * layer; they may not be explicitly referenced by any other
 * code.
 */

enum netdev_state_t {
	__LINK_STATE_START,
	__LINK_STATE_PRESENT,
	__LINK_STATE_NOCARRIER,
	__LINK_STATE_LINKWATCH_PENDING,
	__LINK_STATE_DORMANT,
};


/*
 * This structure holds boot-time configured netdevice settings. They
 * are then used in the device probing.
 */
struct netdev_boot_setup {
	char name[IFNAMSIZ];
	struct ifmap map;
};
#define NETDEV_BOOT_SETUP_MAX 8

int __init netdev_boot_setup(char *str);

struct gro_list {
	struct list_head	list;
	int			count;
};

/*
 * size of gro hash buckets, must less than bit number of
 * napi_struct::gro_bitmask
 */
#define GRO_HASH_BUCKETS	8

/*
 * Structure for NAPI scheduling similar to tasklet but with weighting
 */
struct napi_struct {
	/* The poll_list must only be managed by the entity which
	 * changes the state of the NAPI_STATE_SCHED bit.  This means
	 * whoever atomically sets that bit can add this napi_struct
	 * to the per-CPU poll_list, and whoever clears that bit
	 * can remove from the list right before clearing the bit.
	 */
	struct list_head	poll_list;

	unsigned long		state;
	int			weight;
	unsigned long		gro_bitmask;
	int			(*poll)(struct napi_struct *, int);
#ifdef CONFIG_NETPOLL
	int			poll_owner;
#endif
	struct net_device	*dev;
	struct gro_list		gro_hash[GRO_HASH_BUCKETS];
	struct sk_buff		*skb;
	struct list_head	rx_list; /* Pending GRO_NORMAL skbs */
	int			rx_count; /* length of rx_list */
	struct hrtimer		timer;
	struct list_head	dev_list;
	struct hlist_node	napi_hash_node;
	unsigned int		napi_id;
};

enum {
	NAPI_STATE_SCHED,	/* Poll is scheduled */
	NAPI_STATE_MISSED,	/* reschedule a napi */
	NAPI_STATE_DISABLE,	/* Disable pending */
	NAPI_STATE_NPSVC,	/* Netpoll - don't dequeue from poll_list */
	NAPI_STATE_HASHED,	/* In NAPI hash (busy polling possible) */
	NAPI_STATE_NO_BUSY_POLL,/* Do not add in napi_hash, no busy polling */
	NAPI_STATE_IN_BUSY_POLL,/* sk_busy_loop() owns this NAPI */
};

enum {
	NAPIF_STATE_SCHED	 = BIT(NAPI_STATE_SCHED),
	NAPIF_STATE_MISSED	 = BIT(NAPI_STATE_MISSED),
	NAPIF_STATE_DISABLE	 = BIT(NAPI_STATE_DISABLE),
	NAPIF_STATE_NPSVC	 = BIT(NAPI_STATE_NPSVC),
	NAPIF_STATE_HASHED	 = BIT(NAPI_STATE_HASHED),
	NAPIF_STATE_NO_BUSY_POLL = BIT(NAPI_STATE_NO_BUSY_POLL),
	NAPIF_STATE_IN_BUSY_POLL = BIT(NAPI_STATE_IN_BUSY_POLL),
};

enum gro_result {
	GRO_MERGED,
	GRO_MERGED_FREE,
	GRO_HELD,
	GRO_NORMAL,
	GRO_DROP,
	GRO_CONSUMED,
};
typedef enum gro_result gro_result_t;

/*
 * enum rx_handler_result - Possible return values for rx_handlers.
 * @RX_HANDLER_CONSUMED: skb was consumed by rx_handler, do not process it
 * further.
 * @RX_HANDLER_ANOTHER: Do another round in receive path. This is indicated in
 * case skb->dev was changed by rx_handler.
 * @RX_HANDLER_EXACT: Force exact delivery, no wildcard.
 * @RX_HANDLER_PASS: Do nothing, pass the skb as if no rx_handler was called.
 *
 * rx_handlers are functions called from inside __netif_receive_skb(), to do
 * special processing of the skb, prior to delivery to protocol handlers.
 *
 * Currently, a net_device can only have a single rx_handler registered. Trying
 * to register a second rx_handler will return -EBUSY.
 *
 * To register a rx_handler on a net_device, use netdev_rx_handler_register().
 * To unregister a rx_handler on a net_device, use
 * netdev_rx_handler_unregister().
 *
 * Upon return, rx_handler is expected to tell __netif_receive_skb() what to
 * do with the skb.
 *
 * If the rx_handler consumed the skb in some way, it should return
 * RX_HANDLER_CONSUMED. This is appropriate when the rx_handler arranged for
 * the skb to be delivered in some other way.
 *
 * If the rx_handler changed skb->dev, to divert the skb to another
 * net_device, it should return RX_HANDLER_ANOTHER. The rx_handler for the
 * new device will be called if it exists.
 *
 * If the rx_handler decides the skb should be ignored, it should return
 * RX_HANDLER_EXACT. The skb will only be delivered to protocol handlers that
 * are registered on exact device (ptype->dev == skb->dev).
 *
 * If the rx_handler didn't change skb->dev, but wants the skb to be normally
 * delivered, it should return RX_HANDLER_PASS.
 *
 * A device without a registered rx_handler will behave as if rx_handler
 * returned RX_HANDLER_PASS.
 */

enum rx_handler_result {
	RX_HANDLER_CONSUMED,
	RX_HANDLER_ANOTHER,
	RX_HANDLER_EXACT,
	RX_HANDLER_PASS,
};
typedef enum rx_handler_result rx_handler_result_t;
typedef rx_handler_result_t rx_handler_func_t(struct sk_buff **pskb);

void __napi_schedule(struct napi_struct *n);
void __napi_schedule_irqoff(struct napi_struct *n);

static inline bool napi_disable_pending(struct napi_struct *n)
{
	return test_bit(NAPI_STATE_DISABLE, &n->state);
}

bool napi_schedule_prep(struct napi_struct *n);

/**
 *	napi_schedule - schedule NAPI poll
 *	@n: NAPI context
 *
 * Schedule NAPI poll routine to be called if it is not already
 * running.
 */
static inline void napi_schedule(struct napi_struct *n)
{
	if (napi_schedule_prep(n))
		__napi_schedule(n);
}

/**
 *	napi_schedule_irqoff - schedule NAPI poll
 *	@n: NAPI context
 *
 * Variant of napi_schedule(), assuming hard irqs are masked.
 */
static inline void napi_schedule_irqoff(struct napi_struct *n)
{
	if (napi_schedule_prep(n))
		__napi_schedule_irqoff(n);
}

/* Try to reschedule poll. Called by dev->poll() after napi_complete().  */
static inline bool napi_reschedule(struct napi_struct *napi)
{
	if (napi_schedule_prep(napi)) {
		__napi_schedule(napi);
		return true;
	}
	return false;
}

bool napi_complete_done(struct napi_struct *n, int work_done);
/**
 *	napi_complete - NAPI processing complete
 *	@n: NAPI context
 *
 * Mark NAPI processing as complete.
 * Consider using napi_complete_done() instead.
 * Return false if device should avoid rearming interrupts.
 */
static inline bool napi_complete(struct napi_struct *n)
{
	return napi_complete_done(n, 0);
}

/**
 *	napi_hash_del - remove a NAPI from global table
 *	@napi: NAPI context
 *
 * Warning: caller must observe RCU grace period
 * before freeing memory containing @napi, if
 * this function returns true.
 * Note: core networking stack automatically calls it
 * from netif_napi_del().
 * Drivers might want to call this helper to combine all
 * the needed RCU grace periods into a single one.
 */
bool napi_hash_del(struct napi_struct *napi);

/**
 *	napi_disable - prevent NAPI from scheduling
 *	@n: NAPI context
 *
 * Stop NAPI from being scheduled on this context.
 * Waits till any outstanding processing completes.
 */
void napi_disable(struct napi_struct *n);

/**
 *	napi_enable - enable NAPI scheduling
 *	@n: NAPI context
 *
 * Resume NAPI from being scheduled on this context.
 * Must be paired with napi_disable.
 */
static inline void napi_enable(struct napi_struct *n)
{
	BUG_ON(!test_bit(NAPI_STATE_SCHED, &n->state));
	smp_mb__before_atomic();
	clear_bit(NAPI_STATE_SCHED, &n->state);
	clear_bit(NAPI_STATE_NPSVC, &n->state);
}

/**
 *	napi_synchronize - wait until NAPI is not running
 *	@n: NAPI context
 *
 * Wait until NAPI is done being scheduled on this context.
 * Waits till any outstanding processing completes but
 * does not disable future activations.
 */
static inline void napi_synchronize(const struct napi_struct *n)
{
	if (IS_ENABLED(CONFIG_SMP))
		while (test_bit(NAPI_STATE_SCHED, &n->state))
			msleep(1);
	else
		barrier();
}

/**
 *	napi_if_scheduled_mark_missed - if napi is running, set the
 *	NAPIF_STATE_MISSED
 *	@n: NAPI context
 *
 * If napi is running, set the NAPIF_STATE_MISSED, and return true if
 * NAPI is scheduled.
 **/
static inline bool napi_if_scheduled_mark_missed(struct napi_struct *n)
{
	unsigned long val, new;

	do {
		val = READ_ONCE(n->state);
		if (val & NAPIF_STATE_DISABLE)
			return true;

		if (!(val & NAPIF_STATE_SCHED))
			return false;

		new = val | NAPIF_STATE_MISSED;
	} while (cmpxchg(&n->state, val, new) != val);

	return true;
}

enum netdev_queue_state_t {
	__QUEUE_STATE_DRV_XOFF,
	__QUEUE_STATE_STACK_XOFF,
	__QUEUE_STATE_FROZEN,
};

#define QUEUE_STATE_DRV_XOFF	(1 << __QUEUE_STATE_DRV_XOFF)
#define QUEUE_STATE_STACK_XOFF	(1 << __QUEUE_STATE_STACK_XOFF)
#define QUEUE_STATE_FROZEN	(1 << __QUEUE_STATE_FROZEN)

#define QUEUE_STATE_ANY_XOFF	(QUEUE_STATE_DRV_XOFF | QUEUE_STATE_STACK_XOFF)
#define QUEUE_STATE_ANY_XOFF_OR_FROZEN (QUEUE_STATE_ANY_XOFF | \
					QUEUE_STATE_FROZEN)
#define QUEUE_STATE_DRV_XOFF_OR_FROZEN (QUEUE_STATE_DRV_XOFF | \
					QUEUE_STATE_FROZEN)

/*
 * __QUEUE_STATE_DRV_XOFF is used by drivers to stop the transmit queue.  The
 * netif_tx_* functions below are used to manipulate this flag.  The
 * __QUEUE_STATE_STACK_XOFF flag is used by the stack to stop the transmit
 * queue independently.  The netif_xmit_*stopped functions below are called
 * to check if the queue has been stopped by the driver or stack (either
 * of the XOFF bits are set in the state).  Drivers should not need to call
 * netif_xmit*stopped functions, they should only be using netif_tx_*.
 */

struct netdev_queue {
/*
 * read-mostly part
 */
	struct net_device	*dev;
	struct Qdisc __rcu	*qdisc;
	struct Qdisc		*qdisc_sleeping;
#ifdef CONFIG_SYSFS
	struct kobject		kobj;
#endif
#if defined(CONFIG_XPS) && defined(CONFIG_NUMA)
	int			numa_node;
#endif
	unsigned long		tx_maxrate;
	/*
	 * Number of TX timeouts for this queue
	 * (/sys/class/net/DEV/Q/trans_timeout)
	 */
	unsigned long		trans_timeout;

	/* Subordinate device that the queue has been assigned to */
	struct net_device	*sb_dev;
#ifdef CONFIG_XDP_SOCKETS
	struct xdp_umem         *umem;
#endif
/*
 * write-mostly part
 */
	spinlock_t		_xmit_lock ____cacheline_aligned_in_smp;
	int			xmit_lock_owner;
	/*
	 * Time (in jiffies) of last Tx
	 */
	unsigned long		trans_start;

	unsigned long		state;

#ifdef CONFIG_BQL
	struct dql		dql;
#endif
} ____cacheline_aligned_in_smp;

extern int sysctl_fb_tunnels_only_for_init_net;
extern int sysctl_devconf_inherit_init_net;

static inline bool net_has_fallback_tunnels(const struct net *net)
{
	return net == &init_net ||
	       !IS_ENABLED(CONFIG_SYSCTL) ||
	       !sysctl_fb_tunnels_only_for_init_net;
}

static inline int netdev_queue_numa_node_read(const struct netdev_queue *q)
{
#if defined(CONFIG_XPS) && defined(CONFIG_NUMA)
	return q->numa_node;
#else
	return NUMA_NO_NODE;
#endif
}

static inline void netdev_queue_numa_node_write(struct netdev_queue *q, int node)
{
#if defined(CONFIG_XPS) && defined(CONFIG_NUMA)
	q->numa_node = node;
#endif
}

#ifdef CONFIG_RPS
/*
 * This structure holds an RPS map which can be of variable length.  The
 * map is an array of CPUs.
 */
struct rps_map {
	unsigned int len;
	struct rcu_head rcu;
	u16 cpus[0];
};
#define RPS_MAP_SIZE(_num) (sizeof(struct rps_map) + ((_num) * sizeof(u16)))

/*
 * The rps_dev_flow structure contains the mapping of a flow to a CPU, the
 * tail pointer for that CPU's input queue at the time of last enqueue, and
 * a hardware filter index.
 */
struct rps_dev_flow {
	u16 cpu;
	u16 filter;
	unsigned int last_qtail;
};
#define RPS_NO_FILTER 0xffff

/*
 * The rps_dev_flow_table structure contains a table of flow mappings.
 */
struct rps_dev_flow_table {
	unsigned int mask;
	struct rcu_head rcu;
	struct rps_dev_flow flows[0];
};
#define RPS_DEV_FLOW_TABLE_SIZE(_num) (sizeof(struct rps_dev_flow_table) + \
    ((_num) * sizeof(struct rps_dev_flow)))

/*
 * The rps_sock_flow_table contains mappings of flows to the last CPU
 * on which they were processed by the application (set in recvmsg).
 * Each entry is a 32bit value. Upper part is the high-order bits
 * of flow hash, lower part is CPU number.
 * rps_cpu_mask is used to partition the space, depending on number of
 * possible CPUs : rps_cpu_mask = roundup_pow_of_two(nr_cpu_ids) - 1
 * For example, if 64 CPUs are possible, rps_cpu_mask = 0x3f,
 * meaning we use 32-6=26 bits for the hash.
 */
struct rps_sock_flow_table {
	u32	mask;

	u32	ents[0] ____cacheline_aligned_in_smp;
};
#define	RPS_SOCK_FLOW_TABLE_SIZE(_num) (offsetof(struct rps_sock_flow_table, ents[_num]))

#define RPS_NO_CPU 0xffff

extern u32 rps_cpu_mask;
extern struct rps_sock_flow_table __rcu *rps_sock_flow_table;

static inline void rps_record_sock_flow(struct rps_sock_flow_table *table,
					u32 hash)
{
	if (table && hash) {
		unsigned int index = hash & table->mask;
		u32 val = hash & ~rps_cpu_mask;

		/* We only give a hint, preemption can change CPU under us */
		val |= raw_smp_processor_id();

		if (table->ents[index] != val)
			table->ents[index] = val;
	}
}

#ifdef CONFIG_RFS_ACCEL
bool rps_may_expire_flow(struct net_device *dev, u16 rxq_index, u32 flow_id,
			 u16 filter_id);
#endif
#endif /* CONFIG_RPS */

/* This structure contains an instance of an RX queue. */
struct netdev_rx_queue {
#ifdef CONFIG_RPS
	struct rps_map __rcu		*rps_map;
	struct rps_dev_flow_table __rcu	*rps_flow_table;
#endif
	struct kobject			kobj;
	struct net_device		*dev;
	struct xdp_rxq_info		xdp_rxq;
#ifdef CONFIG_XDP_SOCKETS
	struct xdp_umem                 *umem;
#endif
} ____cacheline_aligned_in_smp;

/*
 * RX queue sysfs structures and functions.
 */
struct rx_queue_attribute {
	struct attribute attr;
	ssize_t (*show)(struct netdev_rx_queue *queue, char *buf);
	ssize_t (*store)(struct netdev_rx_queue *queue,
			 const char *buf, size_t len);
};

#ifdef CONFIG_XPS
/*
 * This structure holds an XPS map which can be of variable length.  The
 * map is an array of queues.
 */
struct xps_map {
	unsigned int len;
	unsigned int alloc_len;
	struct rcu_head rcu;
	u16 queues[0];
};
#define XPS_MAP_SIZE(_num) (sizeof(struct xps_map) + ((_num) * sizeof(u16)))
#define XPS_MIN_MAP_ALLOC ((L1_CACHE_ALIGN(offsetof(struct xps_map, queues[1])) \
       - sizeof(struct xps_map)) / sizeof(u16))

/*
 * This structure holds all XPS maps for device.  Maps are indexed by CPU.
 */
struct xps_dev_maps {
	struct rcu_head rcu;
	struct xps_map __rcu *attr_map[0]; /* Either CPUs map or RXQs map */
};

#define XPS_CPU_DEV_MAPS_SIZE(_tcs) (sizeof(struct xps_dev_maps) +	\
	(nr_cpu_ids * (_tcs) * sizeof(struct xps_map *)))

#define XPS_RXQ_DEV_MAPS_SIZE(_tcs, _rxqs) (sizeof(struct xps_dev_maps) +\
	(_rxqs * (_tcs) * sizeof(struct xps_map *)))

#endif /* CONFIG_XPS */

#define TC_MAX_QUEUE	16
#define TC_BITMASK	15
/* HW offloaded queuing disciplines txq count and offset maps */
struct netdev_tc_txq {
	u16 count;
	u16 offset;
};

#if defined(CONFIG_FCOE) || defined(CONFIG_FCOE_MODULE)
/*
 * This structure is to hold information about the device
 * configured to run FCoE protocol stack.
 */
struct netdev_fcoe_hbainfo {
	char	manufacturer[64];
	char	serial_number[64];
	char	hardware_version[64];
	char	driver_version[64];
	char	optionrom_version[64];
	char	firmware_version[64];
	char	model[256];
	char	model_description[256];
};
#endif

#define MAX_PHYS_ITEM_ID_LEN 32

/* This structure holds a unique identifier to identify some
 * physical item (port for example) used by a netdevice.
 */
struct netdev_phys_item_id {
	unsigned char id[MAX_PHYS_ITEM_ID_LEN];
	unsigned char id_len;
};

static inline bool netdev_phys_item_id_same(struct netdev_phys_item_id *a,
					    struct netdev_phys_item_id *b)
{
	return a->id_len == b->id_len &&
	       memcmp(a->id, b->id, a->id_len) == 0;
}

typedef u16 (*select_queue_fallback_t)(struct net_device *dev,
				       struct sk_buff *skb,
				       struct net_device *sb_dev);

enum tc_setup_type {
	TC_SETUP_QDISC_MQPRIO,
	TC_SETUP_CLSU32,
	TC_SETUP_CLSFLOWER,
	TC_SETUP_CLSMATCHALL,
	TC_SETUP_CLSBPF,
	TC_SETUP_BLOCK,
	TC_SETUP_QDISC_CBS,
	TC_SETUP_QDISC_RED,
	TC_SETUP_QDISC_PRIO,
	TC_SETUP_QDISC_MQ,
	TC_SETUP_QDISC_ETF,
	TC_SETUP_ROOT_QDISC,
	TC_SETUP_QDISC_GRED,
	TC_SETUP_QDISC_TAPRIO,
};

/* These structures hold the attributes of bpf state that are being passed
 * to the netdevice through the bpf op.
 */
enum bpf_netdev_command {
	/* Set or clear a bpf program used in the earliest stages of packet
	 * rx. The prog will have been loaded as BPF_PROG_TYPE_XDP. The callee
	 * is responsible for calling bpf_prog_put on any old progs that are
	 * stored. In case of error, the callee need not release the new prog
	 * reference, but on success it takes ownership and must bpf_prog_put
	 * when it is no longer used.
	 */
	XDP_SETUP_PROG,
	XDP_SETUP_PROG_HW,
	XDP_QUERY_PROG,
	XDP_QUERY_PROG_HW,
	/* BPF program for offload callbacks, invoked at program load time. */
	BPF_OFFLOAD_MAP_ALLOC,
	BPF_OFFLOAD_MAP_FREE,
	XDP_SETUP_XSK_UMEM,
};

struct bpf_prog_offload_ops;
struct netlink_ext_ack;
struct xdp_umem;

struct netdev_bpf {
	enum bpf_netdev_command command;
	union {
		/* XDP_SETUP_PROG */
		struct {
			u32 flags;
			struct bpf_prog *prog;
			struct netlink_ext_ack *extack;
		};
		/* XDP_QUERY_PROG, XDP_QUERY_PROG_HW */
		struct {
			u32 prog_id;
			/* flags with which program was installed */
			u32 prog_flags;
		};
		/* BPF_OFFLOAD_MAP_ALLOC, BPF_OFFLOAD_MAP_FREE */
		struct {
			struct bpf_offloaded_map *offmap;
		};
		/* XDP_SETUP_XSK_UMEM */
		struct {
			struct xdp_umem *umem;
			u16 queue_id;
		} xsk;
	};
};

/* Flags for ndo_xsk_wakeup. */
#define XDP_WAKEUP_RX (1 << 0)
#define XDP_WAKEUP_TX (1 << 1)

#ifdef CONFIG_XFRM_OFFLOAD
struct xfrmdev_ops {
	int	(*xdo_dev_state_add) (struct xfrm_state *x);
	void	(*xdo_dev_state_delete) (struct xfrm_state *x);
	void	(*xdo_dev_state_free) (struct xfrm_state *x);
	bool	(*xdo_dev_offload_ok) (struct sk_buff *skb,
				       struct xfrm_state *x);
	void	(*xdo_dev_state_advance_esn) (struct xfrm_state *x);
};
#endif

struct dev_ifalias {
	struct rcu_head rcuhead;
	char ifalias[];
};

struct devlink;
struct tlsdev_ops;

<<<<<<< HEAD
struct netdev_name_node {
	struct hlist_node hlist;
	struct list_head list;
	struct net_device *dev;
	const char *name;
};

int netdev_name_node_alt_create(struct net_device *dev, const char *name);
int netdev_name_node_alt_destroy(struct net_device *dev, const char *name);
=======
>>>>>>> 1204c70d

/*
 * This structure defines the management hooks for network devices.
 * The following hooks can be defined; unless noted otherwise, they are
 * optional and can be filled with a null pointer.
 *
 * int (*ndo_init)(struct net_device *dev);
 *     This function is called once when a network device is registered.
 *     The network device can use this for any late stage initialization
 *     or semantic validation. It can fail with an error code which will
 *     be propagated back to register_netdev.
 *
 * void (*ndo_uninit)(struct net_device *dev);
 *     This function is called when device is unregistered or when registration
 *     fails. It is not called if init fails.
 *
 * int (*ndo_open)(struct net_device *dev);
 *     This function is called when a network device transitions to the up
 *     state.
 *
 * int (*ndo_stop)(struct net_device *dev);
 *     This function is called when a network device transitions to the down
 *     state.
 *
 * netdev_tx_t (*ndo_start_xmit)(struct sk_buff *skb,
 *                               struct net_device *dev);
 *	Called when a packet needs to be transmitted.
 *	Returns NETDEV_TX_OK.  Can return NETDEV_TX_BUSY, but you should stop
 *	the queue before that can happen; it's for obsolete devices and weird
 *	corner cases, but the stack really does a non-trivial amount
 *	of useless work if you return NETDEV_TX_BUSY.
 *	Required; cannot be NULL.
 *
 * netdev_features_t (*ndo_features_check)(struct sk_buff *skb,
 *					   struct net_device *dev
 *					   netdev_features_t features);
 *	Called by core transmit path to determine if device is capable of
 *	performing offload operations on a given packet. This is to give
 *	the device an opportunity to implement any restrictions that cannot
 *	be otherwise expressed by feature flags. The check is called with
 *	the set of features that the stack has calculated and it returns
 *	those the driver believes to be appropriate.
 *
 * u16 (*ndo_select_queue)(struct net_device *dev, struct sk_buff *skb,
 *                         struct net_device *sb_dev);
 *	Called to decide which queue to use when device supports multiple
 *	transmit queues.
 *
 * void (*ndo_change_rx_flags)(struct net_device *dev, int flags);
 *	This function is called to allow device receiver to make
 *	changes to configuration when multicast or promiscuous is enabled.
 *
 * void (*ndo_set_rx_mode)(struct net_device *dev);
 *	This function is called device changes address list filtering.
 *	If driver handles unicast address filtering, it should set
 *	IFF_UNICAST_FLT in its priv_flags.
 *
 * int (*ndo_set_mac_address)(struct net_device *dev, void *addr);
 *	This function  is called when the Media Access Control address
 *	needs to be changed. If this interface is not defined, the
 *	MAC address can not be changed.
 *
 * int (*ndo_validate_addr)(struct net_device *dev);
 *	Test if Media Access Control address is valid for the device.
 *
 * int (*ndo_do_ioctl)(struct net_device *dev, struct ifreq *ifr, int cmd);
 *	Called when a user requests an ioctl which can't be handled by
 *	the generic interface code. If not defined ioctls return
 *	not supported error code.
 *
 * int (*ndo_set_config)(struct net_device *dev, struct ifmap *map);
 *	Used to set network devices bus interface parameters. This interface
 *	is retained for legacy reasons; new devices should use the bus
 *	interface (PCI) for low level management.
 *
 * int (*ndo_change_mtu)(struct net_device *dev, int new_mtu);
 *	Called when a user wants to change the Maximum Transfer Unit
 *	of a device.
 *
 * void (*ndo_tx_timeout)(struct net_device *dev);
 *	Callback used when the transmitter has not made any progress
 *	for dev->watchdog ticks.
 *
 * void (*ndo_get_stats64)(struct net_device *dev,
 *                         struct rtnl_link_stats64 *storage);
 * struct net_device_stats* (*ndo_get_stats)(struct net_device *dev);
 *	Called when a user wants to get the network device usage
 *	statistics. Drivers must do one of the following:
 *	1. Define @ndo_get_stats64 to fill in a zero-initialised
 *	   rtnl_link_stats64 structure passed by the caller.
 *	2. Define @ndo_get_stats to update a net_device_stats structure
 *	   (which should normally be dev->stats) and return a pointer to
 *	   it. The structure may be changed asynchronously only if each
 *	   field is written atomically.
 *	3. Update dev->stats asynchronously and atomically, and define
 *	   neither operation.
 *
 * bool (*ndo_has_offload_stats)(const struct net_device *dev, int attr_id)
 *	Return true if this device supports offload stats of this attr_id.
 *
 * int (*ndo_get_offload_stats)(int attr_id, const struct net_device *dev,
 *	void *attr_data)
 *	Get statistics for offload operations by attr_id. Write it into the
 *	attr_data pointer.
 *
 * int (*ndo_vlan_rx_add_vid)(struct net_device *dev, __be16 proto, u16 vid);
 *	If device supports VLAN filtering this function is called when a
 *	VLAN id is registered.
 *
 * int (*ndo_vlan_rx_kill_vid)(struct net_device *dev, __be16 proto, u16 vid);
 *	If device supports VLAN filtering this function is called when a
 *	VLAN id is unregistered.
 *
 * void (*ndo_poll_controller)(struct net_device *dev);
 *
 *	SR-IOV management functions.
 * int (*ndo_set_vf_mac)(struct net_device *dev, int vf, u8* mac);
 * int (*ndo_set_vf_vlan)(struct net_device *dev, int vf, u16 vlan,
 *			  u8 qos, __be16 proto);
 * int (*ndo_set_vf_rate)(struct net_device *dev, int vf, int min_tx_rate,
 *			  int max_tx_rate);
 * int (*ndo_set_vf_spoofchk)(struct net_device *dev, int vf, bool setting);
 * int (*ndo_set_vf_trust)(struct net_device *dev, int vf, bool setting);
 * int (*ndo_get_vf_config)(struct net_device *dev,
 *			    int vf, struct ifla_vf_info *ivf);
 * int (*ndo_set_vf_link_state)(struct net_device *dev, int vf, int link_state);
 * int (*ndo_set_vf_port)(struct net_device *dev, int vf,
 *			  struct nlattr *port[]);
 *
 *      Enable or disable the VF ability to query its RSS Redirection Table and
 *      Hash Key. This is needed since on some devices VF share this information
 *      with PF and querying it may introduce a theoretical security risk.
 * int (*ndo_set_vf_rss_query_en)(struct net_device *dev, int vf, bool setting);
 * int (*ndo_get_vf_port)(struct net_device *dev, int vf, struct sk_buff *skb);
 * int (*ndo_setup_tc)(struct net_device *dev, enum tc_setup_type type,
 *		       void *type_data);
 *	Called to setup any 'tc' scheduler, classifier or action on @dev.
 *	This is always called from the stack with the rtnl lock held and netif
 *	tx queues stopped. This allows the netdevice to perform queue
 *	management safely.
 *
 *	Fiber Channel over Ethernet (FCoE) offload functions.
 * int (*ndo_fcoe_enable)(struct net_device *dev);
 *	Called when the FCoE protocol stack wants to start using LLD for FCoE
 *	so the underlying device can perform whatever needed configuration or
 *	initialization to support acceleration of FCoE traffic.
 *
 * int (*ndo_fcoe_disable)(struct net_device *dev);
 *	Called when the FCoE protocol stack wants to stop using LLD for FCoE
 *	so the underlying device can perform whatever needed clean-ups to
 *	stop supporting acceleration of FCoE traffic.
 *
 * int (*ndo_fcoe_ddp_setup)(struct net_device *dev, u16 xid,
 *			     struct scatterlist *sgl, unsigned int sgc);
 *	Called when the FCoE Initiator wants to initialize an I/O that
 *	is a possible candidate for Direct Data Placement (DDP). The LLD can
 *	perform necessary setup and returns 1 to indicate the device is set up
 *	successfully to perform DDP on this I/O, otherwise this returns 0.
 *
 * int (*ndo_fcoe_ddp_done)(struct net_device *dev,  u16 xid);
 *	Called when the FCoE Initiator/Target is done with the DDPed I/O as
 *	indicated by the FC exchange id 'xid', so the underlying device can
 *	clean up and reuse resources for later DDP requests.
 *
 * int (*ndo_fcoe_ddp_target)(struct net_device *dev, u16 xid,
 *			      struct scatterlist *sgl, unsigned int sgc);
 *	Called when the FCoE Target wants to initialize an I/O that
 *	is a possible candidate for Direct Data Placement (DDP). The LLD can
 *	perform necessary setup and returns 1 to indicate the device is set up
 *	successfully to perform DDP on this I/O, otherwise this returns 0.
 *
 * int (*ndo_fcoe_get_hbainfo)(struct net_device *dev,
 *			       struct netdev_fcoe_hbainfo *hbainfo);
 *	Called when the FCoE Protocol stack wants information on the underlying
 *	device. This information is utilized by the FCoE protocol stack to
 *	register attributes with Fiber Channel management service as per the
 *	FC-GS Fabric Device Management Information(FDMI) specification.
 *
 * int (*ndo_fcoe_get_wwn)(struct net_device *dev, u64 *wwn, int type);
 *	Called when the underlying device wants to override default World Wide
 *	Name (WWN) generation mechanism in FCoE protocol stack to pass its own
 *	World Wide Port Name (WWPN) or World Wide Node Name (WWNN) to the FCoE
 *	protocol stack to use.
 *
 *	RFS acceleration.
 * int (*ndo_rx_flow_steer)(struct net_device *dev, const struct sk_buff *skb,
 *			    u16 rxq_index, u32 flow_id);
 *	Set hardware filter for RFS.  rxq_index is the target queue index;
 *	flow_id is a flow ID to be passed to rps_may_expire_flow() later.
 *	Return the filter ID on success, or a negative error code.
 *
 *	Slave management functions (for bridge, bonding, etc).
 * int (*ndo_add_slave)(struct net_device *dev, struct net_device *slave_dev);
 *	Called to make another netdev an underling.
 *
 * int (*ndo_del_slave)(struct net_device *dev, struct net_device *slave_dev);
 *	Called to release previously enslaved netdev.
 *
 *      Feature/offload setting functions.
 * netdev_features_t (*ndo_fix_features)(struct net_device *dev,
 *		netdev_features_t features);
 *	Adjusts the requested feature flags according to device-specific
 *	constraints, and returns the resulting flags. Must not modify
 *	the device state.
 *
 * int (*ndo_set_features)(struct net_device *dev, netdev_features_t features);
 *	Called to update device configuration to new features. Passed
 *	feature set might be less than what was returned by ndo_fix_features()).
 *	Must return >0 or -errno if it changed dev->features itself.
 *
 * int (*ndo_fdb_add)(struct ndmsg *ndm, struct nlattr *tb[],
 *		      struct net_device *dev,
 *		      const unsigned char *addr, u16 vid, u16 flags,
 *		      struct netlink_ext_ack *extack);
 *	Adds an FDB entry to dev for addr.
 * int (*ndo_fdb_del)(struct ndmsg *ndm, struct nlattr *tb[],
 *		      struct net_device *dev,
 *		      const unsigned char *addr, u16 vid)
 *	Deletes the FDB entry from dev coresponding to addr.
 * int (*ndo_fdb_dump)(struct sk_buff *skb, struct netlink_callback *cb,
 *		       struct net_device *dev, struct net_device *filter_dev,
 *		       int *idx)
 *	Used to add FDB entries to dump requests. Implementers should add
 *	entries to skb and update idx with the number of entries.
 *
 * int (*ndo_bridge_setlink)(struct net_device *dev, struct nlmsghdr *nlh,
 *			     u16 flags, struct netlink_ext_ack *extack)
 * int (*ndo_bridge_getlink)(struct sk_buff *skb, u32 pid, u32 seq,
 *			     struct net_device *dev, u32 filter_mask,
 *			     int nlflags)
 * int (*ndo_bridge_dellink)(struct net_device *dev, struct nlmsghdr *nlh,
 *			     u16 flags);
 *
 * int (*ndo_change_carrier)(struct net_device *dev, bool new_carrier);
 *	Called to change device carrier. Soft-devices (like dummy, team, etc)
 *	which do not represent real hardware may define this to allow their
 *	userspace components to manage their virtual carrier state. Devices
 *	that determine carrier state from physical hardware properties (eg
 *	network cables) or protocol-dependent mechanisms (eg
 *	USB_CDC_NOTIFY_NETWORK_CONNECTION) should NOT implement this function.
 *
 * int (*ndo_get_phys_port_id)(struct net_device *dev,
 *			       struct netdev_phys_item_id *ppid);
 *	Called to get ID of physical port of this device. If driver does
 *	not implement this, it is assumed that the hw is not able to have
 *	multiple net devices on single physical port.
 *
 * int (*ndo_get_port_parent_id)(struct net_device *dev,
 *				 struct netdev_phys_item_id *ppid)
 *	Called to get the parent ID of the physical port of this device.
 *
 * void (*ndo_udp_tunnel_add)(struct net_device *dev,
 *			      struct udp_tunnel_info *ti);
 *	Called by UDP tunnel to notify a driver about the UDP port and socket
 *	address family that a UDP tunnel is listnening to. It is called only
 *	when a new port starts listening. The operation is protected by the
 *	RTNL.
 *
 * void (*ndo_udp_tunnel_del)(struct net_device *dev,
 *			      struct udp_tunnel_info *ti);
 *	Called by UDP tunnel to notify the driver about a UDP port and socket
 *	address family that the UDP tunnel is not listening to anymore. The
 *	operation is protected by the RTNL.
 *
 * void* (*ndo_dfwd_add_station)(struct net_device *pdev,
 *				 struct net_device *dev)
 *	Called by upper layer devices to accelerate switching or other
 *	station functionality into hardware. 'pdev is the lowerdev
 *	to use for the offload and 'dev' is the net device that will
 *	back the offload. Returns a pointer to the private structure
 *	the upper layer will maintain.
 * void (*ndo_dfwd_del_station)(struct net_device *pdev, void *priv)
 *	Called by upper layer device to delete the station created
 *	by 'ndo_dfwd_add_station'. 'pdev' is the net device backing
 *	the station and priv is the structure returned by the add
 *	operation.
 * int (*ndo_set_tx_maxrate)(struct net_device *dev,
 *			     int queue_index, u32 maxrate);
 *	Called when a user wants to set a max-rate limitation of specific
 *	TX queue.
 * int (*ndo_get_iflink)(const struct net_device *dev);
 *	Called to get the iflink value of this device.
 * void (*ndo_change_proto_down)(struct net_device *dev,
 *				 bool proto_down);
 *	This function is used to pass protocol port error state information
 *	to the switch driver. The switch driver can react to the proto_down
 *      by doing a phys down on the associated switch port.
 * int (*ndo_fill_metadata_dst)(struct net_device *dev, struct sk_buff *skb);
 *	This function is used to get egress tunnel information for given skb.
 *	This is useful for retrieving outer tunnel header parameters while
 *	sampling packet.
 * void (*ndo_set_rx_headroom)(struct net_device *dev, int needed_headroom);
 *	This function is used to specify the headroom that the skb must
 *	consider when allocation skb during packet reception. Setting
 *	appropriate rx headroom value allows avoiding skb head copy on
 *	forward. Setting a negative value resets the rx headroom to the
 *	default value.
 * int (*ndo_bpf)(struct net_device *dev, struct netdev_bpf *bpf);
 *	This function is used to set or query state related to XDP on the
 *	netdevice and manage BPF offload. See definition of
 *	enum bpf_netdev_command for details.
 * int (*ndo_xdp_xmit)(struct net_device *dev, int n, struct xdp_frame **xdp,
 *			u32 flags);
 *	This function is used to submit @n XDP packets for transmit on a
 *	netdevice. Returns number of frames successfully transmitted, frames
 *	that got dropped are freed/returned via xdp_return_frame().
 *	Returns negative number, means general error invoking ndo, meaning
 *	no frames were xmit'ed and core-caller will free all frames.
 * int (*ndo_xsk_wakeup)(struct net_device *dev, u32 queue_id, u32 flags);
 *      This function is used to wake up the softirq, ksoftirqd or kthread
 *	responsible for sending and/or receiving packets on a specific
 *	queue id bound to an AF_XDP socket. The flags field specifies if
 *	only RX, only Tx, or both should be woken up using the flags
 *	XDP_WAKEUP_RX and XDP_WAKEUP_TX.
 * struct devlink_port *(*ndo_get_devlink_port)(struct net_device *dev);
 *	Get devlink port instance associated with a given netdev.
 *	Called with a reference on the netdevice and devlink locks only,
 *	rtnl_lock is not held.
 */
struct net_device_ops {
	int			(*ndo_init)(struct net_device *dev);
	void			(*ndo_uninit)(struct net_device *dev);
	int			(*ndo_open)(struct net_device *dev);
	int			(*ndo_stop)(struct net_device *dev);
	netdev_tx_t		(*ndo_start_xmit)(struct sk_buff *skb,
						  struct net_device *dev);
	netdev_features_t	(*ndo_features_check)(struct sk_buff *skb,
						      struct net_device *dev,
						      netdev_features_t features);
	u16			(*ndo_select_queue)(struct net_device *dev,
						    struct sk_buff *skb,
						    struct net_device *sb_dev);
	void			(*ndo_change_rx_flags)(struct net_device *dev,
						       int flags);
	void			(*ndo_set_rx_mode)(struct net_device *dev);
	int			(*ndo_set_mac_address)(struct net_device *dev,
						       void *addr);
	int			(*ndo_validate_addr)(struct net_device *dev);
	int			(*ndo_do_ioctl)(struct net_device *dev,
					        struct ifreq *ifr, int cmd);
	int			(*ndo_set_config)(struct net_device *dev,
					          struct ifmap *map);
	int			(*ndo_change_mtu)(struct net_device *dev,
						  int new_mtu);
	int			(*ndo_neigh_setup)(struct net_device *dev,
						   struct neigh_parms *);
	void			(*ndo_tx_timeout) (struct net_device *dev);

	void			(*ndo_get_stats64)(struct net_device *dev,
						   struct rtnl_link_stats64 *storage);
	bool			(*ndo_has_offload_stats)(const struct net_device *dev, int attr_id);
	int			(*ndo_get_offload_stats)(int attr_id,
							 const struct net_device *dev,
							 void *attr_data);
	struct net_device_stats* (*ndo_get_stats)(struct net_device *dev);

	int			(*ndo_vlan_rx_add_vid)(struct net_device *dev,
						       __be16 proto, u16 vid);
	int			(*ndo_vlan_rx_kill_vid)(struct net_device *dev,
						        __be16 proto, u16 vid);
#ifdef CONFIG_NET_POLL_CONTROLLER
	void                    (*ndo_poll_controller)(struct net_device *dev);
	int			(*ndo_netpoll_setup)(struct net_device *dev,
						     struct netpoll_info *info);
	void			(*ndo_netpoll_cleanup)(struct net_device *dev);
#endif
	int			(*ndo_set_vf_mac)(struct net_device *dev,
						  int queue, u8 *mac);
	int			(*ndo_set_vf_vlan)(struct net_device *dev,
						   int queue, u16 vlan,
						   u8 qos, __be16 proto);
	int			(*ndo_set_vf_rate)(struct net_device *dev,
						   int vf, int min_tx_rate,
						   int max_tx_rate);
	int			(*ndo_set_vf_spoofchk)(struct net_device *dev,
						       int vf, bool setting);
	int			(*ndo_set_vf_trust)(struct net_device *dev,
						    int vf, bool setting);
	int			(*ndo_get_vf_config)(struct net_device *dev,
						     int vf,
						     struct ifla_vf_info *ivf);
	int			(*ndo_set_vf_link_state)(struct net_device *dev,
							 int vf, int link_state);
	int			(*ndo_get_vf_stats)(struct net_device *dev,
						    int vf,
						    struct ifla_vf_stats
						    *vf_stats);
	int			(*ndo_set_vf_port)(struct net_device *dev,
						   int vf,
						   struct nlattr *port[]);
	int			(*ndo_get_vf_port)(struct net_device *dev,
						   int vf, struct sk_buff *skb);
	int			(*ndo_set_vf_guid)(struct net_device *dev,
						   int vf, u64 guid,
						   int guid_type);
	int			(*ndo_set_vf_rss_query_en)(
						   struct net_device *dev,
						   int vf, bool setting);
	int			(*ndo_setup_tc)(struct net_device *dev,
						enum tc_setup_type type,
						void *type_data);
#if IS_ENABLED(CONFIG_FCOE)
	int			(*ndo_fcoe_enable)(struct net_device *dev);
	int			(*ndo_fcoe_disable)(struct net_device *dev);
	int			(*ndo_fcoe_ddp_setup)(struct net_device *dev,
						      u16 xid,
						      struct scatterlist *sgl,
						      unsigned int sgc);
	int			(*ndo_fcoe_ddp_done)(struct net_device *dev,
						     u16 xid);
	int			(*ndo_fcoe_ddp_target)(struct net_device *dev,
						       u16 xid,
						       struct scatterlist *sgl,
						       unsigned int sgc);
	int			(*ndo_fcoe_get_hbainfo)(struct net_device *dev,
							struct netdev_fcoe_hbainfo *hbainfo);
#endif

#if IS_ENABLED(CONFIG_LIBFCOE)
#define NETDEV_FCOE_WWNN 0
#define NETDEV_FCOE_WWPN 1
	int			(*ndo_fcoe_get_wwn)(struct net_device *dev,
						    u64 *wwn, int type);
#endif

#ifdef CONFIG_RFS_ACCEL
	int			(*ndo_rx_flow_steer)(struct net_device *dev,
						     const struct sk_buff *skb,
						     u16 rxq_index,
						     u32 flow_id);
#endif
	int			(*ndo_add_slave)(struct net_device *dev,
						 struct net_device *slave_dev,
						 struct netlink_ext_ack *extack);
	int			(*ndo_del_slave)(struct net_device *dev,
						 struct net_device *slave_dev);
	netdev_features_t	(*ndo_fix_features)(struct net_device *dev,
						    netdev_features_t features);
	int			(*ndo_set_features)(struct net_device *dev,
						    netdev_features_t features);
	int			(*ndo_neigh_construct)(struct net_device *dev,
						       struct neighbour *n);
	void			(*ndo_neigh_destroy)(struct net_device *dev,
						     struct neighbour *n);

	int			(*ndo_fdb_add)(struct ndmsg *ndm,
					       struct nlattr *tb[],
					       struct net_device *dev,
					       const unsigned char *addr,
					       u16 vid,
					       u16 flags,
					       struct netlink_ext_ack *extack);
	int			(*ndo_fdb_del)(struct ndmsg *ndm,
					       struct nlattr *tb[],
					       struct net_device *dev,
					       const unsigned char *addr,
					       u16 vid);
	int			(*ndo_fdb_dump)(struct sk_buff *skb,
						struct netlink_callback *cb,
						struct net_device *dev,
						struct net_device *filter_dev,
						int *idx);
	int			(*ndo_fdb_get)(struct sk_buff *skb,
					       struct nlattr *tb[],
					       struct net_device *dev,
					       const unsigned char *addr,
					       u16 vid, u32 portid, u32 seq,
					       struct netlink_ext_ack *extack);
	int			(*ndo_bridge_setlink)(struct net_device *dev,
						      struct nlmsghdr *nlh,
						      u16 flags,
						      struct netlink_ext_ack *extack);
	int			(*ndo_bridge_getlink)(struct sk_buff *skb,
						      u32 pid, u32 seq,
						      struct net_device *dev,
						      u32 filter_mask,
						      int nlflags);
	int			(*ndo_bridge_dellink)(struct net_device *dev,
						      struct nlmsghdr *nlh,
						      u16 flags);
	int			(*ndo_change_carrier)(struct net_device *dev,
						      bool new_carrier);
	int			(*ndo_get_phys_port_id)(struct net_device *dev,
							struct netdev_phys_item_id *ppid);
	int			(*ndo_get_port_parent_id)(struct net_device *dev,
							  struct netdev_phys_item_id *ppid);
	int			(*ndo_get_phys_port_name)(struct net_device *dev,
							  char *name, size_t len);
	void			(*ndo_udp_tunnel_add)(struct net_device *dev,
						      struct udp_tunnel_info *ti);
	void			(*ndo_udp_tunnel_del)(struct net_device *dev,
						      struct udp_tunnel_info *ti);
	void*			(*ndo_dfwd_add_station)(struct net_device *pdev,
							struct net_device *dev);
	void			(*ndo_dfwd_del_station)(struct net_device *pdev,
							void *priv);

	int			(*ndo_set_tx_maxrate)(struct net_device *dev,
						      int queue_index,
						      u32 maxrate);
	int			(*ndo_get_iflink)(const struct net_device *dev);
	int			(*ndo_change_proto_down)(struct net_device *dev,
							 bool proto_down);
	int			(*ndo_fill_metadata_dst)(struct net_device *dev,
						       struct sk_buff *skb);
	void			(*ndo_set_rx_headroom)(struct net_device *dev,
						       int needed_headroom);
	int			(*ndo_bpf)(struct net_device *dev,
					   struct netdev_bpf *bpf);
	int			(*ndo_xdp_xmit)(struct net_device *dev, int n,
						struct xdp_frame **xdp,
						u32 flags);
	int			(*ndo_xsk_wakeup)(struct net_device *dev,
						  u32 queue_id, u32 flags);
	struct devlink_port *	(*ndo_get_devlink_port)(struct net_device *dev);
};

/**
 * enum net_device_priv_flags - &struct net_device priv_flags
 *
 * These are the &struct net_device, they are only set internally
 * by drivers and used in the kernel. These flags are invisible to
 * userspace; this means that the order of these flags can change
 * during any kernel release.
 *
 * You should have a pretty good reason to be extending these flags.
 *
 * @IFF_802_1Q_VLAN: 802.1Q VLAN device
 * @IFF_EBRIDGE: Ethernet bridging device
 * @IFF_BONDING: bonding master or slave
 * @IFF_ISATAP: ISATAP interface (RFC4214)
 * @IFF_WAN_HDLC: WAN HDLC device
 * @IFF_XMIT_DST_RELEASE: dev_hard_start_xmit() is allowed to
 *	release skb->dst
 * @IFF_DONT_BRIDGE: disallow bridging this ether dev
 * @IFF_DISABLE_NETPOLL: disable netpoll at run-time
 * @IFF_MACVLAN_PORT: device used as macvlan port
 * @IFF_BRIDGE_PORT: device used as bridge port
 * @IFF_OVS_DATAPATH: device used as Open vSwitch datapath port
 * @IFF_TX_SKB_SHARING: The interface supports sharing skbs on transmit
 * @IFF_UNICAST_FLT: Supports unicast filtering
 * @IFF_TEAM_PORT: device used as team port
 * @IFF_SUPP_NOFCS: device supports sending custom FCS
 * @IFF_LIVE_ADDR_CHANGE: device supports hardware address
 *	change when it's running
 * @IFF_MACVLAN: Macvlan device
 * @IFF_XMIT_DST_RELEASE_PERM: IFF_XMIT_DST_RELEASE not taking into account
 *	underlying stacked devices
 * @IFF_L3MDEV_MASTER: device is an L3 master device
 * @IFF_NO_QUEUE: device can run without qdisc attached
 * @IFF_OPENVSWITCH: device is a Open vSwitch master
 * @IFF_L3MDEV_SLAVE: device is enslaved to an L3 master device
 * @IFF_TEAM: device is a team device
 * @IFF_RXFH_CONFIGURED: device has had Rx Flow indirection table configured
 * @IFF_PHONY_HEADROOM: the headroom value is controlled by an external
 *	entity (i.e. the master device for bridged veth)
 * @IFF_MACSEC: device is a MACsec device
 * @IFF_NO_RX_HANDLER: device doesn't support the rx_handler hook
 * @IFF_FAILOVER: device is a failover master device
 * @IFF_FAILOVER_SLAVE: device is lower dev of a failover master device
 * @IFF_L3MDEV_RX_HANDLER: only invoke the rx handler of L3 master device
 * @IFF_LIVE_RENAME_OK: rename is allowed while device is up and running
 */
enum netdev_priv_flags {
	IFF_802_1Q_VLAN			= 1<<0,
	IFF_EBRIDGE			= 1<<1,
	IFF_BONDING			= 1<<2,
	IFF_ISATAP			= 1<<3,
	IFF_WAN_HDLC			= 1<<4,
	IFF_XMIT_DST_RELEASE		= 1<<5,
	IFF_DONT_BRIDGE			= 1<<6,
	IFF_DISABLE_NETPOLL		= 1<<7,
	IFF_MACVLAN_PORT		= 1<<8,
	IFF_BRIDGE_PORT			= 1<<9,
	IFF_OVS_DATAPATH		= 1<<10,
	IFF_TX_SKB_SHARING		= 1<<11,
	IFF_UNICAST_FLT			= 1<<12,
	IFF_TEAM_PORT			= 1<<13,
	IFF_SUPP_NOFCS			= 1<<14,
	IFF_LIVE_ADDR_CHANGE		= 1<<15,
	IFF_MACVLAN			= 1<<16,
	IFF_XMIT_DST_RELEASE_PERM	= 1<<17,
	IFF_L3MDEV_MASTER		= 1<<18,
	IFF_NO_QUEUE			= 1<<19,
	IFF_OPENVSWITCH			= 1<<20,
	IFF_L3MDEV_SLAVE		= 1<<21,
	IFF_TEAM			= 1<<22,
	IFF_RXFH_CONFIGURED		= 1<<23,
	IFF_PHONY_HEADROOM		= 1<<24,
	IFF_MACSEC			= 1<<25,
	IFF_NO_RX_HANDLER		= 1<<26,
	IFF_FAILOVER			= 1<<27,
	IFF_FAILOVER_SLAVE		= 1<<28,
	IFF_L3MDEV_RX_HANDLER		= 1<<29,
	IFF_LIVE_RENAME_OK		= 1<<30,
};

#define IFF_802_1Q_VLAN			IFF_802_1Q_VLAN
#define IFF_EBRIDGE			IFF_EBRIDGE
#define IFF_BONDING			IFF_BONDING
#define IFF_ISATAP			IFF_ISATAP
#define IFF_WAN_HDLC			IFF_WAN_HDLC
#define IFF_XMIT_DST_RELEASE		IFF_XMIT_DST_RELEASE
#define IFF_DONT_BRIDGE			IFF_DONT_BRIDGE
#define IFF_DISABLE_NETPOLL		IFF_DISABLE_NETPOLL
#define IFF_MACVLAN_PORT		IFF_MACVLAN_PORT
#define IFF_BRIDGE_PORT			IFF_BRIDGE_PORT
#define IFF_OVS_DATAPATH		IFF_OVS_DATAPATH
#define IFF_TX_SKB_SHARING		IFF_TX_SKB_SHARING
#define IFF_UNICAST_FLT			IFF_UNICAST_FLT
#define IFF_TEAM_PORT			IFF_TEAM_PORT
#define IFF_SUPP_NOFCS			IFF_SUPP_NOFCS
#define IFF_LIVE_ADDR_CHANGE		IFF_LIVE_ADDR_CHANGE
#define IFF_MACVLAN			IFF_MACVLAN
#define IFF_XMIT_DST_RELEASE_PERM	IFF_XMIT_DST_RELEASE_PERM
#define IFF_L3MDEV_MASTER		IFF_L3MDEV_MASTER
#define IFF_NO_QUEUE			IFF_NO_QUEUE
#define IFF_OPENVSWITCH			IFF_OPENVSWITCH
#define IFF_L3MDEV_SLAVE		IFF_L3MDEV_SLAVE
#define IFF_TEAM			IFF_TEAM
#define IFF_RXFH_CONFIGURED		IFF_RXFH_CONFIGURED
#define IFF_MACSEC			IFF_MACSEC
#define IFF_NO_RX_HANDLER		IFF_NO_RX_HANDLER
#define IFF_FAILOVER			IFF_FAILOVER
#define IFF_FAILOVER_SLAVE		IFF_FAILOVER_SLAVE
#define IFF_L3MDEV_RX_HANDLER		IFF_L3MDEV_RX_HANDLER
#define IFF_LIVE_RENAME_OK		IFF_LIVE_RENAME_OK

/**
 *	struct net_device - The DEVICE structure.
 *
 *	Actually, this whole structure is a big mistake.  It mixes I/O
 *	data with strictly "high-level" data, and it has to know about
 *	almost every data structure used in the INET module.
 *
 *	@name:	This is the first field of the "visible" part of this structure
 *		(i.e. as seen by users in the "Space.c" file).  It is the name
 *		of the interface.
 *
 *	@name_node:	Name hashlist node
 *	@ifalias:	SNMP alias
 *	@mem_end:	Shared memory end
 *	@mem_start:	Shared memory start
 *	@base_addr:	Device I/O address
 *	@irq:		Device IRQ number
 *
 *	@state:		Generic network queuing layer state, see netdev_state_t
 *	@dev_list:	The global list of network devices
 *	@napi_list:	List entry used for polling NAPI devices
 *	@unreg_list:	List entry  when we are unregistering the
 *			device; see the function unregister_netdev
 *	@close_list:	List entry used when we are closing the device
 *	@ptype_all:     Device-specific packet handlers for all protocols
 *	@ptype_specific: Device-specific, protocol-specific packet handlers
 *
 *	@adj_list:	Directly linked devices, like slaves for bonding
 *	@features:	Currently active device features
 *	@hw_features:	User-changeable features
 *
 *	@wanted_features:	User-requested features
 *	@vlan_features:		Mask of features inheritable by VLAN devices
 *
 *	@hw_enc_features:	Mask of features inherited by encapsulating devices
 *				This field indicates what encapsulation
 *				offloads the hardware is capable of doing,
 *				and drivers will need to set them appropriately.
 *
 *	@mpls_features:	Mask of features inheritable by MPLS
 *
 *	@ifindex:	interface index
 *	@group:		The group the device belongs to
 *
 *	@stats:		Statistics struct, which was left as a legacy, use
 *			rtnl_link_stats64 instead
 *
 *	@rx_dropped:	Dropped packets by core network,
 *			do not use this in drivers
 *	@tx_dropped:	Dropped packets by core network,
 *			do not use this in drivers
 *	@rx_nohandler:	nohandler dropped packets by core network on
 *			inactive devices, do not use this in drivers
 *	@carrier_up_count:	Number of times the carrier has been up
 *	@carrier_down_count:	Number of times the carrier has been down
 *
 *	@wireless_handlers:	List of functions to handle Wireless Extensions,
 *				instead of ioctl,
 *				see <net/iw_handler.h> for details.
 *	@wireless_data:	Instance data managed by the core of wireless extensions
 *
 *	@netdev_ops:	Includes several pointers to callbacks,
 *			if one wants to override the ndo_*() functions
 *	@ethtool_ops:	Management operations
 *	@ndisc_ops:	Includes callbacks for different IPv6 neighbour
 *			discovery handling. Necessary for e.g. 6LoWPAN.
 *	@header_ops:	Includes callbacks for creating,parsing,caching,etc
 *			of Layer 2 headers.
 *
 *	@flags:		Interface flags (a la BSD)
 *	@priv_flags:	Like 'flags' but invisible to userspace,
 *			see if.h for the definitions
 *	@gflags:	Global flags ( kept as legacy )
 *	@padded:	How much padding added by alloc_netdev()
 *	@operstate:	RFC2863 operstate
 *	@link_mode:	Mapping policy to operstate
 *	@if_port:	Selectable AUI, TP, ...
 *	@dma:		DMA channel
 *	@mtu:		Interface MTU value
 *	@min_mtu:	Interface Minimum MTU value
 *	@max_mtu:	Interface Maximum MTU value
 *	@type:		Interface hardware type
 *	@hard_header_len: Maximum hardware header length.
 *	@min_header_len:  Minimum hardware header length
 *
 *	@needed_headroom: Extra headroom the hardware may need, but not in all
 *			  cases can this be guaranteed
 *	@needed_tailroom: Extra tailroom the hardware may need, but not in all
 *			  cases can this be guaranteed. Some cases also use
 *			  LL_MAX_HEADER instead to allocate the skb
 *
 *	interface address info:
 *
 * 	@perm_addr:		Permanent hw address
 * 	@addr_assign_type:	Hw address assignment type
 * 	@addr_len:		Hardware address length
 *	@upper_level:		Maximum depth level of upper devices.
 *	@lower_level:		Maximum depth level of lower devices.
 *	@neigh_priv_len:	Used in neigh_alloc()
 * 	@dev_id:		Used to differentiate devices that share
 * 				the same link layer address
 * 	@dev_port:		Used to differentiate devices that share
 * 				the same function
 *	@addr_list_lock:	XXX: need comments on this one
 *	@uc_promisc:		Counter that indicates promiscuous mode
 *				has been enabled due to the need to listen to
 *				additional unicast addresses in a device that
 *				does not implement ndo_set_rx_mode()
 *	@uc:			unicast mac addresses
 *	@mc:			multicast mac addresses
 *	@dev_addrs:		list of device hw addresses
 *	@queues_kset:		Group of all Kobjects in the Tx and RX queues
 *	@promiscuity:		Number of times the NIC is told to work in
 *				promiscuous mode; if it becomes 0 the NIC will
 *				exit promiscuous mode
 *	@allmulti:		Counter, enables or disables allmulticast mode
 *
 *	@vlan_info:	VLAN info
 *	@dsa_ptr:	dsa specific data
 *	@tipc_ptr:	TIPC specific data
 *	@atalk_ptr:	AppleTalk link
 *	@ip_ptr:	IPv4 specific data
 *	@dn_ptr:	DECnet specific data
 *	@ip6_ptr:	IPv6 specific data
 *	@ax25_ptr:	AX.25 specific data
 *	@ieee80211_ptr:	IEEE 802.11 specific data, assign before registering
 *
 *	@dev_addr:	Hw address (before bcast,
 *			because most packets are unicast)
 *
 *	@_rx:			Array of RX queues
 *	@num_rx_queues:		Number of RX queues
 *				allocated at register_netdev() time
 *	@real_num_rx_queues: 	Number of RX queues currently active in device
 *
 *	@rx_handler:		handler for received packets
 *	@rx_handler_data: 	XXX: need comments on this one
 *	@miniq_ingress:		ingress/clsact qdisc specific data for
 *				ingress processing
 *	@ingress_queue:		XXX: need comments on this one
 *	@broadcast:		hw bcast address
 *
 *	@rx_cpu_rmap:	CPU reverse-mapping for RX completion interrupts,
 *			indexed by RX queue number. Assigned by driver.
 *			This must only be set if the ndo_rx_flow_steer
 *			operation is defined
 *	@index_hlist:		Device index hash chain
 *
 *	@_tx:			Array of TX queues
 *	@num_tx_queues:		Number of TX queues allocated at alloc_netdev_mq() time
 *	@real_num_tx_queues: 	Number of TX queues currently active in device
 *	@qdisc:			Root qdisc from userspace point of view
 *	@tx_queue_len:		Max frames per queue allowed
 *	@tx_global_lock: 	XXX: need comments on this one
 *
 *	@xps_maps:	XXX: need comments on this one
 *	@miniq_egress:		clsact qdisc specific data for
 *				egress processing
 *	@watchdog_timeo:	Represents the timeout that is used by
 *				the watchdog (see dev_watchdog())
 *	@watchdog_timer:	List of timers
 *
 *	@pcpu_refcnt:		Number of references to this device
 *	@todo_list:		Delayed register/unregister
 *	@link_watch_list:	XXX: need comments on this one
 *
 *	@reg_state:		Register/unregister state machine
 *	@dismantle:		Device is going to be freed
 *	@rtnl_link_state:	This enum represents the phases of creating
 *				a new link
 *
 *	@needs_free_netdev:	Should unregister perform free_netdev?
 *	@priv_destructor:	Called from unregister
 *	@npinfo:		XXX: need comments on this one
 * 	@nd_net:		Network namespace this network device is inside
 *
 * 	@ml_priv:	Mid-layer private
 * 	@lstats:	Loopback statistics
 * 	@tstats:	Tunnel statistics
 * 	@dstats:	Dummy statistics
 * 	@vstats:	Virtual ethernet statistics
 *
 *	@garp_port:	GARP
 *	@mrp_port:	MRP
 *
 *	@dev:		Class/net/name entry
 *	@sysfs_groups:	Space for optional device, statistics and wireless
 *			sysfs groups
 *
 *	@sysfs_rx_queue_group:	Space for optional per-rx queue attributes
 *	@rtnl_link_ops:	Rtnl_link_ops
 *
 *	@gso_max_size:	Maximum size of generic segmentation offload
 *	@gso_max_segs:	Maximum number of segments that can be passed to the
 *			NIC for GSO
 *
 *	@dcbnl_ops:	Data Center Bridging netlink ops
 *	@num_tc:	Number of traffic classes in the net device
 *	@tc_to_txq:	XXX: need comments on this one
 *	@prio_tc_map:	XXX: need comments on this one
 *
 *	@fcoe_ddp_xid:	Max exchange id for FCoE LRO by ddp
 *
 *	@priomap:	XXX: need comments on this one
 *	@phydev:	Physical device may attach itself
 *			for hardware timestamping
 *	@sfp_bus:	attached &struct sfp_bus structure.
 *	@qdisc_tx_busylock_key: lockdep class annotating Qdisc->busylock
				spinlock
 *	@qdisc_running_key:	lockdep class annotating Qdisc->running seqcount
 *	@qdisc_xmit_lock_key:	lockdep class annotating
 *				netdev_queue->_xmit_lock spinlock
 *	@addr_list_lock_key:	lockdep class annotating
 *				net_device->addr_list_lock spinlock
 *
 *	@proto_down:	protocol port state information can be sent to the
 *			switch driver and used to set the phys state of the
 *			switch port.
 *
 *	@wol_enabled:	Wake-on-LAN is enabled
 *
 *	FIXME: cleanup struct net_device such that network protocol info
 *	moves out.
 */

struct net_device {
	char			name[IFNAMSIZ];
	struct netdev_name_node	*name_node;
	struct dev_ifalias	__rcu *ifalias;
	/*
	 *	I/O specific fields
	 *	FIXME: Merge these and struct ifmap into one
	 */
	unsigned long		mem_end;
	unsigned long		mem_start;
	unsigned long		base_addr;
	int			irq;

	/*
	 *	Some hardware also needs these fields (state,dev_list,
	 *	napi_list,unreg_list,close_list) but they are not
	 *	part of the usual set specified in Space.c.
	 */

	unsigned long		state;

	struct list_head	dev_list;
	struct list_head	napi_list;
	struct list_head	unreg_list;
	struct list_head	close_list;
	struct list_head	ptype_all;
	struct list_head	ptype_specific;

	struct {
		struct list_head upper;
		struct list_head lower;
	} adj_list;

	netdev_features_t	features;
	netdev_features_t	hw_features;
	netdev_features_t	wanted_features;
	netdev_features_t	vlan_features;
	netdev_features_t	hw_enc_features;
	netdev_features_t	mpls_features;
	netdev_features_t	gso_partial_features;

	int			ifindex;
	int			group;

	struct net_device_stats	stats;

	atomic_long_t		rx_dropped;
	atomic_long_t		tx_dropped;
	atomic_long_t		rx_nohandler;

	/* Stats to monitor link on/off, flapping */
	atomic_t		carrier_up_count;
	atomic_t		carrier_down_count;

#ifdef CONFIG_WIRELESS_EXT
	const struct iw_handler_def *wireless_handlers;
	struct iw_public_data	*wireless_data;
#endif
	const struct net_device_ops *netdev_ops;
	const struct ethtool_ops *ethtool_ops;
#ifdef CONFIG_NET_L3_MASTER_DEV
	const struct l3mdev_ops	*l3mdev_ops;
#endif
#if IS_ENABLED(CONFIG_IPV6)
	const struct ndisc_ops *ndisc_ops;
#endif

#ifdef CONFIG_XFRM_OFFLOAD
	const struct xfrmdev_ops *xfrmdev_ops;
#endif

#if IS_ENABLED(CONFIG_TLS_DEVICE)
	const struct tlsdev_ops *tlsdev_ops;
#endif

	const struct header_ops *header_ops;

	unsigned int		flags;
	unsigned int		priv_flags;

	unsigned short		gflags;
	unsigned short		padded;

	unsigned char		operstate;
	unsigned char		link_mode;

	unsigned char		if_port;
	unsigned char		dma;

	unsigned int		mtu;
	unsigned int		min_mtu;
	unsigned int		max_mtu;
	unsigned short		type;
	unsigned short		hard_header_len;
	unsigned char		min_header_len;

	unsigned short		needed_headroom;
	unsigned short		needed_tailroom;

	/* Interface address info. */
	unsigned char		perm_addr[MAX_ADDR_LEN];
	unsigned char		addr_assign_type;
	unsigned char		addr_len;
	unsigned char		upper_level;
	unsigned char		lower_level;
	unsigned short		neigh_priv_len;
	unsigned short          dev_id;
	unsigned short          dev_port;
	spinlock_t		addr_list_lock;
	unsigned char		name_assign_type;
	bool			uc_promisc;
	struct netdev_hw_addr_list	uc;
	struct netdev_hw_addr_list	mc;
	struct netdev_hw_addr_list	dev_addrs;

#ifdef CONFIG_SYSFS
	struct kset		*queues_kset;
#endif
	unsigned int		promiscuity;
	unsigned int		allmulti;


	/* Protocol-specific pointers */

#if IS_ENABLED(CONFIG_VLAN_8021Q)
	struct vlan_info __rcu	*vlan_info;
#endif
#if IS_ENABLED(CONFIG_NET_DSA)
	struct dsa_port		*dsa_ptr;
#endif
#if IS_ENABLED(CONFIG_TIPC)
	struct tipc_bearer __rcu *tipc_ptr;
#endif
#if IS_ENABLED(CONFIG_IRDA) || IS_ENABLED(CONFIG_ATALK)
	void 			*atalk_ptr;
#endif
	struct in_device __rcu	*ip_ptr;
#if IS_ENABLED(CONFIG_DECNET)
	struct dn_dev __rcu     *dn_ptr;
#endif
	struct inet6_dev __rcu	*ip6_ptr;
#if IS_ENABLED(CONFIG_AX25)
	void			*ax25_ptr;
#endif
	struct wireless_dev	*ieee80211_ptr;
	struct wpan_dev		*ieee802154_ptr;
#if IS_ENABLED(CONFIG_MPLS_ROUTING)
	struct mpls_dev __rcu	*mpls_ptr;
#endif

/*
 * Cache lines mostly used on receive path (including eth_type_trans())
 */
	/* Interface address info used in eth_type_trans() */
	unsigned char		*dev_addr;

	struct netdev_rx_queue	*_rx;
	unsigned int		num_rx_queues;
	unsigned int		real_num_rx_queues;

	struct bpf_prog __rcu	*xdp_prog;
	unsigned long		gro_flush_timeout;
	rx_handler_func_t __rcu	*rx_handler;
	void __rcu		*rx_handler_data;

#ifdef CONFIG_NET_CLS_ACT
	struct mini_Qdisc __rcu	*miniq_ingress;
#endif
	struct netdev_queue __rcu *ingress_queue;
#ifdef CONFIG_NETFILTER_INGRESS
	struct nf_hook_entries __rcu *nf_hooks_ingress;
#endif

	unsigned char		broadcast[MAX_ADDR_LEN];
#ifdef CONFIG_RFS_ACCEL
	struct cpu_rmap		*rx_cpu_rmap;
#endif
	struct hlist_node	index_hlist;

/*
 * Cache lines mostly used on transmit path
 */
	struct netdev_queue	*_tx ____cacheline_aligned_in_smp;
	unsigned int		num_tx_queues;
	unsigned int		real_num_tx_queues;
	struct Qdisc		*qdisc;
#ifdef CONFIG_NET_SCHED
	DECLARE_HASHTABLE	(qdisc_hash, 4);
#endif
	unsigned int		tx_queue_len;
	spinlock_t		tx_global_lock;
	int			watchdog_timeo;

#ifdef CONFIG_XPS
	struct xps_dev_maps __rcu *xps_cpus_map;
	struct xps_dev_maps __rcu *xps_rxqs_map;
#endif
#ifdef CONFIG_NET_CLS_ACT
	struct mini_Qdisc __rcu	*miniq_egress;
#endif

	/* These may be needed for future network-power-down code. */
	struct timer_list	watchdog_timer;

	int __percpu		*pcpu_refcnt;
	struct list_head	todo_list;

	struct list_head	link_watch_list;

	enum { NETREG_UNINITIALIZED=0,
	       NETREG_REGISTERED,	/* completed register_netdevice */
	       NETREG_UNREGISTERING,	/* called unregister_netdevice */
	       NETREG_UNREGISTERED,	/* completed unregister todo */
	       NETREG_RELEASED,		/* called free_netdev */
	       NETREG_DUMMY,		/* dummy device for NAPI poll */
	} reg_state:8;

	bool dismantle;

	enum {
		RTNL_LINK_INITIALIZED,
		RTNL_LINK_INITIALIZING,
	} rtnl_link_state:16;

	bool needs_free_netdev;
	void (*priv_destructor)(struct net_device *dev);

#ifdef CONFIG_NETPOLL
	struct netpoll_info __rcu	*npinfo;
#endif

	possible_net_t			nd_net;

	/* mid-layer private */
	union {
		void					*ml_priv;
		struct pcpu_lstats __percpu		*lstats;
		struct pcpu_sw_netstats __percpu	*tstats;
		struct pcpu_dstats __percpu		*dstats;
	};

#if IS_ENABLED(CONFIG_GARP)
	struct garp_port __rcu	*garp_port;
#endif
#if IS_ENABLED(CONFIG_MRP)
	struct mrp_port __rcu	*mrp_port;
#endif

	struct device		dev;
	const struct attribute_group *sysfs_groups[4];
	const struct attribute_group *sysfs_rx_queue_group;

	const struct rtnl_link_ops *rtnl_link_ops;

	/* for setting kernel sock attribute on TCP connection setup */
#define GSO_MAX_SIZE		65536
	unsigned int		gso_max_size;
#define GSO_MAX_SEGS		65535
	u16			gso_max_segs;

#ifdef CONFIG_DCB
	const struct dcbnl_rtnl_ops *dcbnl_ops;
#endif
	s16			num_tc;
	struct netdev_tc_txq	tc_to_txq[TC_MAX_QUEUE];
	u8			prio_tc_map[TC_BITMASK + 1];

#if IS_ENABLED(CONFIG_FCOE)
	unsigned int		fcoe_ddp_xid;
#endif
#if IS_ENABLED(CONFIG_CGROUP_NET_PRIO)
	struct netprio_map __rcu *priomap;
#endif
	struct phy_device	*phydev;
	struct sfp_bus		*sfp_bus;
	struct lock_class_key	qdisc_tx_busylock_key;
	struct lock_class_key	qdisc_running_key;
	struct lock_class_key	qdisc_xmit_lock_key;
	struct lock_class_key	addr_list_lock_key;
	bool			proto_down;
	unsigned		wol_enabled:1;
};
#define to_net_dev(d) container_of(d, struct net_device, dev)

static inline bool netif_elide_gro(const struct net_device *dev)
{
	if (!(dev->features & NETIF_F_GRO) || dev->xdp_prog)
		return true;
	return false;
}

#define	NETDEV_ALIGN		32

static inline
int netdev_get_prio_tc_map(const struct net_device *dev, u32 prio)
{
	return dev->prio_tc_map[prio & TC_BITMASK];
}

static inline
int netdev_set_prio_tc_map(struct net_device *dev, u8 prio, u8 tc)
{
	if (tc >= dev->num_tc)
		return -EINVAL;

	dev->prio_tc_map[prio & TC_BITMASK] = tc & TC_BITMASK;
	return 0;
}

int netdev_txq_to_tc(struct net_device *dev, unsigned int txq);
void netdev_reset_tc(struct net_device *dev);
int netdev_set_tc_queue(struct net_device *dev, u8 tc, u16 count, u16 offset);
int netdev_set_num_tc(struct net_device *dev, u8 num_tc);

static inline
int netdev_get_num_tc(struct net_device *dev)
{
	return dev->num_tc;
}

void netdev_unbind_sb_channel(struct net_device *dev,
			      struct net_device *sb_dev);
int netdev_bind_sb_channel_queue(struct net_device *dev,
				 struct net_device *sb_dev,
				 u8 tc, u16 count, u16 offset);
int netdev_set_sb_channel(struct net_device *dev, u16 channel);
static inline int netdev_get_sb_channel(struct net_device *dev)
{
	return max_t(int, -dev->num_tc, 0);
}

static inline
struct netdev_queue *netdev_get_tx_queue(const struct net_device *dev,
					 unsigned int index)
{
	return &dev->_tx[index];
}

static inline struct netdev_queue *skb_get_tx_queue(const struct net_device *dev,
						    const struct sk_buff *skb)
{
	return netdev_get_tx_queue(dev, skb_get_queue_mapping(skb));
}

static inline void netdev_for_each_tx_queue(struct net_device *dev,
					    void (*f)(struct net_device *,
						      struct netdev_queue *,
						      void *),
					    void *arg)
{
	unsigned int i;

	for (i = 0; i < dev->num_tx_queues; i++)
		f(dev, &dev->_tx[i], arg);
}

u16 netdev_pick_tx(struct net_device *dev, struct sk_buff *skb,
		     struct net_device *sb_dev);
struct netdev_queue *netdev_core_pick_tx(struct net_device *dev,
					 struct sk_buff *skb,
					 struct net_device *sb_dev);

/* returns the headroom that the master device needs to take in account
 * when forwarding to this dev
 */
static inline unsigned netdev_get_fwd_headroom(struct net_device *dev)
{
	return dev->priv_flags & IFF_PHONY_HEADROOM ? 0 : dev->needed_headroom;
}

static inline void netdev_set_rx_headroom(struct net_device *dev, int new_hr)
{
	if (dev->netdev_ops->ndo_set_rx_headroom)
		dev->netdev_ops->ndo_set_rx_headroom(dev, new_hr);
}

/* set the device rx headroom to the dev's default */
static inline void netdev_reset_rx_headroom(struct net_device *dev)
{
	netdev_set_rx_headroom(dev, -1);
}

/*
 * Net namespace inlines
 */
static inline
struct net *dev_net(const struct net_device *dev)
{
	return read_pnet(&dev->nd_net);
}

static inline
void dev_net_set(struct net_device *dev, struct net *net)
{
	write_pnet(&dev->nd_net, net);
}

/**
 *	netdev_priv - access network device private data
 *	@dev: network device
 *
 * Get network device private data
 */
static inline void *netdev_priv(const struct net_device *dev)
{
	return (char *)dev + ALIGN(sizeof(struct net_device), NETDEV_ALIGN);
}

/* Set the sysfs physical device reference for the network logical device
 * if set prior to registration will cause a symlink during initialization.
 */
#define SET_NETDEV_DEV(net, pdev)	((net)->dev.parent = (pdev))

/* Set the sysfs device type for the network logical device to allow
 * fine-grained identification of different network device types. For
 * example Ethernet, Wireless LAN, Bluetooth, WiMAX etc.
 */
#define SET_NETDEV_DEVTYPE(net, devtype)	((net)->dev.type = (devtype))

/* Default NAPI poll() weight
 * Device drivers are strongly advised to not use bigger value
 */
#define NAPI_POLL_WEIGHT 64

/**
 *	netif_napi_add - initialize a NAPI context
 *	@dev:  network device
 *	@napi: NAPI context
 *	@poll: polling function
 *	@weight: default weight
 *
 * netif_napi_add() must be used to initialize a NAPI context prior to calling
 * *any* of the other NAPI-related functions.
 */
void netif_napi_add(struct net_device *dev, struct napi_struct *napi,
		    int (*poll)(struct napi_struct *, int), int weight);

/**
 *	netif_tx_napi_add - initialize a NAPI context
 *	@dev:  network device
 *	@napi: NAPI context
 *	@poll: polling function
 *	@weight: default weight
 *
 * This variant of netif_napi_add() should be used from drivers using NAPI
 * to exclusively poll a TX queue.
 * This will avoid we add it into napi_hash[], thus polluting this hash table.
 */
static inline void netif_tx_napi_add(struct net_device *dev,
				     struct napi_struct *napi,
				     int (*poll)(struct napi_struct *, int),
				     int weight)
{
	set_bit(NAPI_STATE_NO_BUSY_POLL, &napi->state);
	netif_napi_add(dev, napi, poll, weight);
}

/**
 *  netif_napi_del - remove a NAPI context
 *  @napi: NAPI context
 *
 *  netif_napi_del() removes a NAPI context from the network device NAPI list
 */
void netif_napi_del(struct napi_struct *napi);

struct napi_gro_cb {
	/* Virtual address of skb_shinfo(skb)->frags[0].page + offset. */
	void	*frag0;

	/* Length of frag0. */
	unsigned int frag0_len;

	/* This indicates where we are processing relative to skb->data. */
	int	data_offset;

	/* This is non-zero if the packet cannot be merged with the new skb. */
	u16	flush;

	/* Save the IP ID here and check when we get to the transport layer */
	u16	flush_id;

	/* Number of segments aggregated. */
	u16	count;

	/* Start offset for remote checksum offload */
	u16	gro_remcsum_start;

	/* jiffies when first packet was created/queued */
	unsigned long age;

	/* Used in ipv6_gro_receive() and foo-over-udp */
	u16	proto;

	/* This is non-zero if the packet may be of the same flow. */
	u8	same_flow:1;

	/* Used in tunnel GRO receive */
	u8	encap_mark:1;

	/* GRO checksum is valid */
	u8	csum_valid:1;

	/* Number of checksums via CHECKSUM_UNNECESSARY */
	u8	csum_cnt:3;

	/* Free the skb? */
	u8	free:2;
#define NAPI_GRO_FREE		  1
#define NAPI_GRO_FREE_STOLEN_HEAD 2

	/* Used in foo-over-udp, set in udp[46]_gro_receive */
	u8	is_ipv6:1;

	/* Used in GRE, set in fou/gue_gro_receive */
	u8	is_fou:1;

	/* Used to determine if flush_id can be ignored */
	u8	is_atomic:1;

	/* Number of gro_receive callbacks this packet already went through */
	u8 recursion_counter:4;

	/* 1 bit hole */

	/* used to support CHECKSUM_COMPLETE for tunneling protocols */
	__wsum	csum;

	/* used in skb_gro_receive() slow path */
	struct sk_buff *last;
};

#define NAPI_GRO_CB(skb) ((struct napi_gro_cb *)(skb)->cb)

#define GRO_RECURSION_LIMIT 15
static inline int gro_recursion_inc_test(struct sk_buff *skb)
{
	return ++NAPI_GRO_CB(skb)->recursion_counter == GRO_RECURSION_LIMIT;
}

typedef struct sk_buff *(*gro_receive_t)(struct list_head *, struct sk_buff *);
static inline struct sk_buff *call_gro_receive(gro_receive_t cb,
					       struct list_head *head,
					       struct sk_buff *skb)
{
	if (unlikely(gro_recursion_inc_test(skb))) {
		NAPI_GRO_CB(skb)->flush |= 1;
		return NULL;
	}

	return cb(head, skb);
}

typedef struct sk_buff *(*gro_receive_sk_t)(struct sock *, struct list_head *,
					    struct sk_buff *);
static inline struct sk_buff *call_gro_receive_sk(gro_receive_sk_t cb,
						  struct sock *sk,
						  struct list_head *head,
						  struct sk_buff *skb)
{
	if (unlikely(gro_recursion_inc_test(skb))) {
		NAPI_GRO_CB(skb)->flush |= 1;
		return NULL;
	}

	return cb(sk, head, skb);
}

struct packet_type {
	__be16			type;	/* This is really htons(ether_type). */
	bool			ignore_outgoing;
	struct net_device	*dev;	/* NULL is wildcarded here	     */
	int			(*func) (struct sk_buff *,
					 struct net_device *,
					 struct packet_type *,
					 struct net_device *);
	void			(*list_func) (struct list_head *,
					      struct packet_type *,
					      struct net_device *);
	bool			(*id_match)(struct packet_type *ptype,
					    struct sock *sk);
	void			*af_packet_priv;
	struct list_head	list;
};

struct offload_callbacks {
	struct sk_buff		*(*gso_segment)(struct sk_buff *skb,
						netdev_features_t features);
	struct sk_buff		*(*gro_receive)(struct list_head *head,
						struct sk_buff *skb);
	int			(*gro_complete)(struct sk_buff *skb, int nhoff);
};

struct packet_offload {
	__be16			 type;	/* This is really htons(ether_type). */
	u16			 priority;
	struct offload_callbacks callbacks;
	struct list_head	 list;
};

/* often modified stats are per-CPU, other are shared (netdev->stats) */
struct pcpu_sw_netstats {
	u64     rx_packets;
	u64     rx_bytes;
	u64     tx_packets;
	u64     tx_bytes;
	struct u64_stats_sync   syncp;
} __aligned(4 * sizeof(u64));

struct pcpu_lstats {
	u64 packets;
	u64 bytes;
	struct u64_stats_sync syncp;
} __aligned(2 * sizeof(u64));

#define __netdev_alloc_pcpu_stats(type, gfp)				\
({									\
	typeof(type) __percpu *pcpu_stats = alloc_percpu_gfp(type, gfp);\
	if (pcpu_stats)	{						\
		int __cpu;						\
		for_each_possible_cpu(__cpu) {				\
			typeof(type) *stat;				\
			stat = per_cpu_ptr(pcpu_stats, __cpu);		\
			u64_stats_init(&stat->syncp);			\
		}							\
	}								\
	pcpu_stats;							\
})

#define netdev_alloc_pcpu_stats(type)					\
	__netdev_alloc_pcpu_stats(type, GFP_KERNEL)

enum netdev_lag_tx_type {
	NETDEV_LAG_TX_TYPE_UNKNOWN,
	NETDEV_LAG_TX_TYPE_RANDOM,
	NETDEV_LAG_TX_TYPE_BROADCAST,
	NETDEV_LAG_TX_TYPE_ROUNDROBIN,
	NETDEV_LAG_TX_TYPE_ACTIVEBACKUP,
	NETDEV_LAG_TX_TYPE_HASH,
};

enum netdev_lag_hash {
	NETDEV_LAG_HASH_NONE,
	NETDEV_LAG_HASH_L2,
	NETDEV_LAG_HASH_L34,
	NETDEV_LAG_HASH_L23,
	NETDEV_LAG_HASH_E23,
	NETDEV_LAG_HASH_E34,
	NETDEV_LAG_HASH_UNKNOWN,
};

struct netdev_lag_upper_info {
	enum netdev_lag_tx_type tx_type;
	enum netdev_lag_hash hash_type;
};

struct netdev_lag_lower_state_info {
	u8 link_up : 1,
	   tx_enabled : 1;
};

#include <linux/notifier.h>

/* netdevice notifier chain. Please remember to update netdev_cmd_to_name()
 * and the rtnetlink notification exclusion list in rtnetlink_event() when
 * adding new types.
 */
enum netdev_cmd {
	NETDEV_UP	= 1,	/* For now you can't veto a device up/down */
	NETDEV_DOWN,
	NETDEV_REBOOT,		/* Tell a protocol stack a network interface
				   detected a hardware crash and restarted
				   - we can use this eg to kick tcp sessions
				   once done */
	NETDEV_CHANGE,		/* Notify device state change */
	NETDEV_REGISTER,
	NETDEV_UNREGISTER,
	NETDEV_CHANGEMTU,	/* notify after mtu change happened */
	NETDEV_CHANGEADDR,	/* notify after the address change */
	NETDEV_PRE_CHANGEADDR,	/* notify before the address change */
	NETDEV_GOING_DOWN,
	NETDEV_CHANGENAME,
	NETDEV_FEAT_CHANGE,
	NETDEV_BONDING_FAILOVER,
	NETDEV_PRE_UP,
	NETDEV_PRE_TYPE_CHANGE,
	NETDEV_POST_TYPE_CHANGE,
	NETDEV_POST_INIT,
	NETDEV_RELEASE,
	NETDEV_NOTIFY_PEERS,
	NETDEV_JOIN,
	NETDEV_CHANGEUPPER,
	NETDEV_RESEND_IGMP,
	NETDEV_PRECHANGEMTU,	/* notify before mtu change happened */
	NETDEV_CHANGEINFODATA,
	NETDEV_BONDING_INFO,
	NETDEV_PRECHANGEUPPER,
	NETDEV_CHANGELOWERSTATE,
	NETDEV_UDP_TUNNEL_PUSH_INFO,
	NETDEV_UDP_TUNNEL_DROP_INFO,
	NETDEV_CHANGE_TX_QUEUE_LEN,
	NETDEV_CVLAN_FILTER_PUSH_INFO,
	NETDEV_CVLAN_FILTER_DROP_INFO,
	NETDEV_SVLAN_FILTER_PUSH_INFO,
	NETDEV_SVLAN_FILTER_DROP_INFO,
};
const char *netdev_cmd_to_name(enum netdev_cmd cmd);

int register_netdevice_notifier(struct notifier_block *nb);
int unregister_netdevice_notifier(struct notifier_block *nb);
int register_netdevice_notifier_net(struct net *net, struct notifier_block *nb);
int unregister_netdevice_notifier_net(struct net *net,
				      struct notifier_block *nb);

struct netdev_notifier_info {
	struct net_device	*dev;
	struct netlink_ext_ack	*extack;
};

struct netdev_notifier_info_ext {
	struct netdev_notifier_info info; /* must be first */
	union {
		u32 mtu;
	} ext;
};

struct netdev_notifier_change_info {
	struct netdev_notifier_info info; /* must be first */
	unsigned int flags_changed;
};

struct netdev_notifier_changeupper_info {
	struct netdev_notifier_info info; /* must be first */
	struct net_device *upper_dev; /* new upper dev */
	bool master; /* is upper dev master */
	bool linking; /* is the notification for link or unlink */
	void *upper_info; /* upper dev info */
};

struct netdev_notifier_changelowerstate_info {
	struct netdev_notifier_info info; /* must be first */
	void *lower_state_info; /* is lower dev state */
};

struct netdev_notifier_pre_changeaddr_info {
	struct netdev_notifier_info info; /* must be first */
	const unsigned char *dev_addr;
};

static inline void netdev_notifier_info_init(struct netdev_notifier_info *info,
					     struct net_device *dev)
{
	info->dev = dev;
	info->extack = NULL;
}

static inline struct net_device *
netdev_notifier_info_to_dev(const struct netdev_notifier_info *info)
{
	return info->dev;
}

static inline struct netlink_ext_ack *
netdev_notifier_info_to_extack(const struct netdev_notifier_info *info)
{
	return info->extack;
}

int call_netdevice_notifiers(unsigned long val, struct net_device *dev);


extern rwlock_t				dev_base_lock;		/* Device list lock */

#define for_each_netdev(net, d)		\
		list_for_each_entry(d, &(net)->dev_base_head, dev_list)
#define for_each_netdev_reverse(net, d)	\
		list_for_each_entry_reverse(d, &(net)->dev_base_head, dev_list)
#define for_each_netdev_rcu(net, d)		\
		list_for_each_entry_rcu(d, &(net)->dev_base_head, dev_list)
#define for_each_netdev_safe(net, d, n)	\
		list_for_each_entry_safe(d, n, &(net)->dev_base_head, dev_list)
#define for_each_netdev_continue(net, d)		\
		list_for_each_entry_continue(d, &(net)->dev_base_head, dev_list)
#define for_each_netdev_continue_reverse(net, d)		\
		list_for_each_entry_continue_reverse(d, &(net)->dev_base_head, \
						     dev_list)
#define for_each_netdev_continue_rcu(net, d)		\
	list_for_each_entry_continue_rcu(d, &(net)->dev_base_head, dev_list)
#define for_each_netdev_in_bond_rcu(bond, slave)	\
		for_each_netdev_rcu(&init_net, slave)	\
			if (netdev_master_upper_dev_get_rcu(slave) == (bond))
#define net_device_entry(lh)	list_entry(lh, struct net_device, dev_list)

static inline struct net_device *next_net_device(struct net_device *dev)
{
	struct list_head *lh;
	struct net *net;

	net = dev_net(dev);
	lh = dev->dev_list.next;
	return lh == &net->dev_base_head ? NULL : net_device_entry(lh);
}

static inline struct net_device *next_net_device_rcu(struct net_device *dev)
{
	struct list_head *lh;
	struct net *net;

	net = dev_net(dev);
	lh = rcu_dereference(list_next_rcu(&dev->dev_list));
	return lh == &net->dev_base_head ? NULL : net_device_entry(lh);
}

static inline struct net_device *first_net_device(struct net *net)
{
	return list_empty(&net->dev_base_head) ? NULL :
		net_device_entry(net->dev_base_head.next);
}

static inline struct net_device *first_net_device_rcu(struct net *net)
{
	struct list_head *lh = rcu_dereference(list_next_rcu(&net->dev_base_head));

	return lh == &net->dev_base_head ? NULL : net_device_entry(lh);
}

int netdev_boot_setup_check(struct net_device *dev);
unsigned long netdev_boot_base(const char *prefix, int unit);
struct net_device *dev_getbyhwaddr_rcu(struct net *net, unsigned short type,
				       const char *hwaddr);
struct net_device *dev_getfirstbyhwtype(struct net *net, unsigned short type);
struct net_device *__dev_getfirstbyhwtype(struct net *net, unsigned short type);
void dev_add_pack(struct packet_type *pt);
void dev_remove_pack(struct packet_type *pt);
void __dev_remove_pack(struct packet_type *pt);
void dev_add_offload(struct packet_offload *po);
void dev_remove_offload(struct packet_offload *po);

int dev_get_iflink(const struct net_device *dev);
int dev_fill_metadata_dst(struct net_device *dev, struct sk_buff *skb);
struct net_device *__dev_get_by_flags(struct net *net, unsigned short flags,
				      unsigned short mask);
struct net_device *dev_get_by_name(struct net *net, const char *name);
struct net_device *dev_get_by_name_rcu(struct net *net, const char *name);
struct net_device *__dev_get_by_name(struct net *net, const char *name);
int dev_alloc_name(struct net_device *dev, const char *name);
int dev_open(struct net_device *dev, struct netlink_ext_ack *extack);
void dev_close(struct net_device *dev);
void dev_close_many(struct list_head *head, bool unlink);
void dev_disable_lro(struct net_device *dev);
int dev_loopback_xmit(struct net *net, struct sock *sk, struct sk_buff *newskb);
u16 dev_pick_tx_zero(struct net_device *dev, struct sk_buff *skb,
		     struct net_device *sb_dev);
u16 dev_pick_tx_cpu_id(struct net_device *dev, struct sk_buff *skb,
		       struct net_device *sb_dev);
int dev_queue_xmit(struct sk_buff *skb);
int dev_queue_xmit_accel(struct sk_buff *skb, struct net_device *sb_dev);
int dev_direct_xmit(struct sk_buff *skb, u16 queue_id);
int register_netdevice(struct net_device *dev);
void unregister_netdevice_queue(struct net_device *dev, struct list_head *head);
void unregister_netdevice_many(struct list_head *head);
static inline void unregister_netdevice(struct net_device *dev)
{
	unregister_netdevice_queue(dev, NULL);
}

int netdev_refcnt_read(const struct net_device *dev);
void free_netdev(struct net_device *dev);
void netdev_freemem(struct net_device *dev);
void synchronize_net(void);
int init_dummy_netdev(struct net_device *dev);

struct net_device *dev_get_by_index(struct net *net, int ifindex);
struct net_device *__dev_get_by_index(struct net *net, int ifindex);
struct net_device *dev_get_by_index_rcu(struct net *net, int ifindex);
struct net_device *dev_get_by_napi_id(unsigned int napi_id);
int netdev_get_name(struct net *net, char *name, int ifindex);
int dev_restart(struct net_device *dev);
int skb_gro_receive(struct sk_buff *p, struct sk_buff *skb);

static inline unsigned int skb_gro_offset(const struct sk_buff *skb)
{
	return NAPI_GRO_CB(skb)->data_offset;
}

static inline unsigned int skb_gro_len(const struct sk_buff *skb)
{
	return skb->len - NAPI_GRO_CB(skb)->data_offset;
}

static inline void skb_gro_pull(struct sk_buff *skb, unsigned int len)
{
	NAPI_GRO_CB(skb)->data_offset += len;
}

static inline void *skb_gro_header_fast(struct sk_buff *skb,
					unsigned int offset)
{
	return NAPI_GRO_CB(skb)->frag0 + offset;
}

static inline int skb_gro_header_hard(struct sk_buff *skb, unsigned int hlen)
{
	return NAPI_GRO_CB(skb)->frag0_len < hlen;
}

static inline void skb_gro_frag0_invalidate(struct sk_buff *skb)
{
	NAPI_GRO_CB(skb)->frag0 = NULL;
	NAPI_GRO_CB(skb)->frag0_len = 0;
}

static inline void *skb_gro_header_slow(struct sk_buff *skb, unsigned int hlen,
					unsigned int offset)
{
	if (!pskb_may_pull(skb, hlen))
		return NULL;

	skb_gro_frag0_invalidate(skb);
	return skb->data + offset;
}

static inline void *skb_gro_network_header(struct sk_buff *skb)
{
	return (NAPI_GRO_CB(skb)->frag0 ?: skb->data) +
	       skb_network_offset(skb);
}

static inline void skb_gro_postpull_rcsum(struct sk_buff *skb,
					const void *start, unsigned int len)
{
	if (NAPI_GRO_CB(skb)->csum_valid)
		NAPI_GRO_CB(skb)->csum = csum_sub(NAPI_GRO_CB(skb)->csum,
						  csum_partial(start, len, 0));
}

/* GRO checksum functions. These are logical equivalents of the normal
 * checksum functions (in skbuff.h) except that they operate on the GRO
 * offsets and fields in sk_buff.
 */

__sum16 __skb_gro_checksum_complete(struct sk_buff *skb);

static inline bool skb_at_gro_remcsum_start(struct sk_buff *skb)
{
	return (NAPI_GRO_CB(skb)->gro_remcsum_start == skb_gro_offset(skb));
}

static inline bool __skb_gro_checksum_validate_needed(struct sk_buff *skb,
						      bool zero_okay,
						      __sum16 check)
{
	return ((skb->ip_summed != CHECKSUM_PARTIAL ||
		skb_checksum_start_offset(skb) <
		 skb_gro_offset(skb)) &&
		!skb_at_gro_remcsum_start(skb) &&
		NAPI_GRO_CB(skb)->csum_cnt == 0 &&
		(!zero_okay || check));
}

static inline __sum16 __skb_gro_checksum_validate_complete(struct sk_buff *skb,
							   __wsum psum)
{
	if (NAPI_GRO_CB(skb)->csum_valid &&
	    !csum_fold(csum_add(psum, NAPI_GRO_CB(skb)->csum)))
		return 0;

	NAPI_GRO_CB(skb)->csum = psum;

	return __skb_gro_checksum_complete(skb);
}

static inline void skb_gro_incr_csum_unnecessary(struct sk_buff *skb)
{
	if (NAPI_GRO_CB(skb)->csum_cnt > 0) {
		/* Consume a checksum from CHECKSUM_UNNECESSARY */
		NAPI_GRO_CB(skb)->csum_cnt--;
	} else {
		/* Update skb for CHECKSUM_UNNECESSARY and csum_level when we
		 * verified a new top level checksum or an encapsulated one
		 * during GRO. This saves work if we fallback to normal path.
		 */
		__skb_incr_checksum_unnecessary(skb);
	}
}

#define __skb_gro_checksum_validate(skb, proto, zero_okay, check,	\
				    compute_pseudo)			\
({									\
	__sum16 __ret = 0;						\
	if (__skb_gro_checksum_validate_needed(skb, zero_okay, check))	\
		__ret = __skb_gro_checksum_validate_complete(skb,	\
				compute_pseudo(skb, proto));		\
	if (!__ret)							\
		skb_gro_incr_csum_unnecessary(skb);			\
	__ret;								\
})

#define skb_gro_checksum_validate(skb, proto, compute_pseudo)		\
	__skb_gro_checksum_validate(skb, proto, false, 0, compute_pseudo)

#define skb_gro_checksum_validate_zero_check(skb, proto, check,		\
					     compute_pseudo)		\
	__skb_gro_checksum_validate(skb, proto, true, check, compute_pseudo)

#define skb_gro_checksum_simple_validate(skb)				\
	__skb_gro_checksum_validate(skb, 0, false, 0, null_compute_pseudo)

static inline bool __skb_gro_checksum_convert_check(struct sk_buff *skb)
{
	return (NAPI_GRO_CB(skb)->csum_cnt == 0 &&
		!NAPI_GRO_CB(skb)->csum_valid);
}

static inline void __skb_gro_checksum_convert(struct sk_buff *skb,
					      __sum16 check, __wsum pseudo)
{
	NAPI_GRO_CB(skb)->csum = ~pseudo;
	NAPI_GRO_CB(skb)->csum_valid = 1;
}

#define skb_gro_checksum_try_convert(skb, proto, check, compute_pseudo)	\
do {									\
	if (__skb_gro_checksum_convert_check(skb))			\
		__skb_gro_checksum_convert(skb, check,			\
					   compute_pseudo(skb, proto));	\
} while (0)

struct gro_remcsum {
	int offset;
	__wsum delta;
};

static inline void skb_gro_remcsum_init(struct gro_remcsum *grc)
{
	grc->offset = 0;
	grc->delta = 0;
}

static inline void *skb_gro_remcsum_process(struct sk_buff *skb, void *ptr,
					    unsigned int off, size_t hdrlen,
					    int start, int offset,
					    struct gro_remcsum *grc,
					    bool nopartial)
{
	__wsum delta;
	size_t plen = hdrlen + max_t(size_t, offset + sizeof(u16), start);

	BUG_ON(!NAPI_GRO_CB(skb)->csum_valid);

	if (!nopartial) {
		NAPI_GRO_CB(skb)->gro_remcsum_start = off + hdrlen + start;
		return ptr;
	}

	ptr = skb_gro_header_fast(skb, off);
	if (skb_gro_header_hard(skb, off + plen)) {
		ptr = skb_gro_header_slow(skb, off + plen, off);
		if (!ptr)
			return NULL;
	}

	delta = remcsum_adjust(ptr + hdrlen, NAPI_GRO_CB(skb)->csum,
			       start, offset);

	/* Adjust skb->csum since we changed the packet */
	NAPI_GRO_CB(skb)->csum = csum_add(NAPI_GRO_CB(skb)->csum, delta);

	grc->offset = off + hdrlen + offset;
	grc->delta = delta;

	return ptr;
}

static inline void skb_gro_remcsum_cleanup(struct sk_buff *skb,
					   struct gro_remcsum *grc)
{
	void *ptr;
	size_t plen = grc->offset + sizeof(u16);

	if (!grc->delta)
		return;

	ptr = skb_gro_header_fast(skb, grc->offset);
	if (skb_gro_header_hard(skb, grc->offset + sizeof(u16))) {
		ptr = skb_gro_header_slow(skb, plen, grc->offset);
		if (!ptr)
			return;
	}

	remcsum_unadjust((__sum16 *)ptr, grc->delta);
}

#ifdef CONFIG_XFRM_OFFLOAD
static inline void skb_gro_flush_final(struct sk_buff *skb, struct sk_buff *pp, int flush)
{
	if (PTR_ERR(pp) != -EINPROGRESS)
		NAPI_GRO_CB(skb)->flush |= flush;
}
static inline void skb_gro_flush_final_remcsum(struct sk_buff *skb,
					       struct sk_buff *pp,
					       int flush,
					       struct gro_remcsum *grc)
{
	if (PTR_ERR(pp) != -EINPROGRESS) {
		NAPI_GRO_CB(skb)->flush |= flush;
		skb_gro_remcsum_cleanup(skb, grc);
		skb->remcsum_offload = 0;
	}
}
#else
static inline void skb_gro_flush_final(struct sk_buff *skb, struct sk_buff *pp, int flush)
{
	NAPI_GRO_CB(skb)->flush |= flush;
}
static inline void skb_gro_flush_final_remcsum(struct sk_buff *skb,
					       struct sk_buff *pp,
					       int flush,
					       struct gro_remcsum *grc)
{
	NAPI_GRO_CB(skb)->flush |= flush;
	skb_gro_remcsum_cleanup(skb, grc);
	skb->remcsum_offload = 0;
}
#endif

static inline int dev_hard_header(struct sk_buff *skb, struct net_device *dev,
				  unsigned short type,
				  const void *daddr, const void *saddr,
				  unsigned int len)
{
	if (!dev->header_ops || !dev->header_ops->create)
		return 0;

	return dev->header_ops->create(skb, dev, type, daddr, saddr, len);
}

static inline int dev_parse_header(const struct sk_buff *skb,
				   unsigned char *haddr)
{
	const struct net_device *dev = skb->dev;

	if (!dev->header_ops || !dev->header_ops->parse)
		return 0;
	return dev->header_ops->parse(skb, haddr);
}

static inline __be16 dev_parse_header_protocol(const struct sk_buff *skb)
{
	const struct net_device *dev = skb->dev;

	if (!dev->header_ops || !dev->header_ops->parse_protocol)
		return 0;
	return dev->header_ops->parse_protocol(skb);
}

/* ll_header must have at least hard_header_len allocated */
static inline bool dev_validate_header(const struct net_device *dev,
				       char *ll_header, int len)
{
	if (likely(len >= dev->hard_header_len))
		return true;
	if (len < dev->min_header_len)
		return false;

	if (capable(CAP_SYS_RAWIO)) {
		memset(ll_header + len, 0, dev->hard_header_len - len);
		return true;
	}

	if (dev->header_ops && dev->header_ops->validate)
		return dev->header_ops->validate(ll_header, len);

	return false;
}

typedef int gifconf_func_t(struct net_device * dev, char __user * bufptr,
			   int len, int size);
int register_gifconf(unsigned int family, gifconf_func_t *gifconf);
static inline int unregister_gifconf(unsigned int family)
{
	return register_gifconf(family, NULL);
}

#ifdef CONFIG_NET_FLOW_LIMIT
#define FLOW_LIMIT_HISTORY	(1 << 7)  /* must be ^2 and !overflow buckets */
struct sd_flow_limit {
	u64			count;
	unsigned int		num_buckets;
	unsigned int		history_head;
	u16			history[FLOW_LIMIT_HISTORY];
	u8			buckets[];
};

extern int netdev_flow_limit_table_len;
#endif /* CONFIG_NET_FLOW_LIMIT */

/*
 * Incoming packets are placed on per-CPU queues
 */
struct softnet_data {
	struct list_head	poll_list;
	struct sk_buff_head	process_queue;

	/* stats */
	unsigned int		processed;
	unsigned int		time_squeeze;
	unsigned int		received_rps;
#ifdef CONFIG_RPS
	struct softnet_data	*rps_ipi_list;
#endif
#ifdef CONFIG_NET_FLOW_LIMIT
	struct sd_flow_limit __rcu *flow_limit;
#endif
	struct Qdisc		*output_queue;
	struct Qdisc		**output_queue_tailp;
	struct sk_buff		*completion_queue;
#ifdef CONFIG_XFRM_OFFLOAD
	struct sk_buff_head	xfrm_backlog;
#endif
	/* written and read only by owning cpu: */
	struct {
		u16 recursion;
		u8  more;
	} xmit;
#ifdef CONFIG_RPS
	/* input_queue_head should be written by cpu owning this struct,
	 * and only read by other cpus. Worth using a cache line.
	 */
	unsigned int		input_queue_head ____cacheline_aligned_in_smp;

	/* Elements below can be accessed between CPUs for RPS/RFS */
	call_single_data_t	csd ____cacheline_aligned_in_smp;
	struct softnet_data	*rps_ipi_next;
	unsigned int		cpu;
	unsigned int		input_queue_tail;
#endif
	unsigned int		dropped;
	struct sk_buff_head	input_pkt_queue;
	struct napi_struct	backlog;

};

static inline void input_queue_head_incr(struct softnet_data *sd)
{
#ifdef CONFIG_RPS
	sd->input_queue_head++;
#endif
}

static inline void input_queue_tail_incr_save(struct softnet_data *sd,
					      unsigned int *qtail)
{
#ifdef CONFIG_RPS
	*qtail = ++sd->input_queue_tail;
#endif
}

DECLARE_PER_CPU_ALIGNED(struct softnet_data, softnet_data);

static inline int dev_recursion_level(void)
{
	return this_cpu_read(softnet_data.xmit.recursion);
}

#define XMIT_RECURSION_LIMIT	10
static inline bool dev_xmit_recursion(void)
{
	return unlikely(__this_cpu_read(softnet_data.xmit.recursion) >
			XMIT_RECURSION_LIMIT);
}

static inline void dev_xmit_recursion_inc(void)
{
	__this_cpu_inc(softnet_data.xmit.recursion);
}

static inline void dev_xmit_recursion_dec(void)
{
	__this_cpu_dec(softnet_data.xmit.recursion);
}

void __netif_schedule(struct Qdisc *q);
void netif_schedule_queue(struct netdev_queue *txq);

static inline void netif_tx_schedule_all(struct net_device *dev)
{
	unsigned int i;

	for (i = 0; i < dev->num_tx_queues; i++)
		netif_schedule_queue(netdev_get_tx_queue(dev, i));
}

static __always_inline void netif_tx_start_queue(struct netdev_queue *dev_queue)
{
	clear_bit(__QUEUE_STATE_DRV_XOFF, &dev_queue->state);
}

/**
 *	netif_start_queue - allow transmit
 *	@dev: network device
 *
 *	Allow upper layers to call the device hard_start_xmit routine.
 */
static inline void netif_start_queue(struct net_device *dev)
{
	netif_tx_start_queue(netdev_get_tx_queue(dev, 0));
}

static inline void netif_tx_start_all_queues(struct net_device *dev)
{
	unsigned int i;

	for (i = 0; i < dev->num_tx_queues; i++) {
		struct netdev_queue *txq = netdev_get_tx_queue(dev, i);
		netif_tx_start_queue(txq);
	}
}

void netif_tx_wake_queue(struct netdev_queue *dev_queue);

/**
 *	netif_wake_queue - restart transmit
 *	@dev: network device
 *
 *	Allow upper layers to call the device hard_start_xmit routine.
 *	Used for flow control when transmit resources are available.
 */
static inline void netif_wake_queue(struct net_device *dev)
{
	netif_tx_wake_queue(netdev_get_tx_queue(dev, 0));
}

static inline void netif_tx_wake_all_queues(struct net_device *dev)
{
	unsigned int i;

	for (i = 0; i < dev->num_tx_queues; i++) {
		struct netdev_queue *txq = netdev_get_tx_queue(dev, i);
		netif_tx_wake_queue(txq);
	}
}

static __always_inline void netif_tx_stop_queue(struct netdev_queue *dev_queue)
{
	set_bit(__QUEUE_STATE_DRV_XOFF, &dev_queue->state);
}

/**
 *	netif_stop_queue - stop transmitted packets
 *	@dev: network device
 *
 *	Stop upper layers calling the device hard_start_xmit routine.
 *	Used for flow control when transmit resources are unavailable.
 */
static inline void netif_stop_queue(struct net_device *dev)
{
	netif_tx_stop_queue(netdev_get_tx_queue(dev, 0));
}

void netif_tx_stop_all_queues(struct net_device *dev);
void netdev_update_lockdep_key(struct net_device *dev);

static inline bool netif_tx_queue_stopped(const struct netdev_queue *dev_queue)
{
	return test_bit(__QUEUE_STATE_DRV_XOFF, &dev_queue->state);
}

/**
 *	netif_queue_stopped - test if transmit queue is flowblocked
 *	@dev: network device
 *
 *	Test if transmit queue on device is currently unable to send.
 */
static inline bool netif_queue_stopped(const struct net_device *dev)
{
	return netif_tx_queue_stopped(netdev_get_tx_queue(dev, 0));
}

static inline bool netif_xmit_stopped(const struct netdev_queue *dev_queue)
{
	return dev_queue->state & QUEUE_STATE_ANY_XOFF;
}

static inline bool
netif_xmit_frozen_or_stopped(const struct netdev_queue *dev_queue)
{
	return dev_queue->state & QUEUE_STATE_ANY_XOFF_OR_FROZEN;
}

static inline bool
netif_xmit_frozen_or_drv_stopped(const struct netdev_queue *dev_queue)
{
	return dev_queue->state & QUEUE_STATE_DRV_XOFF_OR_FROZEN;
}

/**
 *	netdev_txq_bql_enqueue_prefetchw - prefetch bql data for write
 *	@dev_queue: pointer to transmit queue
 *
 * BQL enabled drivers might use this helper in their ndo_start_xmit(),
 * to give appropriate hint to the CPU.
 */
static inline void netdev_txq_bql_enqueue_prefetchw(struct netdev_queue *dev_queue)
{
#ifdef CONFIG_BQL
	prefetchw(&dev_queue->dql.num_queued);
#endif
}

/**
 *	netdev_txq_bql_complete_prefetchw - prefetch bql data for write
 *	@dev_queue: pointer to transmit queue
 *
 * BQL enabled drivers might use this helper in their TX completion path,
 * to give appropriate hint to the CPU.
 */
static inline void netdev_txq_bql_complete_prefetchw(struct netdev_queue *dev_queue)
{
#ifdef CONFIG_BQL
	prefetchw(&dev_queue->dql.limit);
#endif
}

static inline void netdev_tx_sent_queue(struct netdev_queue *dev_queue,
					unsigned int bytes)
{
#ifdef CONFIG_BQL
	dql_queued(&dev_queue->dql, bytes);

	if (likely(dql_avail(&dev_queue->dql) >= 0))
		return;

	set_bit(__QUEUE_STATE_STACK_XOFF, &dev_queue->state);

	/*
	 * The XOFF flag must be set before checking the dql_avail below,
	 * because in netdev_tx_completed_queue we update the dql_completed
	 * before checking the XOFF flag.
	 */
	smp_mb();

	/* check again in case another CPU has just made room avail */
	if (unlikely(dql_avail(&dev_queue->dql) >= 0))
		clear_bit(__QUEUE_STATE_STACK_XOFF, &dev_queue->state);
#endif
}

/* Variant of netdev_tx_sent_queue() for drivers that are aware
 * that they should not test BQL status themselves.
 * We do want to change __QUEUE_STATE_STACK_XOFF only for the last
 * skb of a batch.
 * Returns true if the doorbell must be used to kick the NIC.
 */
static inline bool __netdev_tx_sent_queue(struct netdev_queue *dev_queue,
					  unsigned int bytes,
					  bool xmit_more)
{
	if (xmit_more) {
#ifdef CONFIG_BQL
		dql_queued(&dev_queue->dql, bytes);
#endif
		return netif_tx_queue_stopped(dev_queue);
	}
	netdev_tx_sent_queue(dev_queue, bytes);
	return true;
}

/**
 * 	netdev_sent_queue - report the number of bytes queued to hardware
 * 	@dev: network device
 * 	@bytes: number of bytes queued to the hardware device queue
 *
 * 	Report the number of bytes queued for sending/completion to the network
 * 	device hardware queue. @bytes should be a good approximation and should
 * 	exactly match netdev_completed_queue() @bytes
 */
static inline void netdev_sent_queue(struct net_device *dev, unsigned int bytes)
{
	netdev_tx_sent_queue(netdev_get_tx_queue(dev, 0), bytes);
}

static inline bool __netdev_sent_queue(struct net_device *dev,
				       unsigned int bytes,
				       bool xmit_more)
{
	return __netdev_tx_sent_queue(netdev_get_tx_queue(dev, 0), bytes,
				      xmit_more);
}

static inline void netdev_tx_completed_queue(struct netdev_queue *dev_queue,
					     unsigned int pkts, unsigned int bytes)
{
#ifdef CONFIG_BQL
	if (unlikely(!bytes))
		return;

	dql_completed(&dev_queue->dql, bytes);

	/*
	 * Without the memory barrier there is a small possiblity that
	 * netdev_tx_sent_queue will miss the update and cause the queue to
	 * be stopped forever
	 */
	smp_mb();

	if (unlikely(dql_avail(&dev_queue->dql) < 0))
		return;

	if (test_and_clear_bit(__QUEUE_STATE_STACK_XOFF, &dev_queue->state))
		netif_schedule_queue(dev_queue);
#endif
}

/**
 * 	netdev_completed_queue - report bytes and packets completed by device
 * 	@dev: network device
 * 	@pkts: actual number of packets sent over the medium
 * 	@bytes: actual number of bytes sent over the medium
 *
 * 	Report the number of bytes and packets transmitted by the network device
 * 	hardware queue over the physical medium, @bytes must exactly match the
 * 	@bytes amount passed to netdev_sent_queue()
 */
static inline void netdev_completed_queue(struct net_device *dev,
					  unsigned int pkts, unsigned int bytes)
{
	netdev_tx_completed_queue(netdev_get_tx_queue(dev, 0), pkts, bytes);
}

static inline void netdev_tx_reset_queue(struct netdev_queue *q)
{
#ifdef CONFIG_BQL
	clear_bit(__QUEUE_STATE_STACK_XOFF, &q->state);
	dql_reset(&q->dql);
#endif
}

/**
 * 	netdev_reset_queue - reset the packets and bytes count of a network device
 * 	@dev_queue: network device
 *
 * 	Reset the bytes and packet count of a network device and clear the
 * 	software flow control OFF bit for this network device
 */
static inline void netdev_reset_queue(struct net_device *dev_queue)
{
	netdev_tx_reset_queue(netdev_get_tx_queue(dev_queue, 0));
}

/**
 * 	netdev_cap_txqueue - check if selected tx queue exceeds device queues
 * 	@dev: network device
 * 	@queue_index: given tx queue index
 *
 * 	Returns 0 if given tx queue index >= number of device tx queues,
 * 	otherwise returns the originally passed tx queue index.
 */
static inline u16 netdev_cap_txqueue(struct net_device *dev, u16 queue_index)
{
	if (unlikely(queue_index >= dev->real_num_tx_queues)) {
		net_warn_ratelimited("%s selects TX queue %d, but real number of TX queues is %d\n",
				     dev->name, queue_index,
				     dev->real_num_tx_queues);
		return 0;
	}

	return queue_index;
}

/**
 *	netif_running - test if up
 *	@dev: network device
 *
 *	Test if the device has been brought up.
 */
static inline bool netif_running(const struct net_device *dev)
{
	return test_bit(__LINK_STATE_START, &dev->state);
}

/*
 * Routines to manage the subqueues on a device.  We only need start,
 * stop, and a check if it's stopped.  All other device management is
 * done at the overall netdevice level.
 * Also test the device if we're multiqueue.
 */

/**
 *	netif_start_subqueue - allow sending packets on subqueue
 *	@dev: network device
 *	@queue_index: sub queue index
 *
 * Start individual transmit queue of a device with multiple transmit queues.
 */
static inline void netif_start_subqueue(struct net_device *dev, u16 queue_index)
{
	struct netdev_queue *txq = netdev_get_tx_queue(dev, queue_index);

	netif_tx_start_queue(txq);
}

/**
 *	netif_stop_subqueue - stop sending packets on subqueue
 *	@dev: network device
 *	@queue_index: sub queue index
 *
 * Stop individual transmit queue of a device with multiple transmit queues.
 */
static inline void netif_stop_subqueue(struct net_device *dev, u16 queue_index)
{
	struct netdev_queue *txq = netdev_get_tx_queue(dev, queue_index);
	netif_tx_stop_queue(txq);
}

/**
 *	netif_subqueue_stopped - test status of subqueue
 *	@dev: network device
 *	@queue_index: sub queue index
 *
 * Check individual transmit queue of a device with multiple transmit queues.
 */
static inline bool __netif_subqueue_stopped(const struct net_device *dev,
					    u16 queue_index)
{
	struct netdev_queue *txq = netdev_get_tx_queue(dev, queue_index);

	return netif_tx_queue_stopped(txq);
}

static inline bool netif_subqueue_stopped(const struct net_device *dev,
					  struct sk_buff *skb)
{
	return __netif_subqueue_stopped(dev, skb_get_queue_mapping(skb));
}

/**
 *	netif_wake_subqueue - allow sending packets on subqueue
 *	@dev: network device
 *	@queue_index: sub queue index
 *
 * Resume individual transmit queue of a device with multiple transmit queues.
 */
static inline void netif_wake_subqueue(struct net_device *dev, u16 queue_index)
{
	struct netdev_queue *txq = netdev_get_tx_queue(dev, queue_index);

	netif_tx_wake_queue(txq);
}

#ifdef CONFIG_XPS
int netif_set_xps_queue(struct net_device *dev, const struct cpumask *mask,
			u16 index);
int __netif_set_xps_queue(struct net_device *dev, const unsigned long *mask,
			  u16 index, bool is_rxqs_map);

/**
 *	netif_attr_test_mask - Test a CPU or Rx queue set in a mask
 *	@j: CPU/Rx queue index
 *	@mask: bitmask of all cpus/rx queues
 *	@nr_bits: number of bits in the bitmask
 *
 * Test if a CPU or Rx queue index is set in a mask of all CPU/Rx queues.
 */
static inline bool netif_attr_test_mask(unsigned long j,
					const unsigned long *mask,
					unsigned int nr_bits)
{
	cpu_max_bits_warn(j, nr_bits);
	return test_bit(j, mask);
}

/**
 *	netif_attr_test_online - Test for online CPU/Rx queue
 *	@j: CPU/Rx queue index
 *	@online_mask: bitmask for CPUs/Rx queues that are online
 *	@nr_bits: number of bits in the bitmask
 *
 * Returns true if a CPU/Rx queue is online.
 */
static inline bool netif_attr_test_online(unsigned long j,
					  const unsigned long *online_mask,
					  unsigned int nr_bits)
{
	cpu_max_bits_warn(j, nr_bits);

	if (online_mask)
		return test_bit(j, online_mask);

	return (j < nr_bits);
}

/**
 *	netif_attrmask_next - get the next CPU/Rx queue in a cpu/Rx queues mask
 *	@n: CPU/Rx queue index
 *	@srcp: the cpumask/Rx queue mask pointer
 *	@nr_bits: number of bits in the bitmask
 *
 * Returns >= nr_bits if no further CPUs/Rx queues set.
 */
static inline unsigned int netif_attrmask_next(int n, const unsigned long *srcp,
					       unsigned int nr_bits)
{
	/* -1 is a legal arg here. */
	if (n != -1)
		cpu_max_bits_warn(n, nr_bits);

	if (srcp)
		return find_next_bit(srcp, nr_bits, n + 1);

	return n + 1;
}

/**
 *	netif_attrmask_next_and - get the next CPU/Rx queue in *src1p & *src2p
 *	@n: CPU/Rx queue index
 *	@src1p: the first CPUs/Rx queues mask pointer
 *	@src2p: the second CPUs/Rx queues mask pointer
 *	@nr_bits: number of bits in the bitmask
 *
 * Returns >= nr_bits if no further CPUs/Rx queues set in both.
 */
static inline int netif_attrmask_next_and(int n, const unsigned long *src1p,
					  const unsigned long *src2p,
					  unsigned int nr_bits)
{
	/* -1 is a legal arg here. */
	if (n != -1)
		cpu_max_bits_warn(n, nr_bits);

	if (src1p && src2p)
		return find_next_and_bit(src1p, src2p, nr_bits, n + 1);
	else if (src1p)
		return find_next_bit(src1p, nr_bits, n + 1);
	else if (src2p)
		return find_next_bit(src2p, nr_bits, n + 1);

	return n + 1;
}
#else
static inline int netif_set_xps_queue(struct net_device *dev,
				      const struct cpumask *mask,
				      u16 index)
{
	return 0;
}

static inline int __netif_set_xps_queue(struct net_device *dev,
					const unsigned long *mask,
					u16 index, bool is_rxqs_map)
{
	return 0;
}
#endif

/**
 *	netif_is_multiqueue - test if device has multiple transmit queues
 *	@dev: network device
 *
 * Check if device has multiple transmit queues
 */
static inline bool netif_is_multiqueue(const struct net_device *dev)
{
	return dev->num_tx_queues > 1;
}

int netif_set_real_num_tx_queues(struct net_device *dev, unsigned int txq);

#ifdef CONFIG_SYSFS
int netif_set_real_num_rx_queues(struct net_device *dev, unsigned int rxq);
#else
static inline int netif_set_real_num_rx_queues(struct net_device *dev,
						unsigned int rxqs)
{
	dev->real_num_rx_queues = rxqs;
	return 0;
}
#endif

static inline struct netdev_rx_queue *
__netif_get_rx_queue(struct net_device *dev, unsigned int rxq)
{
	return dev->_rx + rxq;
}

#ifdef CONFIG_SYSFS
static inline unsigned int get_netdev_rx_queue_index(
		struct netdev_rx_queue *queue)
{
	struct net_device *dev = queue->dev;
	int index = queue - dev->_rx;

	BUG_ON(index >= dev->num_rx_queues);
	return index;
}
#endif

#define DEFAULT_MAX_NUM_RSS_QUEUES	(8)
int netif_get_num_default_rss_queues(void);

enum skb_free_reason {
	SKB_REASON_CONSUMED,
	SKB_REASON_DROPPED,
};

void __dev_kfree_skb_irq(struct sk_buff *skb, enum skb_free_reason reason);
void __dev_kfree_skb_any(struct sk_buff *skb, enum skb_free_reason reason);

/*
 * It is not allowed to call kfree_skb() or consume_skb() from hardware
 * interrupt context or with hardware interrupts being disabled.
 * (in_irq() || irqs_disabled())
 *
 * We provide four helpers that can be used in following contexts :
 *
 * dev_kfree_skb_irq(skb) when caller drops a packet from irq context,
 *  replacing kfree_skb(skb)
 *
 * dev_consume_skb_irq(skb) when caller consumes a packet from irq context.
 *  Typically used in place of consume_skb(skb) in TX completion path
 *
 * dev_kfree_skb_any(skb) when caller doesn't know its current irq context,
 *  replacing kfree_skb(skb)
 *
 * dev_consume_skb_any(skb) when caller doesn't know its current irq context,
 *  and consumed a packet. Used in place of consume_skb(skb)
 */
static inline void dev_kfree_skb_irq(struct sk_buff *skb)
{
	__dev_kfree_skb_irq(skb, SKB_REASON_DROPPED);
}

static inline void dev_consume_skb_irq(struct sk_buff *skb)
{
	__dev_kfree_skb_irq(skb, SKB_REASON_CONSUMED);
}

static inline void dev_kfree_skb_any(struct sk_buff *skb)
{
	__dev_kfree_skb_any(skb, SKB_REASON_DROPPED);
}

static inline void dev_consume_skb_any(struct sk_buff *skb)
{
	__dev_kfree_skb_any(skb, SKB_REASON_CONSUMED);
}

void generic_xdp_tx(struct sk_buff *skb, struct bpf_prog *xdp_prog);
int do_xdp_generic(struct bpf_prog *xdp_prog, struct sk_buff *skb);
int netif_rx(struct sk_buff *skb);
int netif_rx_ni(struct sk_buff *skb);
int netif_receive_skb(struct sk_buff *skb);
int netif_receive_skb_core(struct sk_buff *skb);
void netif_receive_skb_list(struct list_head *head);
gro_result_t napi_gro_receive(struct napi_struct *napi, struct sk_buff *skb);
void napi_gro_flush(struct napi_struct *napi, bool flush_old);
struct sk_buff *napi_get_frags(struct napi_struct *napi);
gro_result_t napi_gro_frags(struct napi_struct *napi);
struct packet_offload *gro_find_receive_by_type(__be16 type);
struct packet_offload *gro_find_complete_by_type(__be16 type);

static inline void napi_free_frags(struct napi_struct *napi)
{
	kfree_skb(napi->skb);
	napi->skb = NULL;
}

bool netdev_is_rx_handler_busy(struct net_device *dev);
int netdev_rx_handler_register(struct net_device *dev,
			       rx_handler_func_t *rx_handler,
			       void *rx_handler_data);
void netdev_rx_handler_unregister(struct net_device *dev);

bool dev_valid_name(const char *name);
int dev_ioctl(struct net *net, unsigned int cmd, struct ifreq *ifr,
		bool *need_copyout);
int dev_ifconf(struct net *net, struct ifconf *, int);
int dev_ethtool(struct net *net, struct ifreq *);
unsigned int dev_get_flags(const struct net_device *);
int __dev_change_flags(struct net_device *dev, unsigned int flags,
		       struct netlink_ext_ack *extack);
int dev_change_flags(struct net_device *dev, unsigned int flags,
		     struct netlink_ext_ack *extack);
void __dev_notify_flags(struct net_device *, unsigned int old_flags,
			unsigned int gchanges);
int dev_change_name(struct net_device *, const char *);
int dev_set_alias(struct net_device *, const char *, size_t);
int dev_get_alias(const struct net_device *, char *, size_t);
int dev_change_net_namespace(struct net_device *, struct net *, const char *);
int __dev_set_mtu(struct net_device *, int);
int dev_set_mtu_ext(struct net_device *dev, int mtu,
		    struct netlink_ext_ack *extack);
int dev_set_mtu(struct net_device *, int);
int dev_change_tx_queue_len(struct net_device *, unsigned long);
void dev_set_group(struct net_device *, int);
int dev_pre_changeaddr_notify(struct net_device *dev, const char *addr,
			      struct netlink_ext_ack *extack);
int dev_set_mac_address(struct net_device *dev, struct sockaddr *sa,
			struct netlink_ext_ack *extack);
int dev_change_carrier(struct net_device *, bool new_carrier);
int dev_get_phys_port_id(struct net_device *dev,
			 struct netdev_phys_item_id *ppid);
int dev_get_phys_port_name(struct net_device *dev,
			   char *name, size_t len);
int dev_get_port_parent_id(struct net_device *dev,
			   struct netdev_phys_item_id *ppid, bool recurse);
bool netdev_port_same_parent_id(struct net_device *a, struct net_device *b);
int dev_change_proto_down(struct net_device *dev, bool proto_down);
int dev_change_proto_down_generic(struct net_device *dev, bool proto_down);
struct sk_buff *validate_xmit_skb_list(struct sk_buff *skb, struct net_device *dev, bool *again);
struct sk_buff *dev_hard_start_xmit(struct sk_buff *skb, struct net_device *dev,
				    struct netdev_queue *txq, int *ret);

typedef int (*bpf_op_t)(struct net_device *dev, struct netdev_bpf *bpf);
int dev_change_xdp_fd(struct net_device *dev, struct netlink_ext_ack *extack,
		      int fd, u32 flags);
u32 __dev_xdp_query(struct net_device *dev, bpf_op_t xdp_op,
		    enum bpf_netdev_command cmd);
int xdp_umem_query(struct net_device *dev, u16 queue_id);

int __dev_forward_skb(struct net_device *dev, struct sk_buff *skb);
int dev_forward_skb(struct net_device *dev, struct sk_buff *skb);
bool is_skb_forwardable(const struct net_device *dev,
			const struct sk_buff *skb);

static __always_inline int ____dev_forward_skb(struct net_device *dev,
					       struct sk_buff *skb)
{
	if (skb_orphan_frags(skb, GFP_ATOMIC) ||
	    unlikely(!is_skb_forwardable(dev, skb))) {
		atomic_long_inc(&dev->rx_dropped);
		kfree_skb(skb);
		return NET_RX_DROP;
	}

	skb_scrub_packet(skb, true);
	skb->priority = 0;
	return 0;
}

bool dev_nit_active(struct net_device *dev);
void dev_queue_xmit_nit(struct sk_buff *skb, struct net_device *dev);

extern int		netdev_budget;
extern unsigned int	netdev_budget_usecs;

/* Called by rtnetlink.c:rtnl_unlock() */
void netdev_run_todo(void);

/**
 *	dev_put - release reference to device
 *	@dev: network device
 *
 * Release reference to device to allow it to be freed.
 */
static inline void dev_put(struct net_device *dev)
{
	this_cpu_dec(*dev->pcpu_refcnt);
}

/**
 *	dev_hold - get reference to device
 *	@dev: network device
 *
 * Hold reference to device to keep it from being freed.
 */
static inline void dev_hold(struct net_device *dev)
{
	this_cpu_inc(*dev->pcpu_refcnt);
}

/* Carrier loss detection, dial on demand. The functions netif_carrier_on
 * and _off may be called from IRQ context, but it is caller
 * who is responsible for serialization of these calls.
 *
 * The name carrier is inappropriate, these functions should really be
 * called netif_lowerlayer_*() because they represent the state of any
 * kind of lower layer not just hardware media.
 */

void linkwatch_init_dev(struct net_device *dev);
void linkwatch_fire_event(struct net_device *dev);
void linkwatch_forget_dev(struct net_device *dev);

/**
 *	netif_carrier_ok - test if carrier present
 *	@dev: network device
 *
 * Check if carrier is present on device
 */
static inline bool netif_carrier_ok(const struct net_device *dev)
{
	return !test_bit(__LINK_STATE_NOCARRIER, &dev->state);
}

unsigned long dev_trans_start(struct net_device *dev);

void __netdev_watchdog_up(struct net_device *dev);

void netif_carrier_on(struct net_device *dev);

void netif_carrier_off(struct net_device *dev);

/**
 *	netif_dormant_on - mark device as dormant.
 *	@dev: network device
 *
 * Mark device as dormant (as per RFC2863).
 *
 * The dormant state indicates that the relevant interface is not
 * actually in a condition to pass packets (i.e., it is not 'up') but is
 * in a "pending" state, waiting for some external event.  For "on-
 * demand" interfaces, this new state identifies the situation where the
 * interface is waiting for events to place it in the up state.
 */
static inline void netif_dormant_on(struct net_device *dev)
{
	if (!test_and_set_bit(__LINK_STATE_DORMANT, &dev->state))
		linkwatch_fire_event(dev);
}

/**
 *	netif_dormant_off - set device as not dormant.
 *	@dev: network device
 *
 * Device is not in dormant state.
 */
static inline void netif_dormant_off(struct net_device *dev)
{
	if (test_and_clear_bit(__LINK_STATE_DORMANT, &dev->state))
		linkwatch_fire_event(dev);
}

/**
 *	netif_dormant - test if device is dormant
 *	@dev: network device
 *
 * Check if device is dormant.
 */
static inline bool netif_dormant(const struct net_device *dev)
{
	return test_bit(__LINK_STATE_DORMANT, &dev->state);
}


/**
 *	netif_oper_up - test if device is operational
 *	@dev: network device
 *
 * Check if carrier is operational
 */
static inline bool netif_oper_up(const struct net_device *dev)
{
	return (dev->operstate == IF_OPER_UP ||
		dev->operstate == IF_OPER_UNKNOWN /* backward compat */);
}

/**
 *	netif_device_present - is device available or removed
 *	@dev: network device
 *
 * Check if device has not been removed from system.
 */
static inline bool netif_device_present(struct net_device *dev)
{
	return test_bit(__LINK_STATE_PRESENT, &dev->state);
}

void netif_device_detach(struct net_device *dev);

void netif_device_attach(struct net_device *dev);

/*
 * Network interface message level settings
 */

enum {
	NETIF_MSG_DRV		= 0x0001,
	NETIF_MSG_PROBE		= 0x0002,
	NETIF_MSG_LINK		= 0x0004,
	NETIF_MSG_TIMER		= 0x0008,
	NETIF_MSG_IFDOWN	= 0x0010,
	NETIF_MSG_IFUP		= 0x0020,
	NETIF_MSG_RX_ERR	= 0x0040,
	NETIF_MSG_TX_ERR	= 0x0080,
	NETIF_MSG_TX_QUEUED	= 0x0100,
	NETIF_MSG_INTR		= 0x0200,
	NETIF_MSG_TX_DONE	= 0x0400,
	NETIF_MSG_RX_STATUS	= 0x0800,
	NETIF_MSG_PKTDATA	= 0x1000,
	NETIF_MSG_HW		= 0x2000,
	NETIF_MSG_WOL		= 0x4000,
};

#define netif_msg_drv(p)	((p)->msg_enable & NETIF_MSG_DRV)
#define netif_msg_probe(p)	((p)->msg_enable & NETIF_MSG_PROBE)
#define netif_msg_link(p)	((p)->msg_enable & NETIF_MSG_LINK)
#define netif_msg_timer(p)	((p)->msg_enable & NETIF_MSG_TIMER)
#define netif_msg_ifdown(p)	((p)->msg_enable & NETIF_MSG_IFDOWN)
#define netif_msg_ifup(p)	((p)->msg_enable & NETIF_MSG_IFUP)
#define netif_msg_rx_err(p)	((p)->msg_enable & NETIF_MSG_RX_ERR)
#define netif_msg_tx_err(p)	((p)->msg_enable & NETIF_MSG_TX_ERR)
#define netif_msg_tx_queued(p)	((p)->msg_enable & NETIF_MSG_TX_QUEUED)
#define netif_msg_intr(p)	((p)->msg_enable & NETIF_MSG_INTR)
#define netif_msg_tx_done(p)	((p)->msg_enable & NETIF_MSG_TX_DONE)
#define netif_msg_rx_status(p)	((p)->msg_enable & NETIF_MSG_RX_STATUS)
#define netif_msg_pktdata(p)	((p)->msg_enable & NETIF_MSG_PKTDATA)
#define netif_msg_hw(p)		((p)->msg_enable & NETIF_MSG_HW)
#define netif_msg_wol(p)	((p)->msg_enable & NETIF_MSG_WOL)

static inline u32 netif_msg_init(int debug_value, int default_msg_enable_bits)
{
	/* use default */
	if (debug_value < 0 || debug_value >= (sizeof(u32) * 8))
		return default_msg_enable_bits;
	if (debug_value == 0)	/* no output */
		return 0;
	/* set low N bits */
	return (1U << debug_value) - 1;
}

static inline void __netif_tx_lock(struct netdev_queue *txq, int cpu)
{
	spin_lock(&txq->_xmit_lock);
	txq->xmit_lock_owner = cpu;
}

static inline bool __netif_tx_acquire(struct netdev_queue *txq)
{
	__acquire(&txq->_xmit_lock);
	return true;
}

static inline void __netif_tx_release(struct netdev_queue *txq)
{
	__release(&txq->_xmit_lock);
}

static inline void __netif_tx_lock_bh(struct netdev_queue *txq)
{
	spin_lock_bh(&txq->_xmit_lock);
	txq->xmit_lock_owner = smp_processor_id();
}

static inline bool __netif_tx_trylock(struct netdev_queue *txq)
{
	bool ok = spin_trylock(&txq->_xmit_lock);
	if (likely(ok))
		txq->xmit_lock_owner = smp_processor_id();
	return ok;
}

static inline void __netif_tx_unlock(struct netdev_queue *txq)
{
	txq->xmit_lock_owner = -1;
	spin_unlock(&txq->_xmit_lock);
}

static inline void __netif_tx_unlock_bh(struct netdev_queue *txq)
{
	txq->xmit_lock_owner = -1;
	spin_unlock_bh(&txq->_xmit_lock);
}

static inline void txq_trans_update(struct netdev_queue *txq)
{
	if (txq->xmit_lock_owner != -1)
		txq->trans_start = jiffies;
}

/* legacy drivers only, netdev_start_xmit() sets txq->trans_start */
static inline void netif_trans_update(struct net_device *dev)
{
	struct netdev_queue *txq = netdev_get_tx_queue(dev, 0);

	if (txq->trans_start != jiffies)
		txq->trans_start = jiffies;
}

/**
 *	netif_tx_lock - grab network device transmit lock
 *	@dev: network device
 *
 * Get network device transmit lock
 */
static inline void netif_tx_lock(struct net_device *dev)
{
	unsigned int i;
	int cpu;

	spin_lock(&dev->tx_global_lock);
	cpu = smp_processor_id();
	for (i = 0; i < dev->num_tx_queues; i++) {
		struct netdev_queue *txq = netdev_get_tx_queue(dev, i);

		/* We are the only thread of execution doing a
		 * freeze, but we have to grab the _xmit_lock in
		 * order to synchronize with threads which are in
		 * the ->hard_start_xmit() handler and already
		 * checked the frozen bit.
		 */
		__netif_tx_lock(txq, cpu);
		set_bit(__QUEUE_STATE_FROZEN, &txq->state);
		__netif_tx_unlock(txq);
	}
}

static inline void netif_tx_lock_bh(struct net_device *dev)
{
	local_bh_disable();
	netif_tx_lock(dev);
}

static inline void netif_tx_unlock(struct net_device *dev)
{
	unsigned int i;

	for (i = 0; i < dev->num_tx_queues; i++) {
		struct netdev_queue *txq = netdev_get_tx_queue(dev, i);

		/* No need to grab the _xmit_lock here.  If the
		 * queue is not stopped for another reason, we
		 * force a schedule.
		 */
		clear_bit(__QUEUE_STATE_FROZEN, &txq->state);
		netif_schedule_queue(txq);
	}
	spin_unlock(&dev->tx_global_lock);
}

static inline void netif_tx_unlock_bh(struct net_device *dev)
{
	netif_tx_unlock(dev);
	local_bh_enable();
}

#define HARD_TX_LOCK(dev, txq, cpu) {			\
	if ((dev->features & NETIF_F_LLTX) == 0) {	\
		__netif_tx_lock(txq, cpu);		\
	} else {					\
		__netif_tx_acquire(txq);		\
	}						\
}

#define HARD_TX_TRYLOCK(dev, txq)			\
	(((dev->features & NETIF_F_LLTX) == 0) ?	\
		__netif_tx_trylock(txq) :		\
		__netif_tx_acquire(txq))

#define HARD_TX_UNLOCK(dev, txq) {			\
	if ((dev->features & NETIF_F_LLTX) == 0) {	\
		__netif_tx_unlock(txq);			\
	} else {					\
		__netif_tx_release(txq);		\
	}						\
}

static inline void netif_tx_disable(struct net_device *dev)
{
	unsigned int i;
	int cpu;

	local_bh_disable();
	cpu = smp_processor_id();
	for (i = 0; i < dev->num_tx_queues; i++) {
		struct netdev_queue *txq = netdev_get_tx_queue(dev, i);

		__netif_tx_lock(txq, cpu);
		netif_tx_stop_queue(txq);
		__netif_tx_unlock(txq);
	}
	local_bh_enable();
}

static inline void netif_addr_lock(struct net_device *dev)
{
	spin_lock(&dev->addr_list_lock);
}

static inline void netif_addr_lock_bh(struct net_device *dev)
{
	spin_lock_bh(&dev->addr_list_lock);
}

static inline void netif_addr_unlock(struct net_device *dev)
{
	spin_unlock(&dev->addr_list_lock);
}

static inline void netif_addr_unlock_bh(struct net_device *dev)
{
	spin_unlock_bh(&dev->addr_list_lock);
}

/*
 * dev_addrs walker. Should be used only for read access. Call with
 * rcu_read_lock held.
 */
#define for_each_dev_addr(dev, ha) \
		list_for_each_entry_rcu(ha, &dev->dev_addrs.list, list)

/* These functions live elsewhere (drivers/net/net_init.c, but related) */

void ether_setup(struct net_device *dev);

/* Support for loadable net-drivers */
struct net_device *alloc_netdev_mqs(int sizeof_priv, const char *name,
				    unsigned char name_assign_type,
				    void (*setup)(struct net_device *),
				    unsigned int txqs, unsigned int rxqs);
#define alloc_netdev(sizeof_priv, name, name_assign_type, setup) \
	alloc_netdev_mqs(sizeof_priv, name, name_assign_type, setup, 1, 1)

#define alloc_netdev_mq(sizeof_priv, name, name_assign_type, setup, count) \
	alloc_netdev_mqs(sizeof_priv, name, name_assign_type, setup, count, \
			 count)

int register_netdev(struct net_device *dev);
void unregister_netdev(struct net_device *dev);

/* General hardware address lists handling functions */
int __hw_addr_sync(struct netdev_hw_addr_list *to_list,
		   struct netdev_hw_addr_list *from_list, int addr_len);
void __hw_addr_unsync(struct netdev_hw_addr_list *to_list,
		      struct netdev_hw_addr_list *from_list, int addr_len);
int __hw_addr_sync_dev(struct netdev_hw_addr_list *list,
		       struct net_device *dev,
		       int (*sync)(struct net_device *, const unsigned char *),
		       int (*unsync)(struct net_device *,
				     const unsigned char *));
int __hw_addr_ref_sync_dev(struct netdev_hw_addr_list *list,
			   struct net_device *dev,
			   int (*sync)(struct net_device *,
				       const unsigned char *, int),
			   int (*unsync)(struct net_device *,
					 const unsigned char *, int));
void __hw_addr_ref_unsync_dev(struct netdev_hw_addr_list *list,
			      struct net_device *dev,
			      int (*unsync)(struct net_device *,
					    const unsigned char *, int));
void __hw_addr_unsync_dev(struct netdev_hw_addr_list *list,
			  struct net_device *dev,
			  int (*unsync)(struct net_device *,
					const unsigned char *));
void __hw_addr_init(struct netdev_hw_addr_list *list);

/* Functions used for device addresses handling */
int dev_addr_add(struct net_device *dev, const unsigned char *addr,
		 unsigned char addr_type);
int dev_addr_del(struct net_device *dev, const unsigned char *addr,
		 unsigned char addr_type);
void dev_addr_flush(struct net_device *dev);
int dev_addr_init(struct net_device *dev);

/* Functions used for unicast addresses handling */
int dev_uc_add(struct net_device *dev, const unsigned char *addr);
int dev_uc_add_excl(struct net_device *dev, const unsigned char *addr);
int dev_uc_del(struct net_device *dev, const unsigned char *addr);
int dev_uc_sync(struct net_device *to, struct net_device *from);
int dev_uc_sync_multiple(struct net_device *to, struct net_device *from);
void dev_uc_unsync(struct net_device *to, struct net_device *from);
void dev_uc_flush(struct net_device *dev);
void dev_uc_init(struct net_device *dev);

/**
 *  __dev_uc_sync - Synchonize device's unicast list
 *  @dev:  device to sync
 *  @sync: function to call if address should be added
 *  @unsync: function to call if address should be removed
 *
 *  Add newly added addresses to the interface, and release
 *  addresses that have been deleted.
 */
static inline int __dev_uc_sync(struct net_device *dev,
				int (*sync)(struct net_device *,
					    const unsigned char *),
				int (*unsync)(struct net_device *,
					      const unsigned char *))
{
	return __hw_addr_sync_dev(&dev->uc, dev, sync, unsync);
}

/**
 *  __dev_uc_unsync - Remove synchronized addresses from device
 *  @dev:  device to sync
 *  @unsync: function to call if address should be removed
 *
 *  Remove all addresses that were added to the device by dev_uc_sync().
 */
static inline void __dev_uc_unsync(struct net_device *dev,
				   int (*unsync)(struct net_device *,
						 const unsigned char *))
{
	__hw_addr_unsync_dev(&dev->uc, dev, unsync);
}

/* Functions used for multicast addresses handling */
int dev_mc_add(struct net_device *dev, const unsigned char *addr);
int dev_mc_add_global(struct net_device *dev, const unsigned char *addr);
int dev_mc_add_excl(struct net_device *dev, const unsigned char *addr);
int dev_mc_del(struct net_device *dev, const unsigned char *addr);
int dev_mc_del_global(struct net_device *dev, const unsigned char *addr);
int dev_mc_sync(struct net_device *to, struct net_device *from);
int dev_mc_sync_multiple(struct net_device *to, struct net_device *from);
void dev_mc_unsync(struct net_device *to, struct net_device *from);
void dev_mc_flush(struct net_device *dev);
void dev_mc_init(struct net_device *dev);

/**
 *  __dev_mc_sync - Synchonize device's multicast list
 *  @dev:  device to sync
 *  @sync: function to call if address should be added
 *  @unsync: function to call if address should be removed
 *
 *  Add newly added addresses to the interface, and release
 *  addresses that have been deleted.
 */
static inline int __dev_mc_sync(struct net_device *dev,
				int (*sync)(struct net_device *,
					    const unsigned char *),
				int (*unsync)(struct net_device *,
					      const unsigned char *))
{
	return __hw_addr_sync_dev(&dev->mc, dev, sync, unsync);
}

/**
 *  __dev_mc_unsync - Remove synchronized addresses from device
 *  @dev:  device to sync
 *  @unsync: function to call if address should be removed
 *
 *  Remove all addresses that were added to the device by dev_mc_sync().
 */
static inline void __dev_mc_unsync(struct net_device *dev,
				   int (*unsync)(struct net_device *,
						 const unsigned char *))
{
	__hw_addr_unsync_dev(&dev->mc, dev, unsync);
}

/* Functions used for secondary unicast and multicast support */
void dev_set_rx_mode(struct net_device *dev);
void __dev_set_rx_mode(struct net_device *dev);
int dev_set_promiscuity(struct net_device *dev, int inc);
int dev_set_allmulti(struct net_device *dev, int inc);
void netdev_state_change(struct net_device *dev);
void netdev_notify_peers(struct net_device *dev);
void netdev_features_change(struct net_device *dev);
/* Load a device via the kmod */
void dev_load(struct net *net, const char *name);
struct rtnl_link_stats64 *dev_get_stats(struct net_device *dev,
					struct rtnl_link_stats64 *storage);
void netdev_stats_to_stats64(struct rtnl_link_stats64 *stats64,
			     const struct net_device_stats *netdev_stats);

extern int		netdev_max_backlog;
extern int		netdev_tstamp_prequeue;
extern int		weight_p;
extern int		dev_weight_rx_bias;
extern int		dev_weight_tx_bias;
extern int		dev_rx_weight;
extern int		dev_tx_weight;
extern int		gro_normal_batch;

bool netdev_has_upper_dev(struct net_device *dev, struct net_device *upper_dev);
struct net_device *netdev_upper_get_next_dev_rcu(struct net_device *dev,
						     struct list_head **iter);
struct net_device *netdev_all_upper_get_next_dev_rcu(struct net_device *dev,
						     struct list_head **iter);

/* iterate through upper list, must be called under RCU read lock */
#define netdev_for_each_upper_dev_rcu(dev, updev, iter) \
	for (iter = &(dev)->adj_list.upper, \
	     updev = netdev_upper_get_next_dev_rcu(dev, &(iter)); \
	     updev; \
	     updev = netdev_upper_get_next_dev_rcu(dev, &(iter)))

int netdev_walk_all_upper_dev_rcu(struct net_device *dev,
				  int (*fn)(struct net_device *upper_dev,
					    void *data),
				  void *data);

bool netdev_has_upper_dev_all_rcu(struct net_device *dev,
				  struct net_device *upper_dev);

bool netdev_has_any_upper_dev(struct net_device *dev);

void *netdev_lower_get_next_private(struct net_device *dev,
				    struct list_head **iter);
void *netdev_lower_get_next_private_rcu(struct net_device *dev,
					struct list_head **iter);

#define netdev_for_each_lower_private(dev, priv, iter) \
	for (iter = (dev)->adj_list.lower.next, \
	     priv = netdev_lower_get_next_private(dev, &(iter)); \
	     priv; \
	     priv = netdev_lower_get_next_private(dev, &(iter)))

#define netdev_for_each_lower_private_rcu(dev, priv, iter) \
	for (iter = &(dev)->adj_list.lower, \
	     priv = netdev_lower_get_next_private_rcu(dev, &(iter)); \
	     priv; \
	     priv = netdev_lower_get_next_private_rcu(dev, &(iter)))

void *netdev_lower_get_next(struct net_device *dev,
				struct list_head **iter);

#define netdev_for_each_lower_dev(dev, ldev, iter) \
	for (iter = (dev)->adj_list.lower.next, \
	     ldev = netdev_lower_get_next(dev, &(iter)); \
	     ldev; \
	     ldev = netdev_lower_get_next(dev, &(iter)))

struct net_device *netdev_all_lower_get_next(struct net_device *dev,
					     struct list_head **iter);
struct net_device *netdev_all_lower_get_next_rcu(struct net_device *dev,
						 struct list_head **iter);

int netdev_walk_all_lower_dev(struct net_device *dev,
			      int (*fn)(struct net_device *lower_dev,
					void *data),
			      void *data);
int netdev_walk_all_lower_dev_rcu(struct net_device *dev,
				  int (*fn)(struct net_device *lower_dev,
					    void *data),
				  void *data);

void *netdev_adjacent_get_private(struct list_head *adj_list);
void *netdev_lower_get_first_private_rcu(struct net_device *dev);
struct net_device *netdev_master_upper_dev_get(struct net_device *dev);
struct net_device *netdev_master_upper_dev_get_rcu(struct net_device *dev);
int netdev_upper_dev_link(struct net_device *dev, struct net_device *upper_dev,
			  struct netlink_ext_ack *extack);
int netdev_master_upper_dev_link(struct net_device *dev,
				 struct net_device *upper_dev,
				 void *upper_priv, void *upper_info,
				 struct netlink_ext_ack *extack);
void netdev_upper_dev_unlink(struct net_device *dev,
			     struct net_device *upper_dev);
int netdev_adjacent_change_prepare(struct net_device *old_dev,
				   struct net_device *new_dev,
				   struct net_device *dev,
				   struct netlink_ext_ack *extack);
void netdev_adjacent_change_commit(struct net_device *old_dev,
				   struct net_device *new_dev,
				   struct net_device *dev);
void netdev_adjacent_change_abort(struct net_device *old_dev,
				  struct net_device *new_dev,
				  struct net_device *dev);
void netdev_adjacent_rename_links(struct net_device *dev, char *oldname);
void *netdev_lower_dev_get_private(struct net_device *dev,
				   struct net_device *lower_dev);
void netdev_lower_state_changed(struct net_device *lower_dev,
				void *lower_state_info);

/* RSS keys are 40 or 52 bytes long */
#define NETDEV_RSS_KEY_LEN 52
extern u8 netdev_rss_key[NETDEV_RSS_KEY_LEN] __read_mostly;
void netdev_rss_key_fill(void *buffer, size_t len);

int skb_checksum_help(struct sk_buff *skb);
int skb_crc32c_csum_help(struct sk_buff *skb);
int skb_csum_hwoffload_help(struct sk_buff *skb,
			    const netdev_features_t features);

struct sk_buff *__skb_gso_segment(struct sk_buff *skb,
				  netdev_features_t features, bool tx_path);
struct sk_buff *skb_mac_gso_segment(struct sk_buff *skb,
				    netdev_features_t features);

struct netdev_bonding_info {
	ifslave	slave;
	ifbond	master;
};

struct netdev_notifier_bonding_info {
	struct netdev_notifier_info info; /* must be first */
	struct netdev_bonding_info  bonding_info;
};

void netdev_bonding_info_change(struct net_device *dev,
				struct netdev_bonding_info *bonding_info);

static inline
struct sk_buff *skb_gso_segment(struct sk_buff *skb, netdev_features_t features)
{
	return __skb_gso_segment(skb, features, true);
}
__be16 skb_network_protocol(struct sk_buff *skb, int *depth);

static inline bool can_checksum_protocol(netdev_features_t features,
					 __be16 protocol)
{
	if (protocol == htons(ETH_P_FCOE))
		return !!(features & NETIF_F_FCOE_CRC);

	/* Assume this is an IP checksum (not SCTP CRC) */

	if (features & NETIF_F_HW_CSUM) {
		/* Can checksum everything */
		return true;
	}

	switch (protocol) {
	case htons(ETH_P_IP):
		return !!(features & NETIF_F_IP_CSUM);
	case htons(ETH_P_IPV6):
		return !!(features & NETIF_F_IPV6_CSUM);
	default:
		return false;
	}
}

#ifdef CONFIG_BUG
void netdev_rx_csum_fault(struct net_device *dev, struct sk_buff *skb);
#else
static inline void netdev_rx_csum_fault(struct net_device *dev,
					struct sk_buff *skb)
{
}
#endif
/* rx skb timestamps */
void net_enable_timestamp(void);
void net_disable_timestamp(void);

#ifdef CONFIG_PROC_FS
int __init dev_proc_init(void);
#else
#define dev_proc_init() 0
#endif

static inline netdev_tx_t __netdev_start_xmit(const struct net_device_ops *ops,
					      struct sk_buff *skb, struct net_device *dev,
					      bool more)
{
	__this_cpu_write(softnet_data.xmit.more, more);
	return ops->ndo_start_xmit(skb, dev);
}

static inline bool netdev_xmit_more(void)
{
	return __this_cpu_read(softnet_data.xmit.more);
}

static inline netdev_tx_t netdev_start_xmit(struct sk_buff *skb, struct net_device *dev,
					    struct netdev_queue *txq, bool more)
{
	const struct net_device_ops *ops = dev->netdev_ops;
	netdev_tx_t rc;

	rc = __netdev_start_xmit(ops, skb, dev, more);
	if (rc == NETDEV_TX_OK)
		txq_trans_update(txq);

	return rc;
}

int netdev_class_create_file_ns(const struct class_attribute *class_attr,
				const void *ns);
void netdev_class_remove_file_ns(const struct class_attribute *class_attr,
				 const void *ns);

static inline int netdev_class_create_file(const struct class_attribute *class_attr)
{
	return netdev_class_create_file_ns(class_attr, NULL);
}

static inline void netdev_class_remove_file(const struct class_attribute *class_attr)
{
	netdev_class_remove_file_ns(class_attr, NULL);
}

extern const struct kobj_ns_type_operations net_ns_type_operations;

const char *netdev_drivername(const struct net_device *dev);

void linkwatch_run_queue(void);

static inline netdev_features_t netdev_intersect_features(netdev_features_t f1,
							  netdev_features_t f2)
{
	if ((f1 ^ f2) & NETIF_F_HW_CSUM) {
		if (f1 & NETIF_F_HW_CSUM)
			f1 |= (NETIF_F_IP_CSUM|NETIF_F_IPV6_CSUM);
		else
			f2 |= (NETIF_F_IP_CSUM|NETIF_F_IPV6_CSUM);
	}

	return f1 & f2;
}

static inline netdev_features_t netdev_get_wanted_features(
	struct net_device *dev)
{
	return (dev->features & ~dev->hw_features) | dev->wanted_features;
}
netdev_features_t netdev_increment_features(netdev_features_t all,
	netdev_features_t one, netdev_features_t mask);

/* Allow TSO being used on stacked device :
 * Performing the GSO segmentation before last device
 * is a performance improvement.
 */
static inline netdev_features_t netdev_add_tso_features(netdev_features_t features,
							netdev_features_t mask)
{
	return netdev_increment_features(features, NETIF_F_ALL_TSO, mask);
}

int __netdev_update_features(struct net_device *dev);
void netdev_update_features(struct net_device *dev);
void netdev_change_features(struct net_device *dev);

void netif_stacked_transfer_operstate(const struct net_device *rootdev,
					struct net_device *dev);

netdev_features_t passthru_features_check(struct sk_buff *skb,
					  struct net_device *dev,
					  netdev_features_t features);
netdev_features_t netif_skb_features(struct sk_buff *skb);

static inline bool net_gso_ok(netdev_features_t features, int gso_type)
{
	netdev_features_t feature = (netdev_features_t)gso_type << NETIF_F_GSO_SHIFT;

	/* check flags correspondence */
	BUILD_BUG_ON(SKB_GSO_TCPV4   != (NETIF_F_TSO >> NETIF_F_GSO_SHIFT));
	BUILD_BUG_ON(SKB_GSO_DODGY   != (NETIF_F_GSO_ROBUST >> NETIF_F_GSO_SHIFT));
	BUILD_BUG_ON(SKB_GSO_TCP_ECN != (NETIF_F_TSO_ECN >> NETIF_F_GSO_SHIFT));
	BUILD_BUG_ON(SKB_GSO_TCP_FIXEDID != (NETIF_F_TSO_MANGLEID >> NETIF_F_GSO_SHIFT));
	BUILD_BUG_ON(SKB_GSO_TCPV6   != (NETIF_F_TSO6 >> NETIF_F_GSO_SHIFT));
	BUILD_BUG_ON(SKB_GSO_FCOE    != (NETIF_F_FSO >> NETIF_F_GSO_SHIFT));
	BUILD_BUG_ON(SKB_GSO_GRE     != (NETIF_F_GSO_GRE >> NETIF_F_GSO_SHIFT));
	BUILD_BUG_ON(SKB_GSO_GRE_CSUM != (NETIF_F_GSO_GRE_CSUM >> NETIF_F_GSO_SHIFT));
	BUILD_BUG_ON(SKB_GSO_IPXIP4  != (NETIF_F_GSO_IPXIP4 >> NETIF_F_GSO_SHIFT));
	BUILD_BUG_ON(SKB_GSO_IPXIP6  != (NETIF_F_GSO_IPXIP6 >> NETIF_F_GSO_SHIFT));
	BUILD_BUG_ON(SKB_GSO_UDP_TUNNEL != (NETIF_F_GSO_UDP_TUNNEL >> NETIF_F_GSO_SHIFT));
	BUILD_BUG_ON(SKB_GSO_UDP_TUNNEL_CSUM != (NETIF_F_GSO_UDP_TUNNEL_CSUM >> NETIF_F_GSO_SHIFT));
	BUILD_BUG_ON(SKB_GSO_PARTIAL != (NETIF_F_GSO_PARTIAL >> NETIF_F_GSO_SHIFT));
	BUILD_BUG_ON(SKB_GSO_TUNNEL_REMCSUM != (NETIF_F_GSO_TUNNEL_REMCSUM >> NETIF_F_GSO_SHIFT));
	BUILD_BUG_ON(SKB_GSO_SCTP    != (NETIF_F_GSO_SCTP >> NETIF_F_GSO_SHIFT));
	BUILD_BUG_ON(SKB_GSO_ESP != (NETIF_F_GSO_ESP >> NETIF_F_GSO_SHIFT));
	BUILD_BUG_ON(SKB_GSO_UDP != (NETIF_F_GSO_UDP >> NETIF_F_GSO_SHIFT));
	BUILD_BUG_ON(SKB_GSO_UDP_L4 != (NETIF_F_GSO_UDP_L4 >> NETIF_F_GSO_SHIFT));

	return (features & feature) == feature;
}

static inline bool skb_gso_ok(struct sk_buff *skb, netdev_features_t features)
{
	return net_gso_ok(features, skb_shinfo(skb)->gso_type) &&
	       (!skb_has_frag_list(skb) || (features & NETIF_F_FRAGLIST));
}

static inline bool netif_needs_gso(struct sk_buff *skb,
				   netdev_features_t features)
{
	return skb_is_gso(skb) && (!skb_gso_ok(skb, features) ||
		unlikely((skb->ip_summed != CHECKSUM_PARTIAL) &&
			 (skb->ip_summed != CHECKSUM_UNNECESSARY)));
}

static inline void netif_set_gso_max_size(struct net_device *dev,
					  unsigned int size)
{
	dev->gso_max_size = size;
}

static inline void skb_gso_error_unwind(struct sk_buff *skb, __be16 protocol,
					int pulled_hlen, u16 mac_offset,
					int mac_len)
{
	skb->protocol = protocol;
	skb->encapsulation = 1;
	skb_push(skb, pulled_hlen);
	skb_reset_transport_header(skb);
	skb->mac_header = mac_offset;
	skb->network_header = skb->mac_header + mac_len;
	skb->mac_len = mac_len;
}

static inline bool netif_is_macsec(const struct net_device *dev)
{
	return dev->priv_flags & IFF_MACSEC;
}

static inline bool netif_is_macvlan(const struct net_device *dev)
{
	return dev->priv_flags & IFF_MACVLAN;
}

static inline bool netif_is_macvlan_port(const struct net_device *dev)
{
	return dev->priv_flags & IFF_MACVLAN_PORT;
}

static inline bool netif_is_bond_master(const struct net_device *dev)
{
	return dev->flags & IFF_MASTER && dev->priv_flags & IFF_BONDING;
}

static inline bool netif_is_bond_slave(const struct net_device *dev)
{
	return dev->flags & IFF_SLAVE && dev->priv_flags & IFF_BONDING;
}

static inline bool netif_supports_nofcs(struct net_device *dev)
{
	return dev->priv_flags & IFF_SUPP_NOFCS;
}

static inline bool netif_has_l3_rx_handler(const struct net_device *dev)
{
	return dev->priv_flags & IFF_L3MDEV_RX_HANDLER;
}

static inline bool netif_is_l3_master(const struct net_device *dev)
{
	return dev->priv_flags & IFF_L3MDEV_MASTER;
}

static inline bool netif_is_l3_slave(const struct net_device *dev)
{
	return dev->priv_flags & IFF_L3MDEV_SLAVE;
}

static inline bool netif_is_bridge_master(const struct net_device *dev)
{
	return dev->priv_flags & IFF_EBRIDGE;
}

static inline bool netif_is_bridge_port(const struct net_device *dev)
{
	return dev->priv_flags & IFF_BRIDGE_PORT;
}

static inline bool netif_is_ovs_master(const struct net_device *dev)
{
	return dev->priv_flags & IFF_OPENVSWITCH;
}

static inline bool netif_is_ovs_port(const struct net_device *dev)
{
	return dev->priv_flags & IFF_OVS_DATAPATH;
}

static inline bool netif_is_team_master(const struct net_device *dev)
{
	return dev->priv_flags & IFF_TEAM;
}

static inline bool netif_is_team_port(const struct net_device *dev)
{
	return dev->priv_flags & IFF_TEAM_PORT;
}

static inline bool netif_is_lag_master(const struct net_device *dev)
{
	return netif_is_bond_master(dev) || netif_is_team_master(dev);
}

static inline bool netif_is_lag_port(const struct net_device *dev)
{
	return netif_is_bond_slave(dev) || netif_is_team_port(dev);
}

static inline bool netif_is_rxfh_configured(const struct net_device *dev)
{
	return dev->priv_flags & IFF_RXFH_CONFIGURED;
}

static inline bool netif_is_failover(const struct net_device *dev)
{
	return dev->priv_flags & IFF_FAILOVER;
}

static inline bool netif_is_failover_slave(const struct net_device *dev)
{
	return dev->priv_flags & IFF_FAILOVER_SLAVE;
}

/* This device needs to keep skb dst for qdisc enqueue or ndo_start_xmit() */
static inline void netif_keep_dst(struct net_device *dev)
{
	dev->priv_flags &= ~(IFF_XMIT_DST_RELEASE | IFF_XMIT_DST_RELEASE_PERM);
}

/* return true if dev can't cope with mtu frames that need vlan tag insertion */
static inline bool netif_reduces_vlan_mtu(struct net_device *dev)
{
	/* TODO: reserve and use an additional IFF bit, if we get more users */
	return dev->priv_flags & IFF_MACSEC;
}

extern struct pernet_operations __net_initdata loopback_net_ops;

/* Logging, debugging and troubleshooting/diagnostic helpers. */

/* netdev_printk helpers, similar to dev_printk */

static inline const char *netdev_name(const struct net_device *dev)
{
	if (!dev->name[0] || strchr(dev->name, '%'))
		return "(unnamed net_device)";
	return dev->name;
}

static inline bool netdev_unregistering(const struct net_device *dev)
{
	return dev->reg_state == NETREG_UNREGISTERING;
}

static inline const char *netdev_reg_state(const struct net_device *dev)
{
	switch (dev->reg_state) {
	case NETREG_UNINITIALIZED: return " (uninitialized)";
	case NETREG_REGISTERED: return "";
	case NETREG_UNREGISTERING: return " (unregistering)";
	case NETREG_UNREGISTERED: return " (unregistered)";
	case NETREG_RELEASED: return " (released)";
	case NETREG_DUMMY: return " (dummy)";
	}

	WARN_ONCE(1, "%s: unknown reg_state %d\n", dev->name, dev->reg_state);
	return " (unknown)";
}

__printf(3, 4) __cold
void netdev_printk(const char *level, const struct net_device *dev,
		   const char *format, ...);
__printf(2, 3) __cold
void netdev_emerg(const struct net_device *dev, const char *format, ...);
__printf(2, 3) __cold
void netdev_alert(const struct net_device *dev, const char *format, ...);
__printf(2, 3) __cold
void netdev_crit(const struct net_device *dev, const char *format, ...);
__printf(2, 3) __cold
void netdev_err(const struct net_device *dev, const char *format, ...);
__printf(2, 3) __cold
void netdev_warn(const struct net_device *dev, const char *format, ...);
__printf(2, 3) __cold
void netdev_notice(const struct net_device *dev, const char *format, ...);
__printf(2, 3) __cold
void netdev_info(const struct net_device *dev, const char *format, ...);

#define netdev_level_once(level, dev, fmt, ...)			\
do {								\
	static bool __print_once __read_mostly;			\
								\
	if (!__print_once) {					\
		__print_once = true;				\
		netdev_printk(level, dev, fmt, ##__VA_ARGS__);	\
	}							\
} while (0)

#define netdev_emerg_once(dev, fmt, ...) \
	netdev_level_once(KERN_EMERG, dev, fmt, ##__VA_ARGS__)
#define netdev_alert_once(dev, fmt, ...) \
	netdev_level_once(KERN_ALERT, dev, fmt, ##__VA_ARGS__)
#define netdev_crit_once(dev, fmt, ...) \
	netdev_level_once(KERN_CRIT, dev, fmt, ##__VA_ARGS__)
#define netdev_err_once(dev, fmt, ...) \
	netdev_level_once(KERN_ERR, dev, fmt, ##__VA_ARGS__)
#define netdev_warn_once(dev, fmt, ...) \
	netdev_level_once(KERN_WARNING, dev, fmt, ##__VA_ARGS__)
#define netdev_notice_once(dev, fmt, ...) \
	netdev_level_once(KERN_NOTICE, dev, fmt, ##__VA_ARGS__)
#define netdev_info_once(dev, fmt, ...) \
	netdev_level_once(KERN_INFO, dev, fmt, ##__VA_ARGS__)

#define MODULE_ALIAS_NETDEV(device) \
	MODULE_ALIAS("netdev-" device)

#if defined(CONFIG_DYNAMIC_DEBUG)
#define netdev_dbg(__dev, format, args...)			\
do {								\
	dynamic_netdev_dbg(__dev, format, ##args);		\
} while (0)
#elif defined(DEBUG)
#define netdev_dbg(__dev, format, args...)			\
	netdev_printk(KERN_DEBUG, __dev, format, ##args)
#else
#define netdev_dbg(__dev, format, args...)			\
({								\
	if (0)							\
		netdev_printk(KERN_DEBUG, __dev, format, ##args); \
})
#endif

#if defined(VERBOSE_DEBUG)
#define netdev_vdbg	netdev_dbg
#else

#define netdev_vdbg(dev, format, args...)			\
({								\
	if (0)							\
		netdev_printk(KERN_DEBUG, dev, format, ##args);	\
	0;							\
})
#endif

/*
 * netdev_WARN() acts like dev_printk(), but with the key difference
 * of using a WARN/WARN_ON to get the message out, including the
 * file/line information and a backtrace.
 */
#define netdev_WARN(dev, format, args...)			\
	WARN(1, "netdevice: %s%s: " format, netdev_name(dev),	\
	     netdev_reg_state(dev), ##args)

#define netdev_WARN_ONCE(dev, format, args...)				\
	WARN_ONCE(1, "netdevice: %s%s: " format, netdev_name(dev),	\
		  netdev_reg_state(dev), ##args)

/* netif printk helpers, similar to netdev_printk */

#define netif_printk(priv, type, level, dev, fmt, args...)	\
do {					  			\
	if (netif_msg_##type(priv))				\
		netdev_printk(level, (dev), fmt, ##args);	\
} while (0)

#define netif_level(level, priv, type, dev, fmt, args...)	\
do {								\
	if (netif_msg_##type(priv))				\
		netdev_##level(dev, fmt, ##args);		\
} while (0)

#define netif_emerg(priv, type, dev, fmt, args...)		\
	netif_level(emerg, priv, type, dev, fmt, ##args)
#define netif_alert(priv, type, dev, fmt, args...)		\
	netif_level(alert, priv, type, dev, fmt, ##args)
#define netif_crit(priv, type, dev, fmt, args...)		\
	netif_level(crit, priv, type, dev, fmt, ##args)
#define netif_err(priv, type, dev, fmt, args...)		\
	netif_level(err, priv, type, dev, fmt, ##args)
#define netif_warn(priv, type, dev, fmt, args...)		\
	netif_level(warn, priv, type, dev, fmt, ##args)
#define netif_notice(priv, type, dev, fmt, args...)		\
	netif_level(notice, priv, type, dev, fmt, ##args)
#define netif_info(priv, type, dev, fmt, args...)		\
	netif_level(info, priv, type, dev, fmt, ##args)

#if defined(CONFIG_DYNAMIC_DEBUG)
#define netif_dbg(priv, type, netdev, format, args...)		\
do {								\
	if (netif_msg_##type(priv))				\
		dynamic_netdev_dbg(netdev, format, ##args);	\
} while (0)
#elif defined(DEBUG)
#define netif_dbg(priv, type, dev, format, args...)		\
	netif_printk(priv, type, KERN_DEBUG, dev, format, ##args)
#else
#define netif_dbg(priv, type, dev, format, args...)			\
({									\
	if (0)								\
		netif_printk(priv, type, KERN_DEBUG, dev, format, ##args); \
	0;								\
})
#endif

/* if @cond then downgrade to debug, else print at @level */
#define netif_cond_dbg(priv, type, netdev, cond, level, fmt, args...)     \
	do {                                                              \
		if (cond)                                                 \
			netif_dbg(priv, type, netdev, fmt, ##args);       \
		else                                                      \
			netif_ ## level(priv, type, netdev, fmt, ##args); \
	} while (0)

#if defined(VERBOSE_DEBUG)
#define netif_vdbg	netif_dbg
#else
#define netif_vdbg(priv, type, dev, format, args...)		\
({								\
	if (0)							\
		netif_printk(priv, type, KERN_DEBUG, dev, format, ##args); \
	0;							\
})
#endif

/*
 *	The list of packet types we will receive (as opposed to discard)
 *	and the routines to invoke.
 *
 *	Why 16. Because with 16 the only overlap we get on a hash of the
 *	low nibble of the protocol value is RARP/SNAP/X.25.
 *
 *		0800	IP
 *		0001	802.3
 *		0002	AX.25
 *		0004	802.2
 *		8035	RARP
 *		0005	SNAP
 *		0805	X.25
 *		0806	ARP
 *		8137	IPX
 *		0009	Localtalk
 *		86DD	IPv6
 */
#define PTYPE_HASH_SIZE	(16)
#define PTYPE_HASH_MASK	(PTYPE_HASH_SIZE - 1)

extern struct net_device *blackhole_netdev;

#endif	/* _LINUX_NETDEVICE_H */<|MERGE_RESOLUTION|>--- conflicted
+++ resolved
@@ -925,7 +925,6 @@
 struct devlink;
 struct tlsdev_ops;
 
-<<<<<<< HEAD
 struct netdev_name_node {
 	struct hlist_node hlist;
 	struct list_head list;
@@ -935,8 +934,6 @@
 
 int netdev_name_node_alt_create(struct net_device *dev, const char *name);
 int netdev_name_node_alt_destroy(struct net_device *dev, const char *name);
-=======
->>>>>>> 1204c70d
 
 /*
  * This structure defines the management hooks for network devices.
