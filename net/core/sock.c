// SPDX-License-Identifier: GPL-2.0-or-later
/*
 * INET		An implementation of the TCP/IP protocol suite for the LINUX
 *		operating system.  INET is implemented using the  BSD Socket
 *		interface as the means of communication with the user level.
 *
 *		Generic socket support routines. Memory allocators, socket lock/release
 *		handler for protocols to use and generic option handler.
 *
 * Authors:	Ross Biro
 *		Fred N. van Kempen, <waltje@uWalt.NL.Mugnet.ORG>
 *		Florian La Roche, <flla@stud.uni-sb.de>
 *		Alan Cox, <A.Cox@swansea.ac.uk>
 *
 * Fixes:
 *		Alan Cox	: 	Numerous verify_area() problems
 *		Alan Cox	:	Connecting on a connecting socket
 *					now returns an error for tcp.
 *		Alan Cox	:	sock->protocol is set correctly.
 *					and is not sometimes left as 0.
 *		Alan Cox	:	connect handles icmp errors on a
 *					connect properly. Unfortunately there
 *					is a restart syscall nasty there. I
 *					can't match BSD without hacking the C
 *					library. Ideas urgently sought!
 *		Alan Cox	:	Disallow bind() to addresses that are
 *					not ours - especially broadcast ones!!
 *		Alan Cox	:	Socket 1024 _IS_ ok for users. (fencepost)
 *		Alan Cox	:	sock_wfree/sock_rfree don't destroy sockets,
 *					instead they leave that for the DESTROY timer.
 *		Alan Cox	:	Clean up error flag in accept
 *		Alan Cox	:	TCP ack handling is buggy, the DESTROY timer
 *					was buggy. Put a remove_sock() in the handler
 *					for memory when we hit 0. Also altered the timer
 *					code. The ACK stuff can wait and needs major
 *					TCP layer surgery.
 *		Alan Cox	:	Fixed TCP ack bug, removed remove sock
 *					and fixed timer/inet_bh race.
 *		Alan Cox	:	Added zapped flag for TCP
 *		Alan Cox	:	Move kfree_skb into skbuff.c and tidied up surplus code
 *		Alan Cox	:	for new sk_buff allocations wmalloc/rmalloc now call alloc_skb
 *		Alan Cox	:	kfree_s calls now are kfree_skbmem so we can track skb resources
 *		Alan Cox	:	Supports socket option broadcast now as does udp. Packet and raw need fixing.
 *		Alan Cox	:	Added RCVBUF,SNDBUF size setting. It suddenly occurred to me how easy it was so...
 *		Rick Sladkey	:	Relaxed UDP rules for matching packets.
 *		C.E.Hawkins	:	IFF_PROMISC/SIOCGHWADDR support
 *	Pauline Middelink	:	identd support
 *		Alan Cox	:	Fixed connect() taking signals I think.
 *		Alan Cox	:	SO_LINGER supported
 *		Alan Cox	:	Error reporting fixes
 *		Anonymous	:	inet_create tidied up (sk->reuse setting)
 *		Alan Cox	:	inet sockets don't set sk->type!
 *		Alan Cox	:	Split socket option code
 *		Alan Cox	:	Callbacks
 *		Alan Cox	:	Nagle flag for Charles & Johannes stuff
 *		Alex		:	Removed restriction on inet fioctl
 *		Alan Cox	:	Splitting INET from NET core
 *		Alan Cox	:	Fixed bogus SO_TYPE handling in getsockopt()
 *		Adam Caldwell	:	Missing return in SO_DONTROUTE/SO_DEBUG code
 *		Alan Cox	:	Split IP from generic code
 *		Alan Cox	:	New kfree_skbmem()
 *		Alan Cox	:	Make SO_DEBUG superuser only.
 *		Alan Cox	:	Allow anyone to clear SO_DEBUG
 *					(compatibility fix)
 *		Alan Cox	:	Added optimistic memory grabbing for AF_UNIX throughput.
 *		Alan Cox	:	Allocator for a socket is settable.
 *		Alan Cox	:	SO_ERROR includes soft errors.
 *		Alan Cox	:	Allow NULL arguments on some SO_ opts
 *		Alan Cox	: 	Generic socket allocation to make hooks
 *					easier (suggested by Craig Metz).
 *		Michael Pall	:	SO_ERROR returns positive errno again
 *              Steve Whitehouse:       Added default destructor to free
 *                                      protocol private data.
 *              Steve Whitehouse:       Added various other default routines
 *                                      common to several socket families.
 *              Chris Evans     :       Call suser() check last on F_SETOWN
 *		Jay Schulist	:	Added SO_ATTACH_FILTER and SO_DETACH_FILTER.
 *		Andi Kleen	:	Add sock_kmalloc()/sock_kfree_s()
 *		Andi Kleen	:	Fix write_space callback
 *		Chris Evans	:	Security fixes - signedness again
 *		Arnaldo C. Melo :       cleanups, use skb_queue_purge
 *
 * To Fix:
 */

#define pr_fmt(fmt) KBUILD_MODNAME ": " fmt

#include <asm/unaligned.h>
#include <linux/capability.h>
#include <linux/errno.h>
#include <linux/errqueue.h>
#include <linux/types.h>
#include <linux/socket.h>
#include <linux/in.h>
#include <linux/kernel.h>
#include <linux/module.h>
#include <linux/proc_fs.h>
#include <linux/seq_file.h>
#include <linux/sched.h>
#include <linux/sched/mm.h>
#include <linux/timer.h>
#include <linux/string.h>
#include <linux/sockios.h>
#include <linux/net.h>
#include <linux/mm.h>
#include <linux/slab.h>
#include <linux/interrupt.h>
#include <linux/poll.h>
#include <linux/tcp.h>
#include <linux/init.h>
#include <linux/highmem.h>
#include <linux/user_namespace.h>
#include <linux/static_key.h>
#include <linux/memcontrol.h>
#include <linux/prefetch.h>
#include <linux/compat.h>

#include <linux/uaccess.h>

#include <linux/netdevice.h>
#include <net/protocol.h>
#include <linux/skbuff.h>
#include <net/net_namespace.h>
#include <net/request_sock.h>
#include <net/sock.h>
#include <linux/net_tstamp.h>
#include <net/xfrm.h>
#include <linux/ipsec.h>
#include <net/cls_cgroup.h>
#include <net/netprio_cgroup.h>
#include <linux/sock_diag.h>

#include <linux/filter.h>
#include <net/sock_reuseport.h>
#include <net/bpf_sk_storage.h>

#include <trace/events/sock.h>

#include <net/tcp.h>
#include <net/busy_poll.h>

static DEFINE_MUTEX(proto_list_mutex);
static LIST_HEAD(proto_list);

static void sock_inuse_add(struct net *net, int val);

/**
 * sk_ns_capable - General socket capability test
 * @sk: Socket to use a capability on or through
 * @user_ns: The user namespace of the capability to use
 * @cap: The capability to use
 *
 * Test to see if the opener of the socket had when the socket was
 * created and the current process has the capability @cap in the user
 * namespace @user_ns.
 */
bool sk_ns_capable(const struct sock *sk,
		   struct user_namespace *user_ns, int cap)
{
	return file_ns_capable(sk->sk_socket->file, user_ns, cap) &&
		ns_capable(user_ns, cap);
}
EXPORT_SYMBOL(sk_ns_capable);

/**
 * sk_capable - Socket global capability test
 * @sk: Socket to use a capability on or through
 * @cap: The global capability to use
 *
 * Test to see if the opener of the socket had when the socket was
 * created and the current process has the capability @cap in all user
 * namespaces.
 */
bool sk_capable(const struct sock *sk, int cap)
{
	return sk_ns_capable(sk, &init_user_ns, cap);
}
EXPORT_SYMBOL(sk_capable);

/**
 * sk_net_capable - Network namespace socket capability test
 * @sk: Socket to use a capability on or through
 * @cap: The capability to use
 *
 * Test to see if the opener of the socket had when the socket was created
 * and the current process has the capability @cap over the network namespace
 * the socket is a member of.
 */
bool sk_net_capable(const struct sock *sk, int cap)
{
	return sk_ns_capable(sk, sock_net(sk)->user_ns, cap);
}
EXPORT_SYMBOL(sk_net_capable);

/*
 * Each address family might have different locking rules, so we have
 * one slock key per address family and separate keys for internal and
 * userspace sockets.
 */
static struct lock_class_key af_family_keys[AF_MAX];
static struct lock_class_key af_family_kern_keys[AF_MAX];
static struct lock_class_key af_family_slock_keys[AF_MAX];
static struct lock_class_key af_family_kern_slock_keys[AF_MAX];

/*
 * Make lock validator output more readable. (we pre-construct these
 * strings build-time, so that runtime initialization of socket
 * locks is fast):
 */

#define _sock_locks(x)						  \
  x "AF_UNSPEC",	x "AF_UNIX"     ,	x "AF_INET"     , \
  x "AF_AX25"  ,	x "AF_IPX"      ,	x "AF_APPLETALK", \
  x "AF_NETROM",	x "AF_BRIDGE"   ,	x "AF_ATMPVC"   , \
  x "AF_X25"   ,	x "AF_INET6"    ,	x "AF_ROSE"     , \
  x "AF_DECnet",	x "AF_NETBEUI"  ,	x "AF_SECURITY" , \
  x "AF_KEY"   ,	x "AF_NETLINK"  ,	x "AF_PACKET"   , \
  x "AF_ASH"   ,	x "AF_ECONET"   ,	x "AF_ATMSVC"   , \
  x "AF_RDS"   ,	x "AF_SNA"      ,	x "AF_IRDA"     , \
  x "AF_PPPOX" ,	x "AF_WANPIPE"  ,	x "AF_LLC"      , \
  x "27"       ,	x "28"          ,	x "AF_CAN"      , \
  x "AF_TIPC"  ,	x "AF_BLUETOOTH",	x "IUCV"        , \
  x "AF_RXRPC" ,	x "AF_ISDN"     ,	x "AF_PHONET"   , \
  x "AF_IEEE802154",	x "AF_CAIF"	,	x "AF_ALG"      , \
  x "AF_NFC"   ,	x "AF_VSOCK"    ,	x "AF_KCM"      , \
  x "AF_QIPCRTR",	x "AF_SMC"	,	x "AF_XDP"	, \
  x "AF_MAX"

static const char *const af_family_key_strings[AF_MAX+1] = {
	_sock_locks("sk_lock-")
};
static const char *const af_family_slock_key_strings[AF_MAX+1] = {
	_sock_locks("slock-")
};
static const char *const af_family_clock_key_strings[AF_MAX+1] = {
	_sock_locks("clock-")
};

static const char *const af_family_kern_key_strings[AF_MAX+1] = {
	_sock_locks("k-sk_lock-")
};
static const char *const af_family_kern_slock_key_strings[AF_MAX+1] = {
	_sock_locks("k-slock-")
};
static const char *const af_family_kern_clock_key_strings[AF_MAX+1] = {
	_sock_locks("k-clock-")
};
static const char *const af_family_rlock_key_strings[AF_MAX+1] = {
	_sock_locks("rlock-")
};
static const char *const af_family_wlock_key_strings[AF_MAX+1] = {
	_sock_locks("wlock-")
};
static const char *const af_family_elock_key_strings[AF_MAX+1] = {
	_sock_locks("elock-")
};

/*
 * sk_callback_lock and sk queues locking rules are per-address-family,
 * so split the lock classes by using a per-AF key:
 */
static struct lock_class_key af_callback_keys[AF_MAX];
static struct lock_class_key af_rlock_keys[AF_MAX];
static struct lock_class_key af_wlock_keys[AF_MAX];
static struct lock_class_key af_elock_keys[AF_MAX];
static struct lock_class_key af_kern_callback_keys[AF_MAX];

/* Run time adjustable parameters. */
__u32 sysctl_wmem_max __read_mostly = SK_WMEM_MAX;
EXPORT_SYMBOL(sysctl_wmem_max);
__u32 sysctl_rmem_max __read_mostly = SK_RMEM_MAX;
EXPORT_SYMBOL(sysctl_rmem_max);
__u32 sysctl_wmem_default __read_mostly = SK_WMEM_MAX;
__u32 sysctl_rmem_default __read_mostly = SK_RMEM_MAX;

/* Maximal space eaten by iovec or ancillary data plus some space */
int sysctl_optmem_max __read_mostly = sizeof(unsigned long)*(2*UIO_MAXIOV+512);
EXPORT_SYMBOL(sysctl_optmem_max);

int sysctl_tstamp_allow_data __read_mostly = 1;

DEFINE_STATIC_KEY_FALSE(memalloc_socks_key);
EXPORT_SYMBOL_GPL(memalloc_socks_key);

/**
 * sk_set_memalloc - sets %SOCK_MEMALLOC
 * @sk: socket to set it on
 *
 * Set %SOCK_MEMALLOC on a socket for access to emergency reserves.
 * It's the responsibility of the admin to adjust min_free_kbytes
 * to meet the requirements
 */
void sk_set_memalloc(struct sock *sk)
{
	sock_set_flag(sk, SOCK_MEMALLOC);
	sk->sk_allocation |= __GFP_MEMALLOC;
	static_branch_inc(&memalloc_socks_key);
}
EXPORT_SYMBOL_GPL(sk_set_memalloc);

void sk_clear_memalloc(struct sock *sk)
{
	sock_reset_flag(sk, SOCK_MEMALLOC);
	sk->sk_allocation &= ~__GFP_MEMALLOC;
	static_branch_dec(&memalloc_socks_key);

	/*
	 * SOCK_MEMALLOC is allowed to ignore rmem limits to ensure forward
	 * progress of swapping. SOCK_MEMALLOC may be cleared while
	 * it has rmem allocations due to the last swapfile being deactivated
	 * but there is a risk that the socket is unusable due to exceeding
	 * the rmem limits. Reclaim the reserves and obey rmem limits again.
	 */
	sk_mem_reclaim(sk);
}
EXPORT_SYMBOL_GPL(sk_clear_memalloc);

int __sk_backlog_rcv(struct sock *sk, struct sk_buff *skb)
{
	int ret;
	unsigned int noreclaim_flag;

	/* these should have been dropped before queueing */
	BUG_ON(!sock_flag(sk, SOCK_MEMALLOC));

	noreclaim_flag = memalloc_noreclaim_save();
	ret = sk->sk_backlog_rcv(sk, skb);
	memalloc_noreclaim_restore(noreclaim_flag);

	return ret;
}
EXPORT_SYMBOL(__sk_backlog_rcv);

static int sock_get_timeout(long timeo, void *optval, bool old_timeval)
{
	struct __kernel_sock_timeval tv;

	if (timeo == MAX_SCHEDULE_TIMEOUT) {
		tv.tv_sec = 0;
		tv.tv_usec = 0;
	} else {
		tv.tv_sec = timeo / HZ;
		tv.tv_usec = ((timeo % HZ) * USEC_PER_SEC) / HZ;
	}

	if (old_timeval && in_compat_syscall() && !COMPAT_USE_64BIT_TIME) {
		struct old_timeval32 tv32 = { tv.tv_sec, tv.tv_usec };
		*(struct old_timeval32 *)optval = tv32;
		return sizeof(tv32);
	}

	if (old_timeval) {
		struct __kernel_old_timeval old_tv;
		old_tv.tv_sec = tv.tv_sec;
		old_tv.tv_usec = tv.tv_usec;
		*(struct __kernel_old_timeval *)optval = old_tv;
		return sizeof(old_tv);
	}

	*(struct __kernel_sock_timeval *)optval = tv;
	return sizeof(tv);
}

static int sock_set_timeout(long *timeo_p, sockptr_t optval, int optlen,
			    bool old_timeval)
{
	struct __kernel_sock_timeval tv;

	if (old_timeval && in_compat_syscall() && !COMPAT_USE_64BIT_TIME) {
		struct old_timeval32 tv32;

		if (optlen < sizeof(tv32))
			return -EINVAL;

		if (copy_from_sockptr(&tv32, optval, sizeof(tv32)))
			return -EFAULT;
		tv.tv_sec = tv32.tv_sec;
		tv.tv_usec = tv32.tv_usec;
	} else if (old_timeval) {
		struct __kernel_old_timeval old_tv;

		if (optlen < sizeof(old_tv))
			return -EINVAL;
		if (copy_from_sockptr(&old_tv, optval, sizeof(old_tv)))
			return -EFAULT;
		tv.tv_sec = old_tv.tv_sec;
		tv.tv_usec = old_tv.tv_usec;
	} else {
		if (optlen < sizeof(tv))
			return -EINVAL;
		if (copy_from_sockptr(&tv, optval, sizeof(tv)))
			return -EFAULT;
	}
	if (tv.tv_usec < 0 || tv.tv_usec >= USEC_PER_SEC)
		return -EDOM;

	if (tv.tv_sec < 0) {
		static int warned __read_mostly;

		*timeo_p = 0;
		if (warned < 10 && net_ratelimit()) {
			warned++;
			pr_info("%s: `%s' (pid %d) tries to set negative timeout\n",
				__func__, current->comm, task_pid_nr(current));
		}
		return 0;
	}
	*timeo_p = MAX_SCHEDULE_TIMEOUT;
	if (tv.tv_sec == 0 && tv.tv_usec == 0)
		return 0;
	if (tv.tv_sec < (MAX_SCHEDULE_TIMEOUT / HZ - 1))
		*timeo_p = tv.tv_sec * HZ + DIV_ROUND_UP((unsigned long)tv.tv_usec, USEC_PER_SEC / HZ);
	return 0;
}

static bool sock_needs_netstamp(const struct sock *sk)
{
	switch (sk->sk_family) {
	case AF_UNSPEC:
	case AF_UNIX:
		return false;
	default:
		return true;
	}
}

static void sock_disable_timestamp(struct sock *sk, unsigned long flags)
{
	if (sk->sk_flags & flags) {
		sk->sk_flags &= ~flags;
		if (sock_needs_netstamp(sk) &&
		    !(sk->sk_flags & SK_FLAGS_TIMESTAMP))
			net_disable_timestamp();
	}
}


int __sock_queue_rcv_skb(struct sock *sk, struct sk_buff *skb)
{
	unsigned long flags;
	struct sk_buff_head *list = &sk->sk_receive_queue;

	if (atomic_read(&sk->sk_rmem_alloc) >= sk->sk_rcvbuf) {
		atomic_inc(&sk->sk_drops);
		trace_sock_rcvqueue_full(sk, skb);
		return -ENOMEM;
	}

	if (!sk_rmem_schedule(sk, skb, skb->truesize)) {
		atomic_inc(&sk->sk_drops);
		return -ENOBUFS;
	}

	skb->dev = NULL;
	skb_set_owner_r(skb, sk);

	/* we escape from rcu protected region, make sure we dont leak
	 * a norefcounted dst
	 */
	skb_dst_force(skb);

	spin_lock_irqsave(&list->lock, flags);
	sock_skb_set_dropcount(sk, skb);
	__skb_queue_tail(list, skb);
	spin_unlock_irqrestore(&list->lock, flags);

	if (!sock_flag(sk, SOCK_DEAD))
		sk->sk_data_ready(sk);
	return 0;
}
EXPORT_SYMBOL(__sock_queue_rcv_skb);

int sock_queue_rcv_skb(struct sock *sk, struct sk_buff *skb)
{
	int err;

	err = sk_filter(sk, skb);
	if (err)
		return err;

	return __sock_queue_rcv_skb(sk, skb);
}
EXPORT_SYMBOL(sock_queue_rcv_skb);

int __sk_receive_skb(struct sock *sk, struct sk_buff *skb,
		     const int nested, unsigned int trim_cap, bool refcounted)
{
	int rc = NET_RX_SUCCESS;

	if (sk_filter_trim_cap(sk, skb, trim_cap))
		goto discard_and_relse;

	skb->dev = NULL;

	if (sk_rcvqueues_full(sk, sk->sk_rcvbuf)) {
		atomic_inc(&sk->sk_drops);
		goto discard_and_relse;
	}
	if (nested)
		bh_lock_sock_nested(sk);
	else
		bh_lock_sock(sk);
	if (!sock_owned_by_user(sk)) {
		/*
		 * trylock + unlock semantics:
		 */
		mutex_acquire(&sk->sk_lock.dep_map, 0, 1, _RET_IP_);

		rc = sk_backlog_rcv(sk, skb);

		mutex_release(&sk->sk_lock.dep_map, _RET_IP_);
	} else if (sk_add_backlog(sk, skb, READ_ONCE(sk->sk_rcvbuf))) {
		bh_unlock_sock(sk);
		atomic_inc(&sk->sk_drops);
		goto discard_and_relse;
	}

	bh_unlock_sock(sk);
out:
	if (refcounted)
		sock_put(sk);
	return rc;
discard_and_relse:
	kfree_skb(skb);
	goto out;
}
EXPORT_SYMBOL(__sk_receive_skb);

INDIRECT_CALLABLE_DECLARE(struct dst_entry *ip6_dst_check(struct dst_entry *,
							  u32));
INDIRECT_CALLABLE_DECLARE(struct dst_entry *ipv4_dst_check(struct dst_entry *,
							   u32));
struct dst_entry *__sk_dst_check(struct sock *sk, u32 cookie)
{
	struct dst_entry *dst = __sk_dst_get(sk);

	if (dst && dst->obsolete &&
	    INDIRECT_CALL_INET(dst->ops->check, ip6_dst_check, ipv4_dst_check,
			       dst, cookie) == NULL) {
		sk_tx_queue_clear(sk);
		sk->sk_dst_pending_confirm = 0;
		RCU_INIT_POINTER(sk->sk_dst_cache, NULL);
		dst_release(dst);
		return NULL;
	}

	return dst;
}
EXPORT_SYMBOL(__sk_dst_check);

struct dst_entry *sk_dst_check(struct sock *sk, u32 cookie)
{
	struct dst_entry *dst = sk_dst_get(sk);

	if (dst && dst->obsolete &&
	    INDIRECT_CALL_INET(dst->ops->check, ip6_dst_check, ipv4_dst_check,
			       dst, cookie) == NULL) {
		sk_dst_reset(sk);
		dst_release(dst);
		return NULL;
	}

	return dst;
}
EXPORT_SYMBOL(sk_dst_check);

static int sock_bindtoindex_locked(struct sock *sk, int ifindex)
{
	int ret = -ENOPROTOOPT;
#ifdef CONFIG_NETDEVICES
	struct net *net = sock_net(sk);

	/* Sorry... */
	ret = -EPERM;
	if (sk->sk_bound_dev_if && !ns_capable(net->user_ns, CAP_NET_RAW))
		goto out;

	ret = -EINVAL;
	if (ifindex < 0)
		goto out;

	sk->sk_bound_dev_if = ifindex;
	if (sk->sk_prot->rehash)
		sk->sk_prot->rehash(sk);
	sk_dst_reset(sk);

	ret = 0;

out:
#endif

	return ret;
}

int sock_bindtoindex(struct sock *sk, int ifindex, bool lock_sk)
{
	int ret;

	if (lock_sk)
		lock_sock(sk);
	ret = sock_bindtoindex_locked(sk, ifindex);
	if (lock_sk)
		release_sock(sk);

	return ret;
}
EXPORT_SYMBOL(sock_bindtoindex);

static int sock_setbindtodevice(struct sock *sk, sockptr_t optval, int optlen)
{
	int ret = -ENOPROTOOPT;
#ifdef CONFIG_NETDEVICES
	struct net *net = sock_net(sk);
	char devname[IFNAMSIZ];
	int index;

	ret = -EINVAL;
	if (optlen < 0)
		goto out;

	/* Bind this socket to a particular device like "eth0",
	 * as specified in the passed interface name. If the
	 * name is "" or the option length is zero the socket
	 * is not bound.
	 */
	if (optlen > IFNAMSIZ - 1)
		optlen = IFNAMSIZ - 1;
	memset(devname, 0, sizeof(devname));

	ret = -EFAULT;
	if (copy_from_sockptr(devname, optval, optlen))
		goto out;

	index = 0;
	if (devname[0] != '\0') {
		struct net_device *dev;

		rcu_read_lock();
		dev = dev_get_by_name_rcu(net, devname);
		if (dev)
			index = dev->ifindex;
		rcu_read_unlock();
		ret = -ENODEV;
		if (!dev)
			goto out;
	}

	return sock_bindtoindex(sk, index, true);
out:
#endif

	return ret;
}

static int sock_getbindtodevice(struct sock *sk, char __user *optval,
				int __user *optlen, int len)
{
	int ret = -ENOPROTOOPT;
#ifdef CONFIG_NETDEVICES
	struct net *net = sock_net(sk);
	char devname[IFNAMSIZ];

	if (sk->sk_bound_dev_if == 0) {
		len = 0;
		goto zero;
	}

	ret = -EINVAL;
	if (len < IFNAMSIZ)
		goto out;

	ret = netdev_get_name(net, devname, sk->sk_bound_dev_if);
	if (ret)
		goto out;

	len = strlen(devname) + 1;

	ret = -EFAULT;
	if (copy_to_user(optval, devname, len))
		goto out;

zero:
	ret = -EFAULT;
	if (put_user(len, optlen))
		goto out;

	ret = 0;

out:
#endif

	return ret;
}

bool sk_mc_loop(struct sock *sk)
{
	if (dev_recursion_level())
		return false;
	if (!sk)
		return true;
	switch (sk->sk_family) {
	case AF_INET:
		return inet_sk(sk)->mc_loop;
#if IS_ENABLED(CONFIG_IPV6)
	case AF_INET6:
		return inet6_sk(sk)->mc_loop;
#endif
	}
	WARN_ON_ONCE(1);
	return true;
}
EXPORT_SYMBOL(sk_mc_loop);

void sock_set_reuseaddr(struct sock *sk)
{
	lock_sock(sk);
	sk->sk_reuse = SK_CAN_REUSE;
	release_sock(sk);
}
EXPORT_SYMBOL(sock_set_reuseaddr);

void sock_set_reuseport(struct sock *sk)
{
	lock_sock(sk);
	sk->sk_reuseport = true;
	release_sock(sk);
}
EXPORT_SYMBOL(sock_set_reuseport);

void sock_no_linger(struct sock *sk)
{
	lock_sock(sk);
	sk->sk_lingertime = 0;
	sock_set_flag(sk, SOCK_LINGER);
	release_sock(sk);
}
EXPORT_SYMBOL(sock_no_linger);

void sock_set_priority(struct sock *sk, u32 priority)
{
	lock_sock(sk);
	sk->sk_priority = priority;
	release_sock(sk);
}
EXPORT_SYMBOL(sock_set_priority);

void sock_set_sndtimeo(struct sock *sk, s64 secs)
{
	lock_sock(sk);
	if (secs && secs < MAX_SCHEDULE_TIMEOUT / HZ - 1)
		sk->sk_sndtimeo = secs * HZ;
	else
		sk->sk_sndtimeo = MAX_SCHEDULE_TIMEOUT;
	release_sock(sk);
}
EXPORT_SYMBOL(sock_set_sndtimeo);

static void __sock_set_timestamps(struct sock *sk, bool val, bool new, bool ns)
{
	if (val)  {
		sock_valbool_flag(sk, SOCK_TSTAMP_NEW, new);
		sock_valbool_flag(sk, SOCK_RCVTSTAMPNS, ns);
		sock_set_flag(sk, SOCK_RCVTSTAMP);
		sock_enable_timestamp(sk, SOCK_TIMESTAMP);
	} else {
		sock_reset_flag(sk, SOCK_RCVTSTAMP);
		sock_reset_flag(sk, SOCK_RCVTSTAMPNS);
	}
}

void sock_enable_timestamps(struct sock *sk)
{
	lock_sock(sk);
	__sock_set_timestamps(sk, true, false, true);
	release_sock(sk);
}
EXPORT_SYMBOL(sock_enable_timestamps);

void sock_set_keepalive(struct sock *sk)
{
	lock_sock(sk);
	if (sk->sk_prot->keepalive)
		sk->sk_prot->keepalive(sk, true);
	sock_valbool_flag(sk, SOCK_KEEPOPEN, true);
	release_sock(sk);
}
EXPORT_SYMBOL(sock_set_keepalive);

static void __sock_set_rcvbuf(struct sock *sk, int val)
{
	/* Ensure val * 2 fits into an int, to prevent max_t() from treating it
	 * as a negative value.
	 */
	val = min_t(int, val, INT_MAX / 2);
	sk->sk_userlocks |= SOCK_RCVBUF_LOCK;

	/* We double it on the way in to account for "struct sk_buff" etc.
	 * overhead.   Applications assume that the SO_RCVBUF setting they make
	 * will allow that much actual data to be received on that socket.
	 *
	 * Applications are unaware that "struct sk_buff" and other overheads
	 * allocate from the receive buffer during socket buffer allocation.
	 *
	 * And after considering the possible alternatives, returning the value
	 * we actually used in getsockopt is the most desirable behavior.
	 */
	WRITE_ONCE(sk->sk_rcvbuf, max_t(int, val * 2, SOCK_MIN_RCVBUF));
}

void sock_set_rcvbuf(struct sock *sk, int val)
{
	lock_sock(sk);
	__sock_set_rcvbuf(sk, val);
	release_sock(sk);
}
EXPORT_SYMBOL(sock_set_rcvbuf);

static void __sock_set_mark(struct sock *sk, u32 val)
{
	if (val != sk->sk_mark) {
		sk->sk_mark = val;
		sk_dst_reset(sk);
	}
}

void sock_set_mark(struct sock *sk, u32 val)
{
	lock_sock(sk);
	__sock_set_mark(sk, val);
	release_sock(sk);
}
EXPORT_SYMBOL(sock_set_mark);

/*
 *	This is meant for all protocols to use and covers goings on
 *	at the socket level. Everything here is generic.
 */

int sock_setsockopt(struct socket *sock, int level, int optname,
		    sockptr_t optval, unsigned int optlen)
{
	struct sock_txtime sk_txtime;
	struct sock *sk = sock->sk;
	int val;
	int valbool;
	struct linger ling;
	int ret = 0;

	/*
	 *	Options without arguments
	 */

	if (optname == SO_BINDTODEVICE)
		return sock_setbindtodevice(sk, optval, optlen);

	if (optlen < sizeof(int))
		return -EINVAL;

	if (copy_from_sockptr(&val, optval, sizeof(val)))
		return -EFAULT;

	valbool = val ? 1 : 0;

	lock_sock(sk);

	switch (optname) {
	case SO_DEBUG:
		if (val && !capable(CAP_NET_ADMIN))
			ret = -EACCES;
		else
			sock_valbool_flag(sk, SOCK_DBG, valbool);
		break;
	case SO_REUSEADDR:
		sk->sk_reuse = (valbool ? SK_CAN_REUSE : SK_NO_REUSE);
		break;
	case SO_REUSEPORT:
		sk->sk_reuseport = valbool;
		break;
	case SO_TYPE:
	case SO_PROTOCOL:
	case SO_DOMAIN:
	case SO_ERROR:
		ret = -ENOPROTOOPT;
		break;
	case SO_DONTROUTE:
		sock_valbool_flag(sk, SOCK_LOCALROUTE, valbool);
		sk_dst_reset(sk);
		break;
	case SO_BROADCAST:
		sock_valbool_flag(sk, SOCK_BROADCAST, valbool);
		break;
	case SO_SNDBUF:
		/* Don't error on this BSD doesn't and if you think
		 * about it this is right. Otherwise apps have to
		 * play 'guess the biggest size' games. RCVBUF/SNDBUF
		 * are treated in BSD as hints
		 */
		val = min_t(u32, val, sysctl_wmem_max);
set_sndbuf:
		/* Ensure val * 2 fits into an int, to prevent max_t()
		 * from treating it as a negative value.
		 */
		val = min_t(int, val, INT_MAX / 2);
		sk->sk_userlocks |= SOCK_SNDBUF_LOCK;
		WRITE_ONCE(sk->sk_sndbuf,
			   max_t(int, val * 2, SOCK_MIN_SNDBUF));
		/* Wake up sending tasks if we upped the value. */
		sk->sk_write_space(sk);
		break;

	case SO_SNDBUFFORCE:
		if (!capable(CAP_NET_ADMIN)) {
			ret = -EPERM;
			break;
		}

		/* No negative values (to prevent underflow, as val will be
		 * multiplied by 2).
		 */
		if (val < 0)
			val = 0;
		goto set_sndbuf;

	case SO_RCVBUF:
		/* Don't error on this BSD doesn't and if you think
		 * about it this is right. Otherwise apps have to
		 * play 'guess the biggest size' games. RCVBUF/SNDBUF
		 * are treated in BSD as hints
		 */
		__sock_set_rcvbuf(sk, min_t(u32, val, sysctl_rmem_max));
		break;

	case SO_RCVBUFFORCE:
		if (!capable(CAP_NET_ADMIN)) {
			ret = -EPERM;
			break;
		}

		/* No negative values (to prevent underflow, as val will be
		 * multiplied by 2).
		 */
		__sock_set_rcvbuf(sk, max(val, 0));
		break;

	case SO_KEEPALIVE:
		if (sk->sk_prot->keepalive)
			sk->sk_prot->keepalive(sk, valbool);
		sock_valbool_flag(sk, SOCK_KEEPOPEN, valbool);
		break;

	case SO_OOBINLINE:
		sock_valbool_flag(sk, SOCK_URGINLINE, valbool);
		break;

	case SO_NO_CHECK:
		sk->sk_no_check_tx = valbool;
		break;

	case SO_PRIORITY:
		if ((val >= 0 && val <= 6) ||
		    ns_capable(sock_net(sk)->user_ns, CAP_NET_ADMIN))
			sk->sk_priority = val;
		else
			ret = -EPERM;
		break;

	case SO_LINGER:
		if (optlen < sizeof(ling)) {
			ret = -EINVAL;	/* 1003.1g */
			break;
		}
		if (copy_from_sockptr(&ling, optval, sizeof(ling))) {
			ret = -EFAULT;
			break;
		}
		if (!ling.l_onoff)
			sock_reset_flag(sk, SOCK_LINGER);
		else {
#if (BITS_PER_LONG == 32)
			if ((unsigned int)ling.l_linger >= MAX_SCHEDULE_TIMEOUT/HZ)
				sk->sk_lingertime = MAX_SCHEDULE_TIMEOUT;
			else
#endif
				sk->sk_lingertime = (unsigned int)ling.l_linger * HZ;
			sock_set_flag(sk, SOCK_LINGER);
		}
		break;

	case SO_BSDCOMPAT:
		break;

	case SO_PASSCRED:
		if (valbool)
			set_bit(SOCK_PASSCRED, &sock->flags);
		else
			clear_bit(SOCK_PASSCRED, &sock->flags);
		break;

	case SO_TIMESTAMP_OLD:
		__sock_set_timestamps(sk, valbool, false, false);
		break;
	case SO_TIMESTAMP_NEW:
		__sock_set_timestamps(sk, valbool, true, false);
		break;
	case SO_TIMESTAMPNS_OLD:
		__sock_set_timestamps(sk, valbool, false, true);
		break;
	case SO_TIMESTAMPNS_NEW:
		__sock_set_timestamps(sk, valbool, true, true);
		break;
	case SO_TIMESTAMPING_NEW:
	case SO_TIMESTAMPING_OLD:
		if (val & ~SOF_TIMESTAMPING_MASK) {
			ret = -EINVAL;
			break;
		}

		if (val & SOF_TIMESTAMPING_OPT_ID &&
		    !(sk->sk_tsflags & SOF_TIMESTAMPING_OPT_ID)) {
			if (sk->sk_protocol == IPPROTO_TCP &&
			    sk->sk_type == SOCK_STREAM) {
				if ((1 << sk->sk_state) &
				    (TCPF_CLOSE | TCPF_LISTEN)) {
					ret = -EINVAL;
					break;
				}
				sk->sk_tskey = tcp_sk(sk)->snd_una;
			} else {
				sk->sk_tskey = 0;
			}
		}

		if (val & SOF_TIMESTAMPING_OPT_STATS &&
		    !(val & SOF_TIMESTAMPING_OPT_TSONLY)) {
			ret = -EINVAL;
			break;
		}

		sk->sk_tsflags = val;
		sock_valbool_flag(sk, SOCK_TSTAMP_NEW, optname == SO_TIMESTAMPING_NEW);

		if (val & SOF_TIMESTAMPING_RX_SOFTWARE)
			sock_enable_timestamp(sk,
					      SOCK_TIMESTAMPING_RX_SOFTWARE);
		else
			sock_disable_timestamp(sk,
					       (1UL << SOCK_TIMESTAMPING_RX_SOFTWARE));
		break;

	case SO_RCVLOWAT:
		if (val < 0)
			val = INT_MAX;
		if (sock->ops->set_rcvlowat)
			ret = sock->ops->set_rcvlowat(sk, val);
		else
			WRITE_ONCE(sk->sk_rcvlowat, val ? : 1);
		break;

	case SO_RCVTIMEO_OLD:
	case SO_RCVTIMEO_NEW:
		ret = sock_set_timeout(&sk->sk_rcvtimeo, optval,
				       optlen, optname == SO_RCVTIMEO_OLD);
		break;

	case SO_SNDTIMEO_OLD:
	case SO_SNDTIMEO_NEW:
		ret = sock_set_timeout(&sk->sk_sndtimeo, optval,
				       optlen, optname == SO_SNDTIMEO_OLD);
		break;

	case SO_ATTACH_FILTER: {
		struct sock_fprog fprog;

		ret = copy_bpf_fprog_from_user(&fprog, optval, optlen);
		if (!ret)
			ret = sk_attach_filter(&fprog, sk);
		break;
	}
	case SO_ATTACH_BPF:
		ret = -EINVAL;
		if (optlen == sizeof(u32)) {
			u32 ufd;

			ret = -EFAULT;
			if (copy_from_sockptr(&ufd, optval, sizeof(ufd)))
				break;

			ret = sk_attach_bpf(ufd, sk);
		}
		break;

	case SO_ATTACH_REUSEPORT_CBPF: {
		struct sock_fprog fprog;

		ret = copy_bpf_fprog_from_user(&fprog, optval, optlen);
		if (!ret)
			ret = sk_reuseport_attach_filter(&fprog, sk);
		break;
	}
	case SO_ATTACH_REUSEPORT_EBPF:
		ret = -EINVAL;
		if (optlen == sizeof(u32)) {
			u32 ufd;

			ret = -EFAULT;
			if (copy_from_sockptr(&ufd, optval, sizeof(ufd)))
				break;

			ret = sk_reuseport_attach_bpf(ufd, sk);
		}
		break;

	case SO_DETACH_REUSEPORT_BPF:
		ret = reuseport_detach_prog(sk);
		break;

	case SO_DETACH_FILTER:
		ret = sk_detach_filter(sk);
		break;

	case SO_LOCK_FILTER:
		if (sock_flag(sk, SOCK_FILTER_LOCKED) && !valbool)
			ret = -EPERM;
		else
			sock_valbool_flag(sk, SOCK_FILTER_LOCKED, valbool);
		break;

	case SO_PASSSEC:
		if (valbool)
			set_bit(SOCK_PASSSEC, &sock->flags);
		else
			clear_bit(SOCK_PASSSEC, &sock->flags);
		break;
	case SO_MARK:
		if (!ns_capable(sock_net(sk)->user_ns, CAP_NET_ADMIN)) {
			ret = -EPERM;
			break;
		}

		__sock_set_mark(sk, val);
		break;

	case SO_RXQ_OVFL:
		sock_valbool_flag(sk, SOCK_RXQ_OVFL, valbool);
		break;

	case SO_WIFI_STATUS:
		sock_valbool_flag(sk, SOCK_WIFI_STATUS, valbool);
		break;

	case SO_PEEK_OFF:
		if (sock->ops->set_peek_off)
			ret = sock->ops->set_peek_off(sk, val);
		else
			ret = -EOPNOTSUPP;
		break;

	case SO_NOFCS:
		sock_valbool_flag(sk, SOCK_NOFCS, valbool);
		break;

	case SO_SELECT_ERR_QUEUE:
		sock_valbool_flag(sk, SOCK_SELECT_ERR_QUEUE, valbool);
		break;

#ifdef CONFIG_NET_RX_BUSY_POLL
	case SO_BUSY_POLL:
		/* allow unprivileged users to decrease the value */
		if ((val > sk->sk_ll_usec) && !capable(CAP_NET_ADMIN))
			ret = -EPERM;
		else {
			if (val < 0)
				ret = -EINVAL;
			else
				sk->sk_ll_usec = val;
		}
		break;
	case SO_PREFER_BUSY_POLL:
		if (valbool && !capable(CAP_NET_ADMIN))
			ret = -EPERM;
		else
			WRITE_ONCE(sk->sk_prefer_busy_poll, valbool);
		break;
	case SO_BUSY_POLL_BUDGET:
		if (val > READ_ONCE(sk->sk_busy_poll_budget) && !capable(CAP_NET_ADMIN)) {
			ret = -EPERM;
		} else {
			if (val < 0 || val > U16_MAX)
				ret = -EINVAL;
			else
				WRITE_ONCE(sk->sk_busy_poll_budget, val);
		}
		break;
#endif

	case SO_MAX_PACING_RATE:
		{
		unsigned long ulval = (val == ~0U) ? ~0UL : (unsigned int)val;

		if (sizeof(ulval) != sizeof(val) &&
		    optlen >= sizeof(ulval) &&
		    copy_from_sockptr(&ulval, optval, sizeof(ulval))) {
			ret = -EFAULT;
			break;
		}
		if (ulval != ~0UL)
			cmpxchg(&sk->sk_pacing_status,
				SK_PACING_NONE,
				SK_PACING_NEEDED);
		sk->sk_max_pacing_rate = ulval;
		sk->sk_pacing_rate = min(sk->sk_pacing_rate, ulval);
		break;
		}
	case SO_INCOMING_CPU:
		WRITE_ONCE(sk->sk_incoming_cpu, val);
		break;

	case SO_CNX_ADVICE:
		if (val == 1)
			dst_negative_advice(sk);
		break;

	case SO_ZEROCOPY:
		if (sk->sk_family == PF_INET || sk->sk_family == PF_INET6) {
			if (!((sk->sk_type == SOCK_STREAM &&
			       sk->sk_protocol == IPPROTO_TCP) ||
			      (sk->sk_type == SOCK_DGRAM &&
			       sk->sk_protocol == IPPROTO_UDP)))
				ret = -ENOTSUPP;
		} else if (sk->sk_family != PF_RDS) {
			ret = -ENOTSUPP;
		}
		if (!ret) {
			if (val < 0 || val > 1)
				ret = -EINVAL;
			else
				sock_valbool_flag(sk, SOCK_ZEROCOPY, valbool);
		}
		break;

	case SO_TXTIME:
		if (optlen != sizeof(struct sock_txtime)) {
			ret = -EINVAL;
			break;
		} else if (copy_from_sockptr(&sk_txtime, optval,
			   sizeof(struct sock_txtime))) {
			ret = -EFAULT;
			break;
		} else if (sk_txtime.flags & ~SOF_TXTIME_FLAGS_MASK) {
			ret = -EINVAL;
			break;
		}
		/* CLOCK_MONOTONIC is only used by sch_fq, and this packet
		 * scheduler has enough safe guards.
		 */
		if (sk_txtime.clockid != CLOCK_MONOTONIC &&
		    !ns_capable(sock_net(sk)->user_ns, CAP_NET_ADMIN)) {
			ret = -EPERM;
			break;
		}
		sock_valbool_flag(sk, SOCK_TXTIME, true);
		sk->sk_clockid = sk_txtime.clockid;
		sk->sk_txtime_deadline_mode =
			!!(sk_txtime.flags & SOF_TXTIME_DEADLINE_MODE);
		sk->sk_txtime_report_errors =
			!!(sk_txtime.flags & SOF_TXTIME_REPORT_ERRORS);
		break;

	case SO_BINDTOIFINDEX:
		ret = sock_bindtoindex_locked(sk, val);
		break;

	default:
		ret = -ENOPROTOOPT;
		break;
	}
	release_sock(sk);
	return ret;
}
EXPORT_SYMBOL(sock_setsockopt);


static void cred_to_ucred(struct pid *pid, const struct cred *cred,
			  struct ucred *ucred)
{
	ucred->pid = pid_vnr(pid);
	ucred->uid = ucred->gid = -1;
	if (cred) {
		struct user_namespace *current_ns = current_user_ns();

		ucred->uid = from_kuid_munged(current_ns, cred->euid);
		ucred->gid = from_kgid_munged(current_ns, cred->egid);
	}
}

static int groups_to_user(gid_t __user *dst, const struct group_info *src)
{
	struct user_namespace *user_ns = current_user_ns();
	int i;

	for (i = 0; i < src->ngroups; i++)
		if (put_user(from_kgid_munged(user_ns, src->gid[i]), dst + i))
			return -EFAULT;

	return 0;
}

int sock_getsockopt(struct socket *sock, int level, int optname,
		    char __user *optval, int __user *optlen)
{
	struct sock *sk = sock->sk;

	union {
		int val;
		u64 val64;
		unsigned long ulval;
		struct linger ling;
		struct old_timeval32 tm32;
		struct __kernel_old_timeval tm;
		struct  __kernel_sock_timeval stm;
		struct sock_txtime txtime;
	} v;

	int lv = sizeof(int);
	int len;

	if (get_user(len, optlen))
		return -EFAULT;
	if (len < 0)
		return -EINVAL;

	memset(&v, 0, sizeof(v));

	switch (optname) {
	case SO_DEBUG:
		v.val = sock_flag(sk, SOCK_DBG);
		break;

	case SO_DONTROUTE:
		v.val = sock_flag(sk, SOCK_LOCALROUTE);
		break;

	case SO_BROADCAST:
		v.val = sock_flag(sk, SOCK_BROADCAST);
		break;

	case SO_SNDBUF:
		v.val = sk->sk_sndbuf;
		break;

	case SO_RCVBUF:
		v.val = sk->sk_rcvbuf;
		break;

	case SO_REUSEADDR:
		v.val = sk->sk_reuse;
		break;

	case SO_REUSEPORT:
		v.val = sk->sk_reuseport;
		break;

	case SO_KEEPALIVE:
		v.val = sock_flag(sk, SOCK_KEEPOPEN);
		break;

	case SO_TYPE:
		v.val = sk->sk_type;
		break;

	case SO_PROTOCOL:
		v.val = sk->sk_protocol;
		break;

	case SO_DOMAIN:
		v.val = sk->sk_family;
		break;

	case SO_ERROR:
		v.val = -sock_error(sk);
		if (v.val == 0)
			v.val = xchg(&sk->sk_err_soft, 0);
		break;

	case SO_OOBINLINE:
		v.val = sock_flag(sk, SOCK_URGINLINE);
		break;

	case SO_NO_CHECK:
		v.val = sk->sk_no_check_tx;
		break;

	case SO_PRIORITY:
		v.val = sk->sk_priority;
		break;

	case SO_LINGER:
		lv		= sizeof(v.ling);
		v.ling.l_onoff	= sock_flag(sk, SOCK_LINGER);
		v.ling.l_linger	= sk->sk_lingertime / HZ;
		break;

	case SO_BSDCOMPAT:
		break;

	case SO_TIMESTAMP_OLD:
		v.val = sock_flag(sk, SOCK_RCVTSTAMP) &&
				!sock_flag(sk, SOCK_TSTAMP_NEW) &&
				!sock_flag(sk, SOCK_RCVTSTAMPNS);
		break;

	case SO_TIMESTAMPNS_OLD:
		v.val = sock_flag(sk, SOCK_RCVTSTAMPNS) && !sock_flag(sk, SOCK_TSTAMP_NEW);
		break;

	case SO_TIMESTAMP_NEW:
		v.val = sock_flag(sk, SOCK_RCVTSTAMP) && sock_flag(sk, SOCK_TSTAMP_NEW);
		break;

	case SO_TIMESTAMPNS_NEW:
		v.val = sock_flag(sk, SOCK_RCVTSTAMPNS) && sock_flag(sk, SOCK_TSTAMP_NEW);
		break;

	case SO_TIMESTAMPING_OLD:
		v.val = sk->sk_tsflags;
		break;

	case SO_RCVTIMEO_OLD:
	case SO_RCVTIMEO_NEW:
		lv = sock_get_timeout(sk->sk_rcvtimeo, &v, SO_RCVTIMEO_OLD == optname);
		break;

	case SO_SNDTIMEO_OLD:
	case SO_SNDTIMEO_NEW:
		lv = sock_get_timeout(sk->sk_sndtimeo, &v, SO_SNDTIMEO_OLD == optname);
		break;

	case SO_RCVLOWAT:
		v.val = sk->sk_rcvlowat;
		break;

	case SO_SNDLOWAT:
		v.val = 1;
		break;

	case SO_PASSCRED:
		v.val = !!test_bit(SOCK_PASSCRED, &sock->flags);
		break;

	case SO_PEERCRED:
	{
		struct ucred peercred;
		if (len > sizeof(peercred))
			len = sizeof(peercred);
		cred_to_ucred(sk->sk_peer_pid, sk->sk_peer_cred, &peercred);
		if (copy_to_user(optval, &peercred, len))
			return -EFAULT;
		goto lenout;
	}

	case SO_PEERGROUPS:
	{
		int ret, n;

		if (!sk->sk_peer_cred)
			return -ENODATA;

		n = sk->sk_peer_cred->group_info->ngroups;
		if (len < n * sizeof(gid_t)) {
			len = n * sizeof(gid_t);
			return put_user(len, optlen) ? -EFAULT : -ERANGE;
		}
		len = n * sizeof(gid_t);

		ret = groups_to_user((gid_t __user *)optval,
				     sk->sk_peer_cred->group_info);
		if (ret)
			return ret;
		goto lenout;
	}

	case SO_PEERNAME:
	{
		char address[128];

		lv = sock->ops->getname(sock, (struct sockaddr *)address, 2);
		if (lv < 0)
			return -ENOTCONN;
		if (lv < len)
			return -EINVAL;
		if (copy_to_user(optval, address, len))
			return -EFAULT;
		goto lenout;
	}

	/* Dubious BSD thing... Probably nobody even uses it, but
	 * the UNIX standard wants it for whatever reason... -DaveM
	 */
	case SO_ACCEPTCONN:
		v.val = sk->sk_state == TCP_LISTEN;
		break;

	case SO_PASSSEC:
		v.val = !!test_bit(SOCK_PASSSEC, &sock->flags);
		break;

	case SO_PEERSEC:
		return security_socket_getpeersec_stream(sock, optval, optlen, len);

	case SO_MARK:
		v.val = sk->sk_mark;
		break;

	case SO_RXQ_OVFL:
		v.val = sock_flag(sk, SOCK_RXQ_OVFL);
		break;

	case SO_WIFI_STATUS:
		v.val = sock_flag(sk, SOCK_WIFI_STATUS);
		break;

	case SO_PEEK_OFF:
		if (!sock->ops->set_peek_off)
			return -EOPNOTSUPP;

		v.val = sk->sk_peek_off;
		break;
	case SO_NOFCS:
		v.val = sock_flag(sk, SOCK_NOFCS);
		break;

	case SO_BINDTODEVICE:
		return sock_getbindtodevice(sk, optval, optlen, len);

	case SO_GET_FILTER:
		len = sk_get_filter(sk, (struct sock_filter __user *)optval, len);
		if (len < 0)
			return len;

		goto lenout;

	case SO_LOCK_FILTER:
		v.val = sock_flag(sk, SOCK_FILTER_LOCKED);
		break;

	case SO_BPF_EXTENSIONS:
		v.val = bpf_tell_extensions();
		break;

	case SO_SELECT_ERR_QUEUE:
		v.val = sock_flag(sk, SOCK_SELECT_ERR_QUEUE);
		break;

#ifdef CONFIG_NET_RX_BUSY_POLL
	case SO_BUSY_POLL:
		v.val = sk->sk_ll_usec;
		break;
	case SO_PREFER_BUSY_POLL:
		v.val = READ_ONCE(sk->sk_prefer_busy_poll);
		break;
#endif

	case SO_MAX_PACING_RATE:
		if (sizeof(v.ulval) != sizeof(v.val) && len >= sizeof(v.ulval)) {
			lv = sizeof(v.ulval);
			v.ulval = sk->sk_max_pacing_rate;
		} else {
			/* 32bit version */
			v.val = min_t(unsigned long, sk->sk_max_pacing_rate, ~0U);
		}
		break;

	case SO_INCOMING_CPU:
		v.val = READ_ONCE(sk->sk_incoming_cpu);
		break;

	case SO_MEMINFO:
	{
		u32 meminfo[SK_MEMINFO_VARS];

		sk_get_meminfo(sk, meminfo);

		len = min_t(unsigned int, len, sizeof(meminfo));
		if (copy_to_user(optval, &meminfo, len))
			return -EFAULT;

		goto lenout;
	}

#ifdef CONFIG_NET_RX_BUSY_POLL
	case SO_INCOMING_NAPI_ID:
		v.val = READ_ONCE(sk->sk_napi_id);

		/* aggregate non-NAPI IDs down to 0 */
		if (v.val < MIN_NAPI_ID)
			v.val = 0;

		break;
#endif

	case SO_COOKIE:
		lv = sizeof(u64);
		if (len < lv)
			return -EINVAL;
		v.val64 = sock_gen_cookie(sk);
		break;

	case SO_ZEROCOPY:
		v.val = sock_flag(sk, SOCK_ZEROCOPY);
		break;

	case SO_TXTIME:
		lv = sizeof(v.txtime);
		v.txtime.clockid = sk->sk_clockid;
		v.txtime.flags |= sk->sk_txtime_deadline_mode ?
				  SOF_TXTIME_DEADLINE_MODE : 0;
		v.txtime.flags |= sk->sk_txtime_report_errors ?
				  SOF_TXTIME_REPORT_ERRORS : 0;
		break;

	case SO_BINDTOIFINDEX:
		v.val = sk->sk_bound_dev_if;
		break;

	default:
		/* We implement the SO_SNDLOWAT etc to not be settable
		 * (1003.1g 7).
		 */
		return -ENOPROTOOPT;
	}

	if (len > lv)
		len = lv;
	if (copy_to_user(optval, &v, len))
		return -EFAULT;
lenout:
	if (put_user(len, optlen))
		return -EFAULT;
	return 0;
}

/*
 * Initialize an sk_lock.
 *
 * (We also register the sk_lock with the lock validator.)
 */
static inline void sock_lock_init(struct sock *sk)
{
	if (sk->sk_kern_sock)
		sock_lock_init_class_and_name(
			sk,
			af_family_kern_slock_key_strings[sk->sk_family],
			af_family_kern_slock_keys + sk->sk_family,
			af_family_kern_key_strings[sk->sk_family],
			af_family_kern_keys + sk->sk_family);
	else
		sock_lock_init_class_and_name(
			sk,
			af_family_slock_key_strings[sk->sk_family],
			af_family_slock_keys + sk->sk_family,
			af_family_key_strings[sk->sk_family],
			af_family_keys + sk->sk_family);
}

/*
 * Copy all fields from osk to nsk but nsk->sk_refcnt must not change yet,
 * even temporarly, because of RCU lookups. sk_node should also be left as is.
 * We must not copy fields between sk_dontcopy_begin and sk_dontcopy_end
 */
static void sock_copy(struct sock *nsk, const struct sock *osk)
{
	const struct proto *prot = READ_ONCE(osk->sk_prot);
#ifdef CONFIG_SECURITY_NETWORK
	void *sptr = nsk->sk_security;
#endif

	/* If we move sk_tx_queue_mapping out of the private section,
	 * we must check if sk_tx_queue_clear() is called after
	 * sock_copy() in sk_clone_lock().
	 */
	BUILD_BUG_ON(offsetof(struct sock, sk_tx_queue_mapping) <
		     offsetof(struct sock, sk_dontcopy_begin) ||
		     offsetof(struct sock, sk_tx_queue_mapping) >=
		     offsetof(struct sock, sk_dontcopy_end));

	memcpy(nsk, osk, offsetof(struct sock, sk_dontcopy_begin));

	memcpy(&nsk->sk_dontcopy_end, &osk->sk_dontcopy_end,
	       prot->obj_size - offsetof(struct sock, sk_dontcopy_end));

#ifdef CONFIG_SECURITY_NETWORK
	nsk->sk_security = sptr;
	security_sk_clone(osk, nsk);
#endif
}

static struct sock *sk_prot_alloc(struct proto *prot, gfp_t priority,
		int family)
{
	struct sock *sk;
	struct kmem_cache *slab;

	slab = prot->slab;
	if (slab != NULL) {
		sk = kmem_cache_alloc(slab, priority & ~__GFP_ZERO);
		if (!sk)
			return sk;
		if (want_init_on_alloc(priority))
			sk_prot_clear_nulls(sk, prot->obj_size);
	} else
		sk = kmalloc(prot->obj_size, priority);

	if (sk != NULL) {
		if (security_sk_alloc(sk, family, priority))
			goto out_free;

		if (!try_module_get(prot->owner))
			goto out_free_sec;
	}

	return sk;

out_free_sec:
	security_sk_free(sk);
out_free:
	if (slab != NULL)
		kmem_cache_free(slab, sk);
	else
		kfree(sk);
	return NULL;
}

static void sk_prot_free(struct proto *prot, struct sock *sk)
{
	struct kmem_cache *slab;
	struct module *owner;

	owner = prot->owner;
	slab = prot->slab;

	cgroup_sk_free(&sk->sk_cgrp_data);
	mem_cgroup_sk_free(sk);
	security_sk_free(sk);
	if (slab != NULL)
		kmem_cache_free(slab, sk);
	else
		kfree(sk);
	module_put(owner);
}

/**
 *	sk_alloc - All socket objects are allocated here
 *	@net: the applicable net namespace
 *	@family: protocol family
 *	@priority: for allocation (%GFP_KERNEL, %GFP_ATOMIC, etc)
 *	@prot: struct proto associated with this new sock instance
 *	@kern: is this to be a kernel socket?
 */
struct sock *sk_alloc(struct net *net, int family, gfp_t priority,
		      struct proto *prot, int kern)
{
	struct sock *sk;

	sk = sk_prot_alloc(prot, priority | __GFP_ZERO, family);
	if (sk) {
		sk->sk_family = family;
		/*
		 * See comment in struct sock definition to understand
		 * why we need sk_prot_creator -acme
		 */
		sk->sk_prot = sk->sk_prot_creator = prot;
		sk->sk_kern_sock = kern;
		sock_lock_init(sk);
		sk->sk_net_refcnt = kern ? 0 : 1;
		if (likely(sk->sk_net_refcnt)) {
			get_net(net);
			sock_inuse_add(net, 1);
		}

		sock_net_set(sk, net);
		refcount_set(&sk->sk_wmem_alloc, 1);

		mem_cgroup_sk_alloc(sk);
		cgroup_sk_alloc(&sk->sk_cgrp_data);
		sock_update_classid(&sk->sk_cgrp_data);
		sock_update_netprioidx(&sk->sk_cgrp_data);
		sk_tx_queue_clear(sk);
	}

	return sk;
}
EXPORT_SYMBOL(sk_alloc);

/* Sockets having SOCK_RCU_FREE will call this function after one RCU
 * grace period. This is the case for UDP sockets and TCP listeners.
 */
static void __sk_destruct(struct rcu_head *head)
{
	struct sock *sk = container_of(head, struct sock, sk_rcu);
	struct sk_filter *filter;

	if (sk->sk_destruct)
		sk->sk_destruct(sk);

	filter = rcu_dereference_check(sk->sk_filter,
				       refcount_read(&sk->sk_wmem_alloc) == 0);
	if (filter) {
		sk_filter_uncharge(sk, filter);
		RCU_INIT_POINTER(sk->sk_filter, NULL);
	}

	sock_disable_timestamp(sk, SK_FLAGS_TIMESTAMP);

#ifdef CONFIG_BPF_SYSCALL
	bpf_sk_storage_free(sk);
#endif

	if (atomic_read(&sk->sk_omem_alloc))
		pr_debug("%s: optmem leakage (%d bytes) detected\n",
			 __func__, atomic_read(&sk->sk_omem_alloc));

	if (sk->sk_frag.page) {
		put_page(sk->sk_frag.page);
		sk->sk_frag.page = NULL;
	}

	if (sk->sk_peer_cred)
		put_cred(sk->sk_peer_cred);
	put_pid(sk->sk_peer_pid);
	if (likely(sk->sk_net_refcnt))
		put_net(sock_net(sk));
	sk_prot_free(sk->sk_prot_creator, sk);
}

void sk_destruct(struct sock *sk)
{
	bool use_call_rcu = sock_flag(sk, SOCK_RCU_FREE);

	if (rcu_access_pointer(sk->sk_reuseport_cb)) {
		reuseport_detach_sock(sk);
		use_call_rcu = true;
	}

	if (use_call_rcu)
		call_rcu(&sk->sk_rcu, __sk_destruct);
	else
		__sk_destruct(&sk->sk_rcu);
}

static void __sk_free(struct sock *sk)
{
	if (likely(sk->sk_net_refcnt))
		sock_inuse_add(sock_net(sk), -1);

	if (unlikely(sk->sk_net_refcnt && sock_diag_has_destroy_listeners(sk)))
		sock_diag_broadcast_destroy(sk);
	else
		sk_destruct(sk);
}

void sk_free(struct sock *sk)
{
	/*
	 * We subtract one from sk_wmem_alloc and can know if
	 * some packets are still in some tx queue.
	 * If not null, sock_wfree() will call __sk_free(sk) later
	 */
	if (refcount_dec_and_test(&sk->sk_wmem_alloc))
		__sk_free(sk);
}
EXPORT_SYMBOL(sk_free);

static void sk_init_common(struct sock *sk)
{
	skb_queue_head_init(&sk->sk_receive_queue);
	skb_queue_head_init(&sk->sk_write_queue);
	skb_queue_head_init(&sk->sk_error_queue);

	rwlock_init(&sk->sk_callback_lock);
	lockdep_set_class_and_name(&sk->sk_receive_queue.lock,
			af_rlock_keys + sk->sk_family,
			af_family_rlock_key_strings[sk->sk_family]);
	lockdep_set_class_and_name(&sk->sk_write_queue.lock,
			af_wlock_keys + sk->sk_family,
			af_family_wlock_key_strings[sk->sk_family]);
	lockdep_set_class_and_name(&sk->sk_error_queue.lock,
			af_elock_keys + sk->sk_family,
			af_family_elock_key_strings[sk->sk_family]);
	lockdep_set_class_and_name(&sk->sk_callback_lock,
			af_callback_keys + sk->sk_family,
			af_family_clock_key_strings[sk->sk_family]);
}

/**
 *	sk_clone_lock - clone a socket, and lock its clone
 *	@sk: the socket to clone
 *	@priority: for allocation (%GFP_KERNEL, %GFP_ATOMIC, etc)
 *
 *	Caller must unlock socket even in error path (bh_unlock_sock(newsk))
 */
struct sock *sk_clone_lock(const struct sock *sk, const gfp_t priority)
{
	struct proto *prot = READ_ONCE(sk->sk_prot);
	struct sk_filter *filter;
	bool is_charged = true;
	struct sock *newsk;

	newsk = sk_prot_alloc(prot, priority, sk->sk_family);
	if (!newsk)
		goto out;

	sock_copy(newsk, sk);

	newsk->sk_prot_creator = prot;

	/* SANITY */
	if (likely(newsk->sk_net_refcnt))
		get_net(sock_net(newsk));
	sk_node_init(&newsk->sk_node);
	sock_lock_init(newsk);
	bh_lock_sock(newsk);
	newsk->sk_backlog.head	= newsk->sk_backlog.tail = NULL;
	newsk->sk_backlog.len = 0;

	atomic_set(&newsk->sk_rmem_alloc, 0);

	/* sk_wmem_alloc set to one (see sk_free() and sock_wfree()) */
	refcount_set(&newsk->sk_wmem_alloc, 1);

	atomic_set(&newsk->sk_omem_alloc, 0);
	sk_init_common(newsk);

	newsk->sk_dst_cache	= NULL;
	newsk->sk_dst_pending_confirm = 0;
	newsk->sk_wmem_queued	= 0;
	newsk->sk_forward_alloc = 0;
	atomic_set(&newsk->sk_drops, 0);
	newsk->sk_send_head	= NULL;
	newsk->sk_userlocks	= sk->sk_userlocks & ~SOCK_BINDPORT_LOCK;
	atomic_set(&newsk->sk_zckey, 0);

	sock_reset_flag(newsk, SOCK_DONE);

	/* sk->sk_memcg will be populated at accept() time */
	newsk->sk_memcg = NULL;

	cgroup_sk_clone(&newsk->sk_cgrp_data);

	rcu_read_lock();
	filter = rcu_dereference(sk->sk_filter);
	if (filter != NULL)
		/* though it's an empty new sock, the charging may fail
		 * if sysctl_optmem_max was changed between creation of
		 * original socket and cloning
		 */
		is_charged = sk_filter_charge(newsk, filter);
	RCU_INIT_POINTER(newsk->sk_filter, filter);
	rcu_read_unlock();

	if (unlikely(!is_charged || xfrm_sk_clone_policy(newsk, sk))) {
		/* We need to make sure that we don't uncharge the new
		 * socket if we couldn't charge it in the first place
		 * as otherwise we uncharge the parent's filter.
		 */
		if (!is_charged)
			RCU_INIT_POINTER(newsk->sk_filter, NULL);
		sk_free_unlock_clone(newsk);
		newsk = NULL;
		goto out;
	}
	RCU_INIT_POINTER(newsk->sk_reuseport_cb, NULL);

	if (bpf_sk_storage_clone(sk, newsk)) {
		sk_free_unlock_clone(newsk);
		newsk = NULL;
		goto out;
	}

	/* Clear sk_user_data if parent had the pointer tagged
	 * as not suitable for copying when cloning.
	 */
	if (sk_user_data_is_nocopy(newsk))
		newsk->sk_user_data = NULL;

	newsk->sk_err	   = 0;
	newsk->sk_err_soft = 0;
	newsk->sk_priority = 0;
	newsk->sk_incoming_cpu = raw_smp_processor_id();
	if (likely(newsk->sk_net_refcnt))
		sock_inuse_add(sock_net(newsk), 1);

	/* Before updating sk_refcnt, we must commit prior changes to memory
	 * (Documentation/RCU/rculist_nulls.rst for details)
	 */
	smp_wmb();
	refcount_set(&newsk->sk_refcnt, 2);

	/* Increment the counter in the same struct proto as the master
	 * sock (sk_refcnt_debug_inc uses newsk->sk_prot->socks, that
	 * is the same as sk->sk_prot->socks, as this field was copied
	 * with memcpy).
	 *
	 * This _changes_ the previous behaviour, where
	 * tcp_create_openreq_child always was incrementing the
	 * equivalent to tcp_prot->socks (inet_sock_nr), so this have
	 * to be taken into account in all callers. -acme
	 */
	sk_refcnt_debug_inc(newsk);
	sk_set_socket(newsk, NULL);
	sk_tx_queue_clear(newsk);
	RCU_INIT_POINTER(newsk->sk_wq, NULL);

	if (newsk->sk_prot->sockets_allocated)
		sk_sockets_allocated_inc(newsk);

	if (sock_needs_netstamp(sk) && newsk->sk_flags & SK_FLAGS_TIMESTAMP)
		net_enable_timestamp();
out:
	return newsk;
}
EXPORT_SYMBOL_GPL(sk_clone_lock);

void sk_free_unlock_clone(struct sock *sk)
{
	/* It is still raw copy of parent, so invalidate
	 * destructor and make plain sk_free() */
	sk->sk_destruct = NULL;
	bh_unlock_sock(sk);
	sk_free(sk);
}
EXPORT_SYMBOL_GPL(sk_free_unlock_clone);

void sk_setup_caps(struct sock *sk, struct dst_entry *dst)
{
	u32 max_segs = 1;

	sk_dst_set(sk, dst);
	sk->sk_route_caps = dst->dev->features | sk->sk_route_forced_caps;
	if (sk->sk_route_caps & NETIF_F_GSO)
		sk->sk_route_caps |= NETIF_F_GSO_SOFTWARE;
	sk->sk_route_caps &= ~sk->sk_route_nocaps;
	if (sk_can_gso(sk)) {
		if (dst->header_len && !xfrm_dst_offload_ok(dst)) {
			sk->sk_route_caps &= ~NETIF_F_GSO_MASK;
		} else {
			sk->sk_route_caps |= NETIF_F_SG | NETIF_F_HW_CSUM;
			sk->sk_gso_max_size = dst->dev->gso_max_size;
			max_segs = max_t(u32, dst->dev->gso_max_segs, 1);
		}
	}
	sk->sk_gso_max_segs = max_segs;
}
EXPORT_SYMBOL_GPL(sk_setup_caps);

/*
 *	Simple resource managers for sockets.
 */


/*
 * Write buffer destructor automatically called from kfree_skb.
 */
void sock_wfree(struct sk_buff *skb)
{
	struct sock *sk = skb->sk;
	unsigned int len = skb->truesize;

	if (!sock_flag(sk, SOCK_USE_WRITE_QUEUE)) {
		/*
		 * Keep a reference on sk_wmem_alloc, this will be released
		 * after sk_write_space() call
		 */
		WARN_ON(refcount_sub_and_test(len - 1, &sk->sk_wmem_alloc));
		sk->sk_write_space(sk);
		len = 1;
	}
	/*
	 * if sk_wmem_alloc reaches 0, we must finish what sk_free()
	 * could not do because of in-flight packets
	 */
	if (refcount_sub_and_test(len, &sk->sk_wmem_alloc))
		__sk_free(sk);
}
EXPORT_SYMBOL(sock_wfree);

/* This variant of sock_wfree() is used by TCP,
 * since it sets SOCK_USE_WRITE_QUEUE.
 */
void __sock_wfree(struct sk_buff *skb)
{
	struct sock *sk = skb->sk;

	if (refcount_sub_and_test(skb->truesize, &sk->sk_wmem_alloc))
		__sk_free(sk);
}

void skb_set_owner_w(struct sk_buff *skb, struct sock *sk)
{
	skb_orphan(skb);
	skb->sk = sk;
#ifdef CONFIG_INET
	if (unlikely(!sk_fullsock(sk))) {
		skb->destructor = sock_edemux;
		sock_hold(sk);
		return;
	}
#endif
	skb->destructor = sock_wfree;
	skb_set_hash_from_sk(skb, sk);
	/*
	 * We used to take a refcount on sk, but following operation
	 * is enough to guarantee sk_free() wont free this sock until
	 * all in-flight packets are completed
	 */
	refcount_add(skb->truesize, &sk->sk_wmem_alloc);
}
EXPORT_SYMBOL(skb_set_owner_w);

static bool can_skb_orphan_partial(const struct sk_buff *skb)
{
#ifdef CONFIG_TLS_DEVICE
	/* Drivers depend on in-order delivery for crypto offload,
	 * partial orphan breaks out-of-order-OK logic.
	 */
	if (skb->decrypted)
		return false;
#endif
	return (skb->destructor == sock_wfree ||
		(IS_ENABLED(CONFIG_INET) && skb->destructor == tcp_wfree));
}

/* This helper is used by netem, as it can hold packets in its
 * delay queue. We want to allow the owner socket to send more
 * packets, as if they were already TX completed by a typical driver.
 * But we also want to keep skb->sk set because some packet schedulers
 * rely on it (sch_fq for example).
 */
void skb_orphan_partial(struct sk_buff *skb)
{
	if (skb_is_tcp_pure_ack(skb))
		return;

<<<<<<< HEAD
	if (can_skb_orphan_partial(skb))
		skb_set_owner_sk_safe(skb, skb->sk);
	else
		skb_orphan(skb);
=======
	if (can_skb_orphan_partial(skb) && skb_set_owner_sk_safe(skb, skb->sk))
		return;

	skb_orphan(skb);
>>>>>>> 8e0eb2fb
}
EXPORT_SYMBOL(skb_orphan_partial);

/*
 * Read buffer destructor automatically called from kfree_skb.
 */
void sock_rfree(struct sk_buff *skb)
{
	struct sock *sk = skb->sk;
	unsigned int len = skb->truesize;

	atomic_sub(len, &sk->sk_rmem_alloc);
	sk_mem_uncharge(sk, len);
}
EXPORT_SYMBOL(sock_rfree);

/*
 * Buffer destructor for skbs that are not used directly in read or write
 * path, e.g. for error handler skbs. Automatically called from kfree_skb.
 */
void sock_efree(struct sk_buff *skb)
{
	sock_put(skb->sk);
}
EXPORT_SYMBOL(sock_efree);

/* Buffer destructor for prefetch/receive path where reference count may
 * not be held, e.g. for listen sockets.
 */
#ifdef CONFIG_INET
void sock_pfree(struct sk_buff *skb)
{
	if (sk_is_refcounted(skb->sk))
		sock_gen_put(skb->sk);
}
EXPORT_SYMBOL(sock_pfree);
#endif /* CONFIG_INET */

kuid_t sock_i_uid(struct sock *sk)
{
	kuid_t uid;

	read_lock_bh(&sk->sk_callback_lock);
	uid = sk->sk_socket ? SOCK_INODE(sk->sk_socket)->i_uid : GLOBAL_ROOT_UID;
	read_unlock_bh(&sk->sk_callback_lock);
	return uid;
}
EXPORT_SYMBOL(sock_i_uid);

unsigned long sock_i_ino(struct sock *sk)
{
	unsigned long ino;

	read_lock_bh(&sk->sk_callback_lock);
	ino = sk->sk_socket ? SOCK_INODE(sk->sk_socket)->i_ino : 0;
	read_unlock_bh(&sk->sk_callback_lock);
	return ino;
}
EXPORT_SYMBOL(sock_i_ino);

/*
 * Allocate a skb from the socket's send buffer.
 */
struct sk_buff *sock_wmalloc(struct sock *sk, unsigned long size, int force,
			     gfp_t priority)
{
	if (force ||
	    refcount_read(&sk->sk_wmem_alloc) < READ_ONCE(sk->sk_sndbuf)) {
		struct sk_buff *skb = alloc_skb(size, priority);

		if (skb) {
			skb_set_owner_w(skb, sk);
			return skb;
		}
	}
	return NULL;
}
EXPORT_SYMBOL(sock_wmalloc);

static void sock_ofree(struct sk_buff *skb)
{
	struct sock *sk = skb->sk;

	atomic_sub(skb->truesize, &sk->sk_omem_alloc);
}

struct sk_buff *sock_omalloc(struct sock *sk, unsigned long size,
			     gfp_t priority)
{
	struct sk_buff *skb;

	/* small safe race: SKB_TRUESIZE may differ from final skb->truesize */
	if (atomic_read(&sk->sk_omem_alloc) + SKB_TRUESIZE(size) >
	    sysctl_optmem_max)
		return NULL;

	skb = alloc_skb(size, priority);
	if (!skb)
		return NULL;

	atomic_add(skb->truesize, &sk->sk_omem_alloc);
	skb->sk = sk;
	skb->destructor = sock_ofree;
	return skb;
}

/*
 * Allocate a memory block from the socket's option memory buffer.
 */
void *sock_kmalloc(struct sock *sk, int size, gfp_t priority)
{
	if ((unsigned int)size <= sysctl_optmem_max &&
	    atomic_read(&sk->sk_omem_alloc) + size < sysctl_optmem_max) {
		void *mem;
		/* First do the add, to avoid the race if kmalloc
		 * might sleep.
		 */
		atomic_add(size, &sk->sk_omem_alloc);
		mem = kmalloc(size, priority);
		if (mem)
			return mem;
		atomic_sub(size, &sk->sk_omem_alloc);
	}
	return NULL;
}
EXPORT_SYMBOL(sock_kmalloc);

/* Free an option memory block. Note, we actually want the inline
 * here as this allows gcc to detect the nullify and fold away the
 * condition entirely.
 */
static inline void __sock_kfree_s(struct sock *sk, void *mem, int size,
				  const bool nullify)
{
	if (WARN_ON_ONCE(!mem))
		return;
	if (nullify)
		kfree_sensitive(mem);
	else
		kfree(mem);
	atomic_sub(size, &sk->sk_omem_alloc);
}

void sock_kfree_s(struct sock *sk, void *mem, int size)
{
	__sock_kfree_s(sk, mem, size, false);
}
EXPORT_SYMBOL(sock_kfree_s);

void sock_kzfree_s(struct sock *sk, void *mem, int size)
{
	__sock_kfree_s(sk, mem, size, true);
}
EXPORT_SYMBOL(sock_kzfree_s);

/* It is almost wait_for_tcp_memory minus release_sock/lock_sock.
   I think, these locks should be removed for datagram sockets.
 */
static long sock_wait_for_wmem(struct sock *sk, long timeo)
{
	DEFINE_WAIT(wait);

	sk_clear_bit(SOCKWQ_ASYNC_NOSPACE, sk);
	for (;;) {
		if (!timeo)
			break;
		if (signal_pending(current))
			break;
		set_bit(SOCK_NOSPACE, &sk->sk_socket->flags);
		prepare_to_wait(sk_sleep(sk), &wait, TASK_INTERRUPTIBLE);
		if (refcount_read(&sk->sk_wmem_alloc) < READ_ONCE(sk->sk_sndbuf))
			break;
		if (sk->sk_shutdown & SEND_SHUTDOWN)
			break;
		if (sk->sk_err)
			break;
		timeo = schedule_timeout(timeo);
	}
	finish_wait(sk_sleep(sk), &wait);
	return timeo;
}


/*
 *	Generic send/receive buffer handlers
 */

struct sk_buff *sock_alloc_send_pskb(struct sock *sk, unsigned long header_len,
				     unsigned long data_len, int noblock,
				     int *errcode, int max_page_order)
{
	struct sk_buff *skb;
	long timeo;
	int err;

	timeo = sock_sndtimeo(sk, noblock);
	for (;;) {
		err = sock_error(sk);
		if (err != 0)
			goto failure;

		err = -EPIPE;
		if (sk->sk_shutdown & SEND_SHUTDOWN)
			goto failure;

		if (sk_wmem_alloc_get(sk) < READ_ONCE(sk->sk_sndbuf))
			break;

		sk_set_bit(SOCKWQ_ASYNC_NOSPACE, sk);
		set_bit(SOCK_NOSPACE, &sk->sk_socket->flags);
		err = -EAGAIN;
		if (!timeo)
			goto failure;
		if (signal_pending(current))
			goto interrupted;
		timeo = sock_wait_for_wmem(sk, timeo);
	}
	skb = alloc_skb_with_frags(header_len, data_len, max_page_order,
				   errcode, sk->sk_allocation);
	if (skb)
		skb_set_owner_w(skb, sk);
	return skb;

interrupted:
	err = sock_intr_errno(timeo);
failure:
	*errcode = err;
	return NULL;
}
EXPORT_SYMBOL(sock_alloc_send_pskb);

struct sk_buff *sock_alloc_send_skb(struct sock *sk, unsigned long size,
				    int noblock, int *errcode)
{
	return sock_alloc_send_pskb(sk, size, 0, noblock, errcode, 0);
}
EXPORT_SYMBOL(sock_alloc_send_skb);

int __sock_cmsg_send(struct sock *sk, struct msghdr *msg, struct cmsghdr *cmsg,
		     struct sockcm_cookie *sockc)
{
	u32 tsflags;

	switch (cmsg->cmsg_type) {
	case SO_MARK:
		if (!ns_capable(sock_net(sk)->user_ns, CAP_NET_ADMIN))
			return -EPERM;
		if (cmsg->cmsg_len != CMSG_LEN(sizeof(u32)))
			return -EINVAL;
		sockc->mark = *(u32 *)CMSG_DATA(cmsg);
		break;
	case SO_TIMESTAMPING_OLD:
		if (cmsg->cmsg_len != CMSG_LEN(sizeof(u32)))
			return -EINVAL;

		tsflags = *(u32 *)CMSG_DATA(cmsg);
		if (tsflags & ~SOF_TIMESTAMPING_TX_RECORD_MASK)
			return -EINVAL;

		sockc->tsflags &= ~SOF_TIMESTAMPING_TX_RECORD_MASK;
		sockc->tsflags |= tsflags;
		break;
	case SCM_TXTIME:
		if (!sock_flag(sk, SOCK_TXTIME))
			return -EINVAL;
		if (cmsg->cmsg_len != CMSG_LEN(sizeof(u64)))
			return -EINVAL;
		sockc->transmit_time = get_unaligned((u64 *)CMSG_DATA(cmsg));
		break;
	/* SCM_RIGHTS and SCM_CREDENTIALS are semantically in SOL_UNIX. */
	case SCM_RIGHTS:
	case SCM_CREDENTIALS:
		break;
	default:
		return -EINVAL;
	}
	return 0;
}
EXPORT_SYMBOL(__sock_cmsg_send);

int sock_cmsg_send(struct sock *sk, struct msghdr *msg,
		   struct sockcm_cookie *sockc)
{
	struct cmsghdr *cmsg;
	int ret;

	for_each_cmsghdr(cmsg, msg) {
		if (!CMSG_OK(msg, cmsg))
			return -EINVAL;
		if (cmsg->cmsg_level != SOL_SOCKET)
			continue;
		ret = __sock_cmsg_send(sk, msg, cmsg, sockc);
		if (ret)
			return ret;
	}
	return 0;
}
EXPORT_SYMBOL(sock_cmsg_send);

static void sk_enter_memory_pressure(struct sock *sk)
{
	if (!sk->sk_prot->enter_memory_pressure)
		return;

	sk->sk_prot->enter_memory_pressure(sk);
}

static void sk_leave_memory_pressure(struct sock *sk)
{
	if (sk->sk_prot->leave_memory_pressure) {
		sk->sk_prot->leave_memory_pressure(sk);
	} else {
		unsigned long *memory_pressure = sk->sk_prot->memory_pressure;

		if (memory_pressure && READ_ONCE(*memory_pressure))
			WRITE_ONCE(*memory_pressure, 0);
	}
}

#define SKB_FRAG_PAGE_ORDER	get_order(32768)
DEFINE_STATIC_KEY_FALSE(net_high_order_alloc_disable_key);

/**
 * skb_page_frag_refill - check that a page_frag contains enough room
 * @sz: minimum size of the fragment we want to get
 * @pfrag: pointer to page_frag
 * @gfp: priority for memory allocation
 *
 * Note: While this allocator tries to use high order pages, there is
 * no guarantee that allocations succeed. Therefore, @sz MUST be
 * less or equal than PAGE_SIZE.
 */
bool skb_page_frag_refill(unsigned int sz, struct page_frag *pfrag, gfp_t gfp)
{
	if (pfrag->page) {
		if (page_ref_count(pfrag->page) == 1) {
			pfrag->offset = 0;
			return true;
		}
		if (pfrag->offset + sz <= pfrag->size)
			return true;
		put_page(pfrag->page);
	}

	pfrag->offset = 0;
	if (SKB_FRAG_PAGE_ORDER &&
	    !static_branch_unlikely(&net_high_order_alloc_disable_key)) {
		/* Avoid direct reclaim but allow kswapd to wake */
		pfrag->page = alloc_pages((gfp & ~__GFP_DIRECT_RECLAIM) |
					  __GFP_COMP | __GFP_NOWARN |
					  __GFP_NORETRY,
					  SKB_FRAG_PAGE_ORDER);
		if (likely(pfrag->page)) {
			pfrag->size = PAGE_SIZE << SKB_FRAG_PAGE_ORDER;
			return true;
		}
	}
	pfrag->page = alloc_page(gfp);
	if (likely(pfrag->page)) {
		pfrag->size = PAGE_SIZE;
		return true;
	}
	return false;
}
EXPORT_SYMBOL(skb_page_frag_refill);

bool sk_page_frag_refill(struct sock *sk, struct page_frag *pfrag)
{
	if (likely(skb_page_frag_refill(32U, pfrag, sk->sk_allocation)))
		return true;

	sk_enter_memory_pressure(sk);
	sk_stream_moderate_sndbuf(sk);
	return false;
}
EXPORT_SYMBOL(sk_page_frag_refill);

void __lock_sock(struct sock *sk)
	__releases(&sk->sk_lock.slock)
	__acquires(&sk->sk_lock.slock)
{
	DEFINE_WAIT(wait);

	for (;;) {
		prepare_to_wait_exclusive(&sk->sk_lock.wq, &wait,
					TASK_UNINTERRUPTIBLE);
		spin_unlock_bh(&sk->sk_lock.slock);
		schedule();
		spin_lock_bh(&sk->sk_lock.slock);
		if (!sock_owned_by_user(sk))
			break;
	}
	finish_wait(&sk->sk_lock.wq, &wait);
}

void __release_sock(struct sock *sk)
	__releases(&sk->sk_lock.slock)
	__acquires(&sk->sk_lock.slock)
{
	struct sk_buff *skb, *next;

	while ((skb = sk->sk_backlog.head) != NULL) {
		sk->sk_backlog.head = sk->sk_backlog.tail = NULL;

		spin_unlock_bh(&sk->sk_lock.slock);

		do {
			next = skb->next;
			prefetch(next);
			WARN_ON_ONCE(skb_dst_is_noref(skb));
			skb_mark_not_on_list(skb);
			sk_backlog_rcv(sk, skb);

			cond_resched();

			skb = next;
		} while (skb != NULL);

		spin_lock_bh(&sk->sk_lock.slock);
	}

	/*
	 * Doing the zeroing here guarantee we can not loop forever
	 * while a wild producer attempts to flood us.
	 */
	sk->sk_backlog.len = 0;
}

void __sk_flush_backlog(struct sock *sk)
{
	spin_lock_bh(&sk->sk_lock.slock);
	__release_sock(sk);
	spin_unlock_bh(&sk->sk_lock.slock);
}

/**
 * sk_wait_data - wait for data to arrive at sk_receive_queue
 * @sk:    sock to wait on
 * @timeo: for how long
 * @skb:   last skb seen on sk_receive_queue
 *
 * Now socket state including sk->sk_err is changed only under lock,
 * hence we may omit checks after joining wait queue.
 * We check receive queue before schedule() only as optimization;
 * it is very likely that release_sock() added new data.
 */
int sk_wait_data(struct sock *sk, long *timeo, const struct sk_buff *skb)
{
	DEFINE_WAIT_FUNC(wait, woken_wake_function);
	int rc;

	add_wait_queue(sk_sleep(sk), &wait);
	sk_set_bit(SOCKWQ_ASYNC_WAITDATA, sk);
	rc = sk_wait_event(sk, timeo, skb_peek_tail(&sk->sk_receive_queue) != skb, &wait);
	sk_clear_bit(SOCKWQ_ASYNC_WAITDATA, sk);
	remove_wait_queue(sk_sleep(sk), &wait);
	return rc;
}
EXPORT_SYMBOL(sk_wait_data);

/**
 *	__sk_mem_raise_allocated - increase memory_allocated
 *	@sk: socket
 *	@size: memory size to allocate
 *	@amt: pages to allocate
 *	@kind: allocation type
 *
 *	Similar to __sk_mem_schedule(), but does not update sk_forward_alloc
 */
int __sk_mem_raise_allocated(struct sock *sk, int size, int amt, int kind)
{
	struct proto *prot = sk->sk_prot;
	long allocated = sk_memory_allocated_add(sk, amt);
	bool charged = true;

	if (mem_cgroup_sockets_enabled && sk->sk_memcg &&
	    !(charged = mem_cgroup_charge_skmem(sk->sk_memcg, amt)))
		goto suppress_allocation;

	/* Under limit. */
	if (allocated <= sk_prot_mem_limits(sk, 0)) {
		sk_leave_memory_pressure(sk);
		return 1;
	}

	/* Under pressure. */
	if (allocated > sk_prot_mem_limits(sk, 1))
		sk_enter_memory_pressure(sk);

	/* Over hard limit. */
	if (allocated > sk_prot_mem_limits(sk, 2))
		goto suppress_allocation;

	/* guarantee minimum buffer size under pressure */
	if (kind == SK_MEM_RECV) {
		if (atomic_read(&sk->sk_rmem_alloc) < sk_get_rmem0(sk, prot))
			return 1;

	} else { /* SK_MEM_SEND */
		int wmem0 = sk_get_wmem0(sk, prot);

		if (sk->sk_type == SOCK_STREAM) {
			if (sk->sk_wmem_queued < wmem0)
				return 1;
		} else if (refcount_read(&sk->sk_wmem_alloc) < wmem0) {
				return 1;
		}
	}

	if (sk_has_memory_pressure(sk)) {
		u64 alloc;

		if (!sk_under_memory_pressure(sk))
			return 1;
		alloc = sk_sockets_allocated_read_positive(sk);
		if (sk_prot_mem_limits(sk, 2) > alloc *
		    sk_mem_pages(sk->sk_wmem_queued +
				 atomic_read(&sk->sk_rmem_alloc) +
				 sk->sk_forward_alloc))
			return 1;
	}

suppress_allocation:

	if (kind == SK_MEM_SEND && sk->sk_type == SOCK_STREAM) {
		sk_stream_moderate_sndbuf(sk);

		/* Fail only if socket is _under_ its sndbuf.
		 * In this case we cannot block, so that we have to fail.
		 */
		if (sk->sk_wmem_queued + size >= sk->sk_sndbuf)
			return 1;
	}

	if (kind == SK_MEM_SEND || (kind == SK_MEM_RECV && charged))
		trace_sock_exceed_buf_limit(sk, prot, allocated, kind);

	sk_memory_allocated_sub(sk, amt);

	if (mem_cgroup_sockets_enabled && sk->sk_memcg)
		mem_cgroup_uncharge_skmem(sk->sk_memcg, amt);

	return 0;
}
EXPORT_SYMBOL(__sk_mem_raise_allocated);

/**
 *	__sk_mem_schedule - increase sk_forward_alloc and memory_allocated
 *	@sk: socket
 *	@size: memory size to allocate
 *	@kind: allocation type
 *
 *	If kind is SK_MEM_SEND, it means wmem allocation. Otherwise it means
 *	rmem allocation. This function assumes that protocols which have
 *	memory_pressure use sk_wmem_queued as write buffer accounting.
 */
int __sk_mem_schedule(struct sock *sk, int size, int kind)
{
	int ret, amt = sk_mem_pages(size);

	sk->sk_forward_alloc += amt << SK_MEM_QUANTUM_SHIFT;
	ret = __sk_mem_raise_allocated(sk, size, amt, kind);
	if (!ret)
		sk->sk_forward_alloc -= amt << SK_MEM_QUANTUM_SHIFT;
	return ret;
}
EXPORT_SYMBOL(__sk_mem_schedule);

/**
 *	__sk_mem_reduce_allocated - reclaim memory_allocated
 *	@sk: socket
 *	@amount: number of quanta
 *
 *	Similar to __sk_mem_reclaim(), but does not update sk_forward_alloc
 */
void __sk_mem_reduce_allocated(struct sock *sk, int amount)
{
	sk_memory_allocated_sub(sk, amount);

	if (mem_cgroup_sockets_enabled && sk->sk_memcg)
		mem_cgroup_uncharge_skmem(sk->sk_memcg, amount);

	if (sk_under_memory_pressure(sk) &&
	    (sk_memory_allocated(sk) < sk_prot_mem_limits(sk, 0)))
		sk_leave_memory_pressure(sk);
}
EXPORT_SYMBOL(__sk_mem_reduce_allocated);

/**
 *	__sk_mem_reclaim - reclaim sk_forward_alloc and memory_allocated
 *	@sk: socket
 *	@amount: number of bytes (rounded down to a SK_MEM_QUANTUM multiple)
 */
void __sk_mem_reclaim(struct sock *sk, int amount)
{
	amount >>= SK_MEM_QUANTUM_SHIFT;
	sk->sk_forward_alloc -= amount << SK_MEM_QUANTUM_SHIFT;
	__sk_mem_reduce_allocated(sk, amount);
}
EXPORT_SYMBOL(__sk_mem_reclaim);

int sk_set_peek_off(struct sock *sk, int val)
{
	sk->sk_peek_off = val;
	return 0;
}
EXPORT_SYMBOL_GPL(sk_set_peek_off);

/*
 * Set of default routines for initialising struct proto_ops when
 * the protocol does not support a particular function. In certain
 * cases where it makes no sense for a protocol to have a "do nothing"
 * function, some default processing is provided.
 */

int sock_no_bind(struct socket *sock, struct sockaddr *saddr, int len)
{
	return -EOPNOTSUPP;
}
EXPORT_SYMBOL(sock_no_bind);

int sock_no_connect(struct socket *sock, struct sockaddr *saddr,
		    int len, int flags)
{
	return -EOPNOTSUPP;
}
EXPORT_SYMBOL(sock_no_connect);

int sock_no_socketpair(struct socket *sock1, struct socket *sock2)
{
	return -EOPNOTSUPP;
}
EXPORT_SYMBOL(sock_no_socketpair);

int sock_no_accept(struct socket *sock, struct socket *newsock, int flags,
		   bool kern)
{
	return -EOPNOTSUPP;
}
EXPORT_SYMBOL(sock_no_accept);

int sock_no_getname(struct socket *sock, struct sockaddr *saddr,
		    int peer)
{
	return -EOPNOTSUPP;
}
EXPORT_SYMBOL(sock_no_getname);

int sock_no_ioctl(struct socket *sock, unsigned int cmd, unsigned long arg)
{
	return -EOPNOTSUPP;
}
EXPORT_SYMBOL(sock_no_ioctl);

int sock_no_listen(struct socket *sock, int backlog)
{
	return -EOPNOTSUPP;
}
EXPORT_SYMBOL(sock_no_listen);

int sock_no_shutdown(struct socket *sock, int how)
{
	return -EOPNOTSUPP;
}
EXPORT_SYMBOL(sock_no_shutdown);

int sock_no_sendmsg(struct socket *sock, struct msghdr *m, size_t len)
{
	return -EOPNOTSUPP;
}
EXPORT_SYMBOL(sock_no_sendmsg);

int sock_no_sendmsg_locked(struct sock *sk, struct msghdr *m, size_t len)
{
	return -EOPNOTSUPP;
}
EXPORT_SYMBOL(sock_no_sendmsg_locked);

int sock_no_recvmsg(struct socket *sock, struct msghdr *m, size_t len,
		    int flags)
{
	return -EOPNOTSUPP;
}
EXPORT_SYMBOL(sock_no_recvmsg);

int sock_no_mmap(struct file *file, struct socket *sock, struct vm_area_struct *vma)
{
	/* Mirror missing mmap method error code */
	return -ENODEV;
}
EXPORT_SYMBOL(sock_no_mmap);

/*
 * When a file is received (via SCM_RIGHTS, etc), we must bump the
 * various sock-based usage counts.
 */
void __receive_sock(struct file *file)
{
	struct socket *sock;

	sock = sock_from_file(file);
	if (sock) {
		sock_update_netprioidx(&sock->sk->sk_cgrp_data);
		sock_update_classid(&sock->sk->sk_cgrp_data);
	}
}

ssize_t sock_no_sendpage(struct socket *sock, struct page *page, int offset, size_t size, int flags)
{
	ssize_t res;
	struct msghdr msg = {.msg_flags = flags};
	struct kvec iov;
	char *kaddr = kmap(page);
	iov.iov_base = kaddr + offset;
	iov.iov_len = size;
	res = kernel_sendmsg(sock, &msg, &iov, 1, size);
	kunmap(page);
	return res;
}
EXPORT_SYMBOL(sock_no_sendpage);

ssize_t sock_no_sendpage_locked(struct sock *sk, struct page *page,
				int offset, size_t size, int flags)
{
	ssize_t res;
	struct msghdr msg = {.msg_flags = flags};
	struct kvec iov;
	char *kaddr = kmap(page);

	iov.iov_base = kaddr + offset;
	iov.iov_len = size;
	res = kernel_sendmsg_locked(sk, &msg, &iov, 1, size);
	kunmap(page);
	return res;
}
EXPORT_SYMBOL(sock_no_sendpage_locked);

/*
 *	Default Socket Callbacks
 */

static void sock_def_wakeup(struct sock *sk)
{
	struct socket_wq *wq;

	rcu_read_lock();
	wq = rcu_dereference(sk->sk_wq);
	if (skwq_has_sleeper(wq))
		wake_up_interruptible_all(&wq->wait);
	rcu_read_unlock();
}

static void sock_def_error_report(struct sock *sk)
{
	struct socket_wq *wq;

	rcu_read_lock();
	wq = rcu_dereference(sk->sk_wq);
	if (skwq_has_sleeper(wq))
		wake_up_interruptible_poll(&wq->wait, EPOLLERR);
	sk_wake_async(sk, SOCK_WAKE_IO, POLL_ERR);
	rcu_read_unlock();
}

void sock_def_readable(struct sock *sk)
{
	struct socket_wq *wq;

	rcu_read_lock();
	wq = rcu_dereference(sk->sk_wq);
	if (skwq_has_sleeper(wq))
		wake_up_interruptible_sync_poll(&wq->wait, EPOLLIN | EPOLLPRI |
						EPOLLRDNORM | EPOLLRDBAND);
	sk_wake_async(sk, SOCK_WAKE_WAITD, POLL_IN);
	rcu_read_unlock();
}

static void sock_def_write_space(struct sock *sk)
{
	struct socket_wq *wq;

	rcu_read_lock();

	/* Do not wake up a writer until he can make "significant"
	 * progress.  --DaveM
	 */
	if ((refcount_read(&sk->sk_wmem_alloc) << 1) <= READ_ONCE(sk->sk_sndbuf)) {
		wq = rcu_dereference(sk->sk_wq);
		if (skwq_has_sleeper(wq))
			wake_up_interruptible_sync_poll(&wq->wait, EPOLLOUT |
						EPOLLWRNORM | EPOLLWRBAND);

		/* Should agree with poll, otherwise some programs break */
		if (sock_writeable(sk))
			sk_wake_async(sk, SOCK_WAKE_SPACE, POLL_OUT);
	}

	rcu_read_unlock();
}

static void sock_def_destruct(struct sock *sk)
{
}

void sk_send_sigurg(struct sock *sk)
{
	if (sk->sk_socket && sk->sk_socket->file)
		if (send_sigurg(&sk->sk_socket->file->f_owner))
			sk_wake_async(sk, SOCK_WAKE_URG, POLL_PRI);
}
EXPORT_SYMBOL(sk_send_sigurg);

void sk_reset_timer(struct sock *sk, struct timer_list* timer,
		    unsigned long expires)
{
	if (!mod_timer(timer, expires))
		sock_hold(sk);
}
EXPORT_SYMBOL(sk_reset_timer);

void sk_stop_timer(struct sock *sk, struct timer_list* timer)
{
	if (del_timer(timer))
		__sock_put(sk);
}
EXPORT_SYMBOL(sk_stop_timer);

void sk_stop_timer_sync(struct sock *sk, struct timer_list *timer)
{
	if (del_timer_sync(timer))
		__sock_put(sk);
}
EXPORT_SYMBOL(sk_stop_timer_sync);

void sock_init_data(struct socket *sock, struct sock *sk)
{
	sk_init_common(sk);
	sk->sk_send_head	=	NULL;

	timer_setup(&sk->sk_timer, NULL, 0);

	sk->sk_allocation	=	GFP_KERNEL;
	sk->sk_rcvbuf		=	sysctl_rmem_default;
	sk->sk_sndbuf		=	sysctl_wmem_default;
	sk->sk_state		=	TCP_CLOSE;
	sk_set_socket(sk, sock);

	sock_set_flag(sk, SOCK_ZAPPED);

	if (sock) {
		sk->sk_type	=	sock->type;
		RCU_INIT_POINTER(sk->sk_wq, &sock->wq);
		sock->sk	=	sk;
		sk->sk_uid	=	SOCK_INODE(sock)->i_uid;
	} else {
		RCU_INIT_POINTER(sk->sk_wq, NULL);
		sk->sk_uid	=	make_kuid(sock_net(sk)->user_ns, 0);
	}

	rwlock_init(&sk->sk_callback_lock);
	if (sk->sk_kern_sock)
		lockdep_set_class_and_name(
			&sk->sk_callback_lock,
			af_kern_callback_keys + sk->sk_family,
			af_family_kern_clock_key_strings[sk->sk_family]);
	else
		lockdep_set_class_and_name(
			&sk->sk_callback_lock,
			af_callback_keys + sk->sk_family,
			af_family_clock_key_strings[sk->sk_family]);

	sk->sk_state_change	=	sock_def_wakeup;
	sk->sk_data_ready	=	sock_def_readable;
	sk->sk_write_space	=	sock_def_write_space;
	sk->sk_error_report	=	sock_def_error_report;
	sk->sk_destruct		=	sock_def_destruct;

	sk->sk_frag.page	=	NULL;
	sk->sk_frag.offset	=	0;
	sk->sk_peek_off		=	-1;

	sk->sk_peer_pid 	=	NULL;
	sk->sk_peer_cred	=	NULL;
	sk->sk_write_pending	=	0;
	sk->sk_rcvlowat		=	1;
	sk->sk_rcvtimeo		=	MAX_SCHEDULE_TIMEOUT;
	sk->sk_sndtimeo		=	MAX_SCHEDULE_TIMEOUT;

	sk->sk_stamp = SK_DEFAULT_STAMP;
#if BITS_PER_LONG==32
	seqlock_init(&sk->sk_stamp_seq);
#endif
	atomic_set(&sk->sk_zckey, 0);

#ifdef CONFIG_NET_RX_BUSY_POLL
	sk->sk_napi_id		=	0;
	sk->sk_ll_usec		=	sysctl_net_busy_read;
#endif

	sk->sk_max_pacing_rate = ~0UL;
	sk->sk_pacing_rate = ~0UL;
	WRITE_ONCE(sk->sk_pacing_shift, 10);
	sk->sk_incoming_cpu = -1;

	sk_rx_queue_clear(sk);
	/*
	 * Before updating sk_refcnt, we must commit prior changes to memory
	 * (Documentation/RCU/rculist_nulls.rst for details)
	 */
	smp_wmb();
	refcount_set(&sk->sk_refcnt, 1);
	atomic_set(&sk->sk_drops, 0);
}
EXPORT_SYMBOL(sock_init_data);

void lock_sock_nested(struct sock *sk, int subclass)
{
	might_sleep();
	spin_lock_bh(&sk->sk_lock.slock);
	if (sk->sk_lock.owned)
		__lock_sock(sk);
	sk->sk_lock.owned = 1;
	spin_unlock(&sk->sk_lock.slock);
	/*
	 * The sk_lock has mutex_lock() semantics here:
	 */
	mutex_acquire(&sk->sk_lock.dep_map, subclass, 0, _RET_IP_);
	local_bh_enable();
}
EXPORT_SYMBOL(lock_sock_nested);

void release_sock(struct sock *sk)
{
	spin_lock_bh(&sk->sk_lock.slock);
	if (sk->sk_backlog.tail)
		__release_sock(sk);

	/* Warning : release_cb() might need to release sk ownership,
	 * ie call sock_release_ownership(sk) before us.
	 */
	if (sk->sk_prot->release_cb)
		sk->sk_prot->release_cb(sk);

	sock_release_ownership(sk);
	if (waitqueue_active(&sk->sk_lock.wq))
		wake_up(&sk->sk_lock.wq);
	spin_unlock_bh(&sk->sk_lock.slock);
}
EXPORT_SYMBOL(release_sock);

/**
 * lock_sock_fast - fast version of lock_sock
 * @sk: socket
 *
 * This version should be used for very small section, where process wont block
 * return false if fast path is taken:
 *
 *   sk_lock.slock locked, owned = 0, BH disabled
 *
 * return true if slow path is taken:
 *
 *   sk_lock.slock unlocked, owned = 1, BH enabled
 */
bool lock_sock_fast(struct sock *sk) __acquires(&sk->sk_lock.slock)
{
	might_sleep();
	spin_lock_bh(&sk->sk_lock.slock);

	if (!sk->sk_lock.owned)
		/*
		 * Note : We must disable BH
		 */
		return false;

	__lock_sock(sk);
	sk->sk_lock.owned = 1;
	spin_unlock(&sk->sk_lock.slock);
	/*
	 * The sk_lock has mutex_lock() semantics here:
	 */
	mutex_acquire(&sk->sk_lock.dep_map, 0, 0, _RET_IP_);
	__acquire(&sk->sk_lock.slock);
	local_bh_enable();
	return true;
}
EXPORT_SYMBOL(lock_sock_fast);

int sock_gettstamp(struct socket *sock, void __user *userstamp,
		   bool timeval, bool time32)
{
	struct sock *sk = sock->sk;
	struct timespec64 ts;

	sock_enable_timestamp(sk, SOCK_TIMESTAMP);
	ts = ktime_to_timespec64(sock_read_timestamp(sk));
	if (ts.tv_sec == -1)
		return -ENOENT;
	if (ts.tv_sec == 0) {
		ktime_t kt = ktime_get_real();
		sock_write_timestamp(sk, kt);
		ts = ktime_to_timespec64(kt);
	}

	if (timeval)
		ts.tv_nsec /= 1000;

#ifdef CONFIG_COMPAT_32BIT_TIME
	if (time32)
		return put_old_timespec32(&ts, userstamp);
#endif
#ifdef CONFIG_SPARC64
	/* beware of padding in sparc64 timeval */
	if (timeval && !in_compat_syscall()) {
		struct __kernel_old_timeval __user tv = {
			.tv_sec = ts.tv_sec,
			.tv_usec = ts.tv_nsec,
		};
		if (copy_to_user(userstamp, &tv, sizeof(tv)))
			return -EFAULT;
		return 0;
	}
#endif
	return put_timespec64(&ts, userstamp);
}
EXPORT_SYMBOL(sock_gettstamp);

void sock_enable_timestamp(struct sock *sk, enum sock_flags flag)
{
	if (!sock_flag(sk, flag)) {
		unsigned long previous_flags = sk->sk_flags;

		sock_set_flag(sk, flag);
		/*
		 * we just set one of the two flags which require net
		 * time stamping, but time stamping might have been on
		 * already because of the other one
		 */
		if (sock_needs_netstamp(sk) &&
		    !(previous_flags & SK_FLAGS_TIMESTAMP))
			net_enable_timestamp();
	}
}

int sock_recv_errqueue(struct sock *sk, struct msghdr *msg, int len,
		       int level, int type)
{
	struct sock_exterr_skb *serr;
	struct sk_buff *skb;
	int copied, err;

	err = -EAGAIN;
	skb = sock_dequeue_err_skb(sk);
	if (skb == NULL)
		goto out;

	copied = skb->len;
	if (copied > len) {
		msg->msg_flags |= MSG_TRUNC;
		copied = len;
	}
	err = skb_copy_datagram_msg(skb, 0, msg, copied);
	if (err)
		goto out_free_skb;

	sock_recv_timestamp(msg, sk, skb);

	serr = SKB_EXT_ERR(skb);
	put_cmsg(msg, level, type, sizeof(serr->ee), &serr->ee);

	msg->msg_flags |= MSG_ERRQUEUE;
	err = copied;

out_free_skb:
	kfree_skb(skb);
out:
	return err;
}
EXPORT_SYMBOL(sock_recv_errqueue);

/*
 *	Get a socket option on an socket.
 *
 *	FIX: POSIX 1003.1g is very ambiguous here. It states that
 *	asynchronous errors should be reported by getsockopt. We assume
 *	this means if you specify SO_ERROR (otherwise whats the point of it).
 */
int sock_common_getsockopt(struct socket *sock, int level, int optname,
			   char __user *optval, int __user *optlen)
{
	struct sock *sk = sock->sk;

	return sk->sk_prot->getsockopt(sk, level, optname, optval, optlen);
}
EXPORT_SYMBOL(sock_common_getsockopt);

int sock_common_recvmsg(struct socket *sock, struct msghdr *msg, size_t size,
			int flags)
{
	struct sock *sk = sock->sk;
	int addr_len = 0;
	int err;

	err = sk->sk_prot->recvmsg(sk, msg, size, flags & MSG_DONTWAIT,
				   flags & ~MSG_DONTWAIT, &addr_len);
	if (err >= 0)
		msg->msg_namelen = addr_len;
	return err;
}
EXPORT_SYMBOL(sock_common_recvmsg);

/*
 *	Set socket options on an inet socket.
 */
int sock_common_setsockopt(struct socket *sock, int level, int optname,
			   sockptr_t optval, unsigned int optlen)
{
	struct sock *sk = sock->sk;

	return sk->sk_prot->setsockopt(sk, level, optname, optval, optlen);
}
EXPORT_SYMBOL(sock_common_setsockopt);

void sk_common_release(struct sock *sk)
{
	if (sk->sk_prot->destroy)
		sk->sk_prot->destroy(sk);

	/*
	 * Observation: when sk_common_release is called, processes have
	 * no access to socket. But net still has.
	 * Step one, detach it from networking:
	 *
	 * A. Remove from hash tables.
	 */

	sk->sk_prot->unhash(sk);

	/*
	 * In this point socket cannot receive new packets, but it is possible
	 * that some packets are in flight because some CPU runs receiver and
	 * did hash table lookup before we unhashed socket. They will achieve
	 * receive queue and will be purged by socket destructor.
	 *
	 * Also we still have packets pending on receive queue and probably,
	 * our own packets waiting in device queues. sock_destroy will drain
	 * receive queue, but transmitted packets will delay socket destruction
	 * until the last reference will be released.
	 */

	sock_orphan(sk);

	xfrm_sk_free_policy(sk);

	sk_refcnt_debug_release(sk);

	sock_put(sk);
}
EXPORT_SYMBOL(sk_common_release);

void sk_get_meminfo(const struct sock *sk, u32 *mem)
{
	memset(mem, 0, sizeof(*mem) * SK_MEMINFO_VARS);

	mem[SK_MEMINFO_RMEM_ALLOC] = sk_rmem_alloc_get(sk);
	mem[SK_MEMINFO_RCVBUF] = READ_ONCE(sk->sk_rcvbuf);
	mem[SK_MEMINFO_WMEM_ALLOC] = sk_wmem_alloc_get(sk);
	mem[SK_MEMINFO_SNDBUF] = READ_ONCE(sk->sk_sndbuf);
	mem[SK_MEMINFO_FWD_ALLOC] = sk->sk_forward_alloc;
	mem[SK_MEMINFO_WMEM_QUEUED] = READ_ONCE(sk->sk_wmem_queued);
	mem[SK_MEMINFO_OPTMEM] = atomic_read(&sk->sk_omem_alloc);
	mem[SK_MEMINFO_BACKLOG] = READ_ONCE(sk->sk_backlog.len);
	mem[SK_MEMINFO_DROPS] = atomic_read(&sk->sk_drops);
}

#ifdef CONFIG_PROC_FS
#define PROTO_INUSE_NR	64	/* should be enough for the first time */
struct prot_inuse {
	int val[PROTO_INUSE_NR];
};

static DECLARE_BITMAP(proto_inuse_idx, PROTO_INUSE_NR);

void sock_prot_inuse_add(struct net *net, struct proto *prot, int val)
{
	__this_cpu_add(net->core.prot_inuse->val[prot->inuse_idx], val);
}
EXPORT_SYMBOL_GPL(sock_prot_inuse_add);

int sock_prot_inuse_get(struct net *net, struct proto *prot)
{
	int cpu, idx = prot->inuse_idx;
	int res = 0;

	for_each_possible_cpu(cpu)
		res += per_cpu_ptr(net->core.prot_inuse, cpu)->val[idx];

	return res >= 0 ? res : 0;
}
EXPORT_SYMBOL_GPL(sock_prot_inuse_get);

static void sock_inuse_add(struct net *net, int val)
{
	this_cpu_add(*net->core.sock_inuse, val);
}

int sock_inuse_get(struct net *net)
{
	int cpu, res = 0;

	for_each_possible_cpu(cpu)
		res += *per_cpu_ptr(net->core.sock_inuse, cpu);

	return res;
}

EXPORT_SYMBOL_GPL(sock_inuse_get);

static int __net_init sock_inuse_init_net(struct net *net)
{
	net->core.prot_inuse = alloc_percpu(struct prot_inuse);
	if (net->core.prot_inuse == NULL)
		return -ENOMEM;

	net->core.sock_inuse = alloc_percpu(int);
	if (net->core.sock_inuse == NULL)
		goto out;

	return 0;

out:
	free_percpu(net->core.prot_inuse);
	return -ENOMEM;
}

static void __net_exit sock_inuse_exit_net(struct net *net)
{
	free_percpu(net->core.prot_inuse);
	free_percpu(net->core.sock_inuse);
}

static struct pernet_operations net_inuse_ops = {
	.init = sock_inuse_init_net,
	.exit = sock_inuse_exit_net,
};

static __init int net_inuse_init(void)
{
	if (register_pernet_subsys(&net_inuse_ops))
		panic("Cannot initialize net inuse counters");

	return 0;
}

core_initcall(net_inuse_init);

static int assign_proto_idx(struct proto *prot)
{
	prot->inuse_idx = find_first_zero_bit(proto_inuse_idx, PROTO_INUSE_NR);

	if (unlikely(prot->inuse_idx == PROTO_INUSE_NR - 1)) {
		pr_err("PROTO_INUSE_NR exhausted\n");
		return -ENOSPC;
	}

	set_bit(prot->inuse_idx, proto_inuse_idx);
	return 0;
}

static void release_proto_idx(struct proto *prot)
{
	if (prot->inuse_idx != PROTO_INUSE_NR - 1)
		clear_bit(prot->inuse_idx, proto_inuse_idx);
}
#else
static inline int assign_proto_idx(struct proto *prot)
{
	return 0;
}

static inline void release_proto_idx(struct proto *prot)
{
}

static void sock_inuse_add(struct net *net, int val)
{
}
#endif

static void tw_prot_cleanup(struct timewait_sock_ops *twsk_prot)
{
	if (!twsk_prot)
		return;
	kfree(twsk_prot->twsk_slab_name);
	twsk_prot->twsk_slab_name = NULL;
	kmem_cache_destroy(twsk_prot->twsk_slab);
	twsk_prot->twsk_slab = NULL;
}

static int tw_prot_init(const struct proto *prot)
{
	struct timewait_sock_ops *twsk_prot = prot->twsk_prot;

	if (!twsk_prot)
		return 0;

	twsk_prot->twsk_slab_name = kasprintf(GFP_KERNEL, "tw_sock_%s",
					      prot->name);
	if (!twsk_prot->twsk_slab_name)
		return -ENOMEM;

	twsk_prot->twsk_slab =
		kmem_cache_create(twsk_prot->twsk_slab_name,
				  twsk_prot->twsk_obj_size, 0,
				  SLAB_ACCOUNT | prot->slab_flags,
				  NULL);
	if (!twsk_prot->twsk_slab) {
		pr_crit("%s: Can't create timewait sock SLAB cache!\n",
			prot->name);
		return -ENOMEM;
	}

	return 0;
}

static void req_prot_cleanup(struct request_sock_ops *rsk_prot)
{
	if (!rsk_prot)
		return;
	kfree(rsk_prot->slab_name);
	rsk_prot->slab_name = NULL;
	kmem_cache_destroy(rsk_prot->slab);
	rsk_prot->slab = NULL;
}

static int req_prot_init(const struct proto *prot)
{
	struct request_sock_ops *rsk_prot = prot->rsk_prot;

	if (!rsk_prot)
		return 0;

	rsk_prot->slab_name = kasprintf(GFP_KERNEL, "request_sock_%s",
					prot->name);
	if (!rsk_prot->slab_name)
		return -ENOMEM;

	rsk_prot->slab = kmem_cache_create(rsk_prot->slab_name,
					   rsk_prot->obj_size, 0,
					   SLAB_ACCOUNT | prot->slab_flags,
					   NULL);

	if (!rsk_prot->slab) {
		pr_crit("%s: Can't create request sock SLAB cache!\n",
			prot->name);
		return -ENOMEM;
	}
	return 0;
}

int proto_register(struct proto *prot, int alloc_slab)
{
	int ret = -ENOBUFS;

	if (alloc_slab) {
		prot->slab = kmem_cache_create_usercopy(prot->name,
					prot->obj_size, 0,
					SLAB_HWCACHE_ALIGN | SLAB_ACCOUNT |
					prot->slab_flags,
					prot->useroffset, prot->usersize,
					NULL);

		if (prot->slab == NULL) {
			pr_crit("%s: Can't create sock SLAB cache!\n",
				prot->name);
			goto out;
		}

		if (req_prot_init(prot))
			goto out_free_request_sock_slab;

		if (tw_prot_init(prot))
			goto out_free_timewait_sock_slab;
	}

	mutex_lock(&proto_list_mutex);
	ret = assign_proto_idx(prot);
	if (ret) {
		mutex_unlock(&proto_list_mutex);
		goto out_free_timewait_sock_slab;
	}
	list_add(&prot->node, &proto_list);
	mutex_unlock(&proto_list_mutex);
	return ret;

out_free_timewait_sock_slab:
	if (alloc_slab)
		tw_prot_cleanup(prot->twsk_prot);
out_free_request_sock_slab:
	if (alloc_slab) {
		req_prot_cleanup(prot->rsk_prot);

		kmem_cache_destroy(prot->slab);
		prot->slab = NULL;
	}
out:
	return ret;
}
EXPORT_SYMBOL(proto_register);

void proto_unregister(struct proto *prot)
{
	mutex_lock(&proto_list_mutex);
	release_proto_idx(prot);
	list_del(&prot->node);
	mutex_unlock(&proto_list_mutex);

	kmem_cache_destroy(prot->slab);
	prot->slab = NULL;

	req_prot_cleanup(prot->rsk_prot);
	tw_prot_cleanup(prot->twsk_prot);
}
EXPORT_SYMBOL(proto_unregister);

int sock_load_diag_module(int family, int protocol)
{
	if (!protocol) {
		if (!sock_is_registered(family))
			return -ENOENT;

		return request_module("net-pf-%d-proto-%d-type-%d", PF_NETLINK,
				      NETLINK_SOCK_DIAG, family);
	}

#ifdef CONFIG_INET
	if (family == AF_INET &&
	    protocol != IPPROTO_RAW &&
	    protocol < MAX_INET_PROTOS &&
	    !rcu_access_pointer(inet_protos[protocol]))
		return -ENOENT;
#endif

	return request_module("net-pf-%d-proto-%d-type-%d-%d", PF_NETLINK,
			      NETLINK_SOCK_DIAG, family, protocol);
}
EXPORT_SYMBOL(sock_load_diag_module);

#ifdef CONFIG_PROC_FS
static void *proto_seq_start(struct seq_file *seq, loff_t *pos)
	__acquires(proto_list_mutex)
{
	mutex_lock(&proto_list_mutex);
	return seq_list_start_head(&proto_list, *pos);
}

static void *proto_seq_next(struct seq_file *seq, void *v, loff_t *pos)
{
	return seq_list_next(v, &proto_list, pos);
}

static void proto_seq_stop(struct seq_file *seq, void *v)
	__releases(proto_list_mutex)
{
	mutex_unlock(&proto_list_mutex);
}

static char proto_method_implemented(const void *method)
{
	return method == NULL ? 'n' : 'y';
}
static long sock_prot_memory_allocated(struct proto *proto)
{
	return proto->memory_allocated != NULL ? proto_memory_allocated(proto) : -1L;
}

static const char *sock_prot_memory_pressure(struct proto *proto)
{
	return proto->memory_pressure != NULL ?
	proto_memory_pressure(proto) ? "yes" : "no" : "NI";
}

static void proto_seq_printf(struct seq_file *seq, struct proto *proto)
{

	seq_printf(seq, "%-9s %4u %6d  %6ld   %-3s %6u   %-3s  %-10s "
			"%2c %2c %2c %2c %2c %2c %2c %2c %2c %2c %2c %2c %2c %2c %2c %2c %2c %2c %2c\n",
		   proto->name,
		   proto->obj_size,
		   sock_prot_inuse_get(seq_file_net(seq), proto),
		   sock_prot_memory_allocated(proto),
		   sock_prot_memory_pressure(proto),
		   proto->max_header,
		   proto->slab == NULL ? "no" : "yes",
		   module_name(proto->owner),
		   proto_method_implemented(proto->close),
		   proto_method_implemented(proto->connect),
		   proto_method_implemented(proto->disconnect),
		   proto_method_implemented(proto->accept),
		   proto_method_implemented(proto->ioctl),
		   proto_method_implemented(proto->init),
		   proto_method_implemented(proto->destroy),
		   proto_method_implemented(proto->shutdown),
		   proto_method_implemented(proto->setsockopt),
		   proto_method_implemented(proto->getsockopt),
		   proto_method_implemented(proto->sendmsg),
		   proto_method_implemented(proto->recvmsg),
		   proto_method_implemented(proto->sendpage),
		   proto_method_implemented(proto->bind),
		   proto_method_implemented(proto->backlog_rcv),
		   proto_method_implemented(proto->hash),
		   proto_method_implemented(proto->unhash),
		   proto_method_implemented(proto->get_port),
		   proto_method_implemented(proto->enter_memory_pressure));
}

static int proto_seq_show(struct seq_file *seq, void *v)
{
	if (v == &proto_list)
		seq_printf(seq, "%-9s %-4s %-8s %-6s %-5s %-7s %-4s %-10s %s",
			   "protocol",
			   "size",
			   "sockets",
			   "memory",
			   "press",
			   "maxhdr",
			   "slab",
			   "module",
			   "cl co di ac io in de sh ss gs se re sp bi br ha uh gp em\n");
	else
		proto_seq_printf(seq, list_entry(v, struct proto, node));
	return 0;
}

static const struct seq_operations proto_seq_ops = {
	.start  = proto_seq_start,
	.next   = proto_seq_next,
	.stop   = proto_seq_stop,
	.show   = proto_seq_show,
};

static __net_init int proto_init_net(struct net *net)
{
	if (!proc_create_net("protocols", 0444, net->proc_net, &proto_seq_ops,
			sizeof(struct seq_net_private)))
		return -ENOMEM;

	return 0;
}

static __net_exit void proto_exit_net(struct net *net)
{
	remove_proc_entry("protocols", net->proc_net);
}


static __net_initdata struct pernet_operations proto_net_ops = {
	.init = proto_init_net,
	.exit = proto_exit_net,
};

static int __init proto_init(void)
{
	return register_pernet_subsys(&proto_net_ops);
}

subsys_initcall(proto_init);

#endif /* PROC_FS */

#ifdef CONFIG_NET_RX_BUSY_POLL
bool sk_busy_loop_end(void *p, unsigned long start_time)
{
	struct sock *sk = p;

	return !skb_queue_empty_lockless(&sk->sk_receive_queue) ||
	       sk_busy_loop_timeout(sk, start_time);
}
EXPORT_SYMBOL(sk_busy_loop_end);
#endif /* CONFIG_NET_RX_BUSY_POLL */

int sock_bind_add(struct sock *sk, struct sockaddr *addr, int addr_len)
{
	if (!sk->sk_prot->bind_add)
		return -EOPNOTSUPP;
	return sk->sk_prot->bind_add(sk, addr, addr_len);
}
EXPORT_SYMBOL(sock_bind_add);<|MERGE_RESOLUTION|>--- conflicted
+++ resolved
@@ -2140,17 +2140,10 @@
 	if (skb_is_tcp_pure_ack(skb))
 		return;
 
-<<<<<<< HEAD
-	if (can_skb_orphan_partial(skb))
-		skb_set_owner_sk_safe(skb, skb->sk);
-	else
-		skb_orphan(skb);
-=======
 	if (can_skb_orphan_partial(skb) && skb_set_owner_sk_safe(skb, skb->sk))
 		return;
 
 	skb_orphan(skb);
->>>>>>> 8e0eb2fb
 }
 EXPORT_SYMBOL(skb_orphan_partial);
 
